/*
 * wm5100.c  --  WM5100 ALSA SoC Audio driver
 *
 * Copyright 2011 Wolfson Microelectronics plc
 *
 * Author: Mark Brown <broonie@opensource.wolfsonmicro.com>
 *
 * This program is free software; you can redistribute it and/or modify
 * it under the terms of the GNU General Public License version 2 as
 * published by the Free Software Foundation.
 */

#include <linux/module.h>
#include <linux/moduleparam.h>
#include <linux/init.h>
#include <linux/delay.h>
#include <linux/pm.h>
#include <linux/gcd.h>
#include <linux/gpio.h>
#include <linux/i2c.h>
#include <linux/regulator/consumer.h>
#include <linux/regulator/fixed.h>
#include <linux/slab.h>
#include <sound/core.h>
#include <sound/pcm.h>
#include <sound/pcm_params.h>
#include <sound/soc.h>
#include <sound/jack.h>
#include <sound/initval.h>
#include <sound/tlv.h>
#include <sound/wm5100.h>

#include "wm5100.h"

#define WM5100_NUM_CORE_SUPPLIES 2
static const char *wm5100_core_supply_names[WM5100_NUM_CORE_SUPPLIES] = {
	"DBVDD1",
	"LDOVDD", /* If DCVDD is supplied externally specify as LDOVDD */
};

#define WM5100_AIFS     3
#define WM5100_SYNC_SRS 3

struct wm5100_fll {
	int fref;
	int fout;
	int src;
	struct completion lock;
};

/* codec private data */
struct wm5100_priv {
	struct device *dev;
	struct regmap *regmap;
	struct snd_soc_codec *codec;

	struct regulator_bulk_data core_supplies[WM5100_NUM_CORE_SUPPLIES];

	int rev;

	int sysclk;
	int asyncclk;

	bool aif_async[WM5100_AIFS];
	bool aif_symmetric[WM5100_AIFS];
	int sr_ref[WM5100_SYNC_SRS];

	bool out_ena[2];

	struct snd_soc_jack *jack;
	bool jack_detecting;
	bool jack_mic;
	int jack_mode;

	struct wm5100_fll fll[2];

	struct wm5100_pdata pdata;

#ifdef CONFIG_GPIOLIB
	struct gpio_chip gpio_chip;
#endif
};

static int wm5100_sr_code[] = {
	0,
	12000,
	24000,
	48000,
	96000,
	192000,
	384000,
	768000,
	0,
	11025,
	22050,
	44100,
	88200,
	176400,
	352800,
	705600,
	4000,
	8000,
	16000,
	32000,
	64000,
	128000,
	256000,
	512000,
};

static int wm5100_sr_regs[WM5100_SYNC_SRS] = {
	WM5100_CLOCKING_4,
	WM5100_CLOCKING_5,
	WM5100_CLOCKING_6,
};

static int wm5100_alloc_sr(struct snd_soc_codec *codec, int rate)
{
	struct wm5100_priv *wm5100 = snd_soc_codec_get_drvdata(codec);
	int sr_code, sr_free, i;

	for (i = 0; i < ARRAY_SIZE(wm5100_sr_code); i++)
		if (wm5100_sr_code[i] == rate)
			break;
	if (i == ARRAY_SIZE(wm5100_sr_code)) {
		dev_err(codec->dev, "Unsupported sample rate: %dHz\n", rate);
		return -EINVAL;
	}
	sr_code = i;

	if ((wm5100->sysclk % rate) == 0) {
		/* Is this rate already in use? */
		sr_free = -1;
		for (i = 0; i < ARRAY_SIZE(wm5100_sr_regs); i++) {
			if (!wm5100->sr_ref[i] && sr_free == -1) {
				sr_free = i;
				continue;
			}
			if ((snd_soc_read(codec, wm5100_sr_regs[i]) &
			     WM5100_SAMPLE_RATE_1_MASK) == sr_code)
				break;
		}

		if (i < ARRAY_SIZE(wm5100_sr_regs)) {
			wm5100->sr_ref[i]++;
			dev_dbg(codec->dev, "SR %dHz, slot %d, ref %d\n",
				rate, i, wm5100->sr_ref[i]);
			return i;
		}

		if (sr_free == -1) {
			dev_err(codec->dev, "All SR slots already in use\n");
			return -EBUSY;
		}

		dev_dbg(codec->dev, "Allocating SR slot %d for %dHz\n",
			sr_free, rate);
		wm5100->sr_ref[sr_free]++;
		snd_soc_update_bits(codec, wm5100_sr_regs[sr_free],
				    WM5100_SAMPLE_RATE_1_MASK,
				    sr_code);

		return sr_free;

	} else {
		dev_err(codec->dev,
			"SR %dHz incompatible with %dHz SYSCLK and %dHz ASYNCCLK\n",
			rate, wm5100->sysclk, wm5100->asyncclk);
		return -EINVAL;
	}
}

static void wm5100_free_sr(struct snd_soc_codec *codec, int rate)
{
	struct wm5100_priv *wm5100 = snd_soc_codec_get_drvdata(codec);
	int i, sr_code;

	for (i = 0; i < ARRAY_SIZE(wm5100_sr_code); i++)
		if (wm5100_sr_code[i] == rate)
			break;
	if (i == ARRAY_SIZE(wm5100_sr_code)) {
		dev_err(codec->dev, "Unsupported sample rate: %dHz\n", rate);
		return;
	}
	sr_code = wm5100_sr_code[i];

	for (i = 0; i < ARRAY_SIZE(wm5100_sr_regs); i++) {
		if (!wm5100->sr_ref[i])
			continue;

		if ((snd_soc_read(codec, wm5100_sr_regs[i]) &
		     WM5100_SAMPLE_RATE_1_MASK) == sr_code)
			break;
	}
	if (i < ARRAY_SIZE(wm5100_sr_regs)) {
		wm5100->sr_ref[i]--;
		dev_dbg(codec->dev, "Dereference SR %dHz, count now %d\n",
			rate, wm5100->sr_ref[i]);
	} else {
		dev_warn(codec->dev, "Freeing unreferenced sample rate %dHz\n",
			 rate);
	}
}

static int wm5100_reset(struct wm5100_priv *wm5100)
{
	if (wm5100->pdata.reset) {
		gpio_set_value_cansleep(wm5100->pdata.reset, 0);
		gpio_set_value_cansleep(wm5100->pdata.reset, 1);

		return 0;
	} else {
		return regmap_write(wm5100->regmap, WM5100_SOFTWARE_RESET, 0);
	}
}

static DECLARE_TLV_DB_SCALE(in_tlv, -6300, 100, 0);
static DECLARE_TLV_DB_SCALE(eq_tlv, -1200, 100, 0);
static DECLARE_TLV_DB_SCALE(mixer_tlv, -3200, 100, 0);
static DECLARE_TLV_DB_SCALE(out_tlv, -6400, 100, 0);
static DECLARE_TLV_DB_SCALE(digital_tlv, -6400, 50, 0);

static const char *wm5100_mixer_texts[] = {
	"None",
	"Tone Generator 1",
	"Tone Generator 2",
	"AEC loopback",
	"IN1L",
	"IN1R",
	"IN2L",
	"IN2R",
	"IN3L",
	"IN3R",
	"IN4L",
	"IN4R",
	"AIF1RX1",
	"AIF1RX2",
	"AIF1RX3",
	"AIF1RX4",
	"AIF1RX5",
	"AIF1RX6",
	"AIF1RX7",
	"AIF1RX8",
	"AIF2RX1",
	"AIF2RX2",
	"AIF3RX1",
	"AIF3RX2",
	"EQ1",
	"EQ2",
	"EQ3",
	"EQ4",
	"DRC1L",
	"DRC1R",
	"LHPF1",
	"LHPF2",
	"LHPF3",
	"LHPF4",
	"DSP1.1",
	"DSP1.2",
	"DSP1.3",
	"DSP1.4",
	"DSP1.5",
	"DSP1.6",
	"DSP2.1",
	"DSP2.2",
	"DSP2.3",
	"DSP2.4",
	"DSP2.5",
	"DSP2.6",
	"DSP3.1",
	"DSP3.2",
	"DSP3.3",
	"DSP3.4",
	"DSP3.5",
	"DSP3.6",
	"ASRC1L",
	"ASRC1R",
	"ASRC2L",
	"ASRC2R",
	"ISRC1INT1",
	"ISRC1INT2",
	"ISRC1INT3",
	"ISRC1INT4",
	"ISRC2INT1",
	"ISRC2INT2",
	"ISRC2INT3",
	"ISRC2INT4",
	"ISRC1DEC1",
	"ISRC1DEC2",
	"ISRC1DEC3",
	"ISRC1DEC4",
	"ISRC2DEC1",
	"ISRC2DEC2",
	"ISRC2DEC3",
	"ISRC2DEC4",
};

static int wm5100_mixer_values[] = {
	0x00,
	0x04,   /* Tone */
	0x05,
	0x08,   /* AEC */
	0x10,   /* Input */
	0x11,
	0x12,
	0x13,
	0x14,
	0x15,
	0x16,
	0x17,
	0x20,   /* AIF */
	0x21,
	0x22,
	0x23,
	0x24,
	0x25,
	0x26,
	0x27,
	0x28,
	0x29,
	0x30,   /* AIF3 - check */
	0x31,
	0x50,   /* EQ */
	0x51,
	0x52,
	0x53,
	0x54,
	0x58,   /* DRC */
	0x59,
	0x60,   /* LHPF1 */
	0x61,   /* LHPF2 */
	0x62,   /* LHPF3 */
	0x63,   /* LHPF4 */
	0x68,   /* DSP1 */
	0x69,
	0x6a,
	0x6b,
	0x6c,
	0x6d,
	0x70,   /* DSP2 */
	0x71,
	0x72,
	0x73,
	0x74,
	0x75,
	0x78,   /* DSP3 */
	0x79,
	0x7a,
	0x7b,
	0x7c,
	0x7d,
	0x90,   /* ASRC1 */
	0x91,
	0x92,   /* ASRC2 */
	0x93,
	0xa0,   /* ISRC1DEC1 */
	0xa1,
	0xa2,
	0xa3,
	0xa4,   /* ISRC1INT1 */
	0xa5,
	0xa6,
	0xa7,
	0xa8,   /* ISRC2DEC1 */
	0xa9,
	0xaa,
	0xab,
	0xac,   /* ISRC2INT1 */
	0xad,
	0xae,
	0xaf,
};

#define WM5100_MIXER_CONTROLS(name, base) \
	SOC_SINGLE_TLV(name " Input 1 Volume", base + 1 , \
		       WM5100_MIXER_VOL_SHIFT, 80, 0, mixer_tlv), \
	SOC_SINGLE_TLV(name " Input 2 Volume", base + 3 , \
		       WM5100_MIXER_VOL_SHIFT, 80, 0, mixer_tlv), \
	SOC_SINGLE_TLV(name " Input 3 Volume", base + 5 , \
		       WM5100_MIXER_VOL_SHIFT, 80, 0, mixer_tlv), \
	SOC_SINGLE_TLV(name " Input 4 Volume", base + 7 , \
		       WM5100_MIXER_VOL_SHIFT, 80, 0, mixer_tlv)

#define WM5100_MUX_ENUM_DECL(name, reg) \
	SOC_VALUE_ENUM_SINGLE_DECL(name, reg, 0, 0xff, 			\
				   wm5100_mixer_texts, wm5100_mixer_values)

#define WM5100_MUX_CTL_DECL(name) \
	const struct snd_kcontrol_new name##_mux =	\
		SOC_DAPM_VALUE_ENUM("Route", name##_enum)

#define WM5100_MIXER_ENUMS(name, base_reg) \
	static WM5100_MUX_ENUM_DECL(name##_in1_enum, base_reg);	     \
	static WM5100_MUX_ENUM_DECL(name##_in2_enum, base_reg + 2);  \
	static WM5100_MUX_ENUM_DECL(name##_in3_enum, base_reg + 4);  \
	static WM5100_MUX_ENUM_DECL(name##_in4_enum, base_reg + 6);  \
	static WM5100_MUX_CTL_DECL(name##_in1); \
	static WM5100_MUX_CTL_DECL(name##_in2); \
	static WM5100_MUX_CTL_DECL(name##_in3); \
	static WM5100_MUX_CTL_DECL(name##_in4) 

WM5100_MIXER_ENUMS(HPOUT1L, WM5100_OUT1LMIX_INPUT_1_SOURCE);
WM5100_MIXER_ENUMS(HPOUT1R, WM5100_OUT1RMIX_INPUT_1_SOURCE);
WM5100_MIXER_ENUMS(HPOUT2L, WM5100_OUT2LMIX_INPUT_1_SOURCE);
WM5100_MIXER_ENUMS(HPOUT2R, WM5100_OUT2RMIX_INPUT_1_SOURCE);
WM5100_MIXER_ENUMS(HPOUT3L, WM5100_OUT3LMIX_INPUT_1_SOURCE);
WM5100_MIXER_ENUMS(HPOUT3R, WM5100_OUT3RMIX_INPUT_1_SOURCE);

WM5100_MIXER_ENUMS(SPKOUTL, WM5100_OUT4LMIX_INPUT_1_SOURCE);
WM5100_MIXER_ENUMS(SPKOUTR, WM5100_OUT4RMIX_INPUT_1_SOURCE);
WM5100_MIXER_ENUMS(SPKDAT1L, WM5100_OUT5LMIX_INPUT_1_SOURCE);
WM5100_MIXER_ENUMS(SPKDAT1R, WM5100_OUT5RMIX_INPUT_1_SOURCE);
WM5100_MIXER_ENUMS(SPKDAT2L, WM5100_OUT6LMIX_INPUT_1_SOURCE);
WM5100_MIXER_ENUMS(SPKDAT2R, WM5100_OUT6RMIX_INPUT_1_SOURCE);

WM5100_MIXER_ENUMS(PWM1, WM5100_PWM1MIX_INPUT_1_SOURCE);
WM5100_MIXER_ENUMS(PWM2, WM5100_PWM1MIX_INPUT_1_SOURCE);

WM5100_MIXER_ENUMS(AIF1TX1, WM5100_AIF1TX1MIX_INPUT_1_SOURCE);
WM5100_MIXER_ENUMS(AIF1TX2, WM5100_AIF1TX2MIX_INPUT_1_SOURCE);
WM5100_MIXER_ENUMS(AIF1TX3, WM5100_AIF1TX3MIX_INPUT_1_SOURCE);
WM5100_MIXER_ENUMS(AIF1TX4, WM5100_AIF1TX4MIX_INPUT_1_SOURCE);
WM5100_MIXER_ENUMS(AIF1TX5, WM5100_AIF1TX5MIX_INPUT_1_SOURCE);
WM5100_MIXER_ENUMS(AIF1TX6, WM5100_AIF1TX6MIX_INPUT_1_SOURCE);
WM5100_MIXER_ENUMS(AIF1TX7, WM5100_AIF1TX7MIX_INPUT_1_SOURCE);
WM5100_MIXER_ENUMS(AIF1TX8, WM5100_AIF1TX8MIX_INPUT_1_SOURCE);

WM5100_MIXER_ENUMS(AIF2TX1, WM5100_AIF2TX1MIX_INPUT_1_SOURCE);
WM5100_MIXER_ENUMS(AIF2TX2, WM5100_AIF2TX2MIX_INPUT_1_SOURCE);

WM5100_MIXER_ENUMS(AIF3TX1, WM5100_AIF1TX1MIX_INPUT_1_SOURCE);
WM5100_MIXER_ENUMS(AIF3TX2, WM5100_AIF1TX2MIX_INPUT_1_SOURCE);

WM5100_MIXER_ENUMS(EQ1, WM5100_EQ1MIX_INPUT_1_SOURCE);
WM5100_MIXER_ENUMS(EQ2, WM5100_EQ2MIX_INPUT_1_SOURCE);
WM5100_MIXER_ENUMS(EQ3, WM5100_EQ3MIX_INPUT_1_SOURCE);
WM5100_MIXER_ENUMS(EQ4, WM5100_EQ4MIX_INPUT_1_SOURCE);

WM5100_MIXER_ENUMS(DRC1L, WM5100_DRC1LMIX_INPUT_1_SOURCE);
WM5100_MIXER_ENUMS(DRC1R, WM5100_DRC1RMIX_INPUT_1_SOURCE);

WM5100_MIXER_ENUMS(LHPF1, WM5100_HPLP1MIX_INPUT_1_SOURCE);
WM5100_MIXER_ENUMS(LHPF2, WM5100_HPLP2MIX_INPUT_1_SOURCE);
WM5100_MIXER_ENUMS(LHPF3, WM5100_HPLP3MIX_INPUT_1_SOURCE);
WM5100_MIXER_ENUMS(LHPF4, WM5100_HPLP4MIX_INPUT_1_SOURCE);

#define WM5100_MUX(name, ctrl) \
	SND_SOC_DAPM_VALUE_MUX(name, SND_SOC_NOPM, 0, 0, ctrl)

#define WM5100_MIXER_WIDGETS(name, name_str)	\
	WM5100_MUX(name_str " Input 1", &name##_in1_mux), \
	WM5100_MUX(name_str " Input 2", &name##_in2_mux), \
	WM5100_MUX(name_str " Input 3", &name##_in3_mux), \
	WM5100_MUX(name_str " Input 4", &name##_in4_mux), \
	SND_SOC_DAPM_MIXER(name_str " Mixer", SND_SOC_NOPM, 0, 0, NULL, 0)

#define WM5100_MIXER_INPUT_ROUTES(name)	\
	{ name, "Tone Generator 1", "Tone Generator 1" }, \
        { name, "Tone Generator 2", "Tone Generator 2" }, \
        { name, "IN1L", "IN1L PGA" }, \
        { name, "IN1R", "IN1R PGA" }, \
        { name, "IN2L", "IN2L PGA" }, \
        { name, "IN2R", "IN2R PGA" }, \
        { name, "IN3L", "IN3L PGA" }, \
        { name, "IN3R", "IN3R PGA" }, \
        { name, "IN4L", "IN4L PGA" }, \
        { name, "IN4R", "IN4R PGA" }, \
        { name, "AIF1RX1", "AIF1RX1" }, \
        { name, "AIF1RX2", "AIF1RX2" }, \
        { name, "AIF1RX3", "AIF1RX3" }, \
        { name, "AIF1RX4", "AIF1RX4" }, \
        { name, "AIF1RX5", "AIF1RX5" }, \
        { name, "AIF1RX6", "AIF1RX6" }, \
        { name, "AIF1RX7", "AIF1RX7" }, \
        { name, "AIF1RX8", "AIF1RX8" }, \
        { name, "AIF2RX1", "AIF2RX1" }, \
        { name, "AIF2RX2", "AIF2RX2" }, \
        { name, "AIF3RX1", "AIF3RX1" }, \
        { name, "AIF3RX2", "AIF3RX2" }, \
        { name, "EQ1", "EQ1" }, \
        { name, "EQ2", "EQ2" }, \
        { name, "EQ3", "EQ3" }, \
        { name, "EQ4", "EQ4" }, \
        { name, "DRC1L", "DRC1L" }, \
        { name, "DRC1R", "DRC1R" }, \
        { name, "LHPF1", "LHPF1" }, \
        { name, "LHPF2", "LHPF2" }, \
        { name, "LHPF3", "LHPF3" }, \
        { name, "LHPF4", "LHPF4" }

#define WM5100_MIXER_ROUTES(widget, name) \
	{ widget, NULL, name " Mixer" },         \
	{ name " Mixer", NULL, name " Input 1" }, \
	{ name " Mixer", NULL, name " Input 2" }, \
	{ name " Mixer", NULL, name " Input 3" }, \
	{ name " Mixer", NULL, name " Input 4" }, \
	WM5100_MIXER_INPUT_ROUTES(name " Input 1"), \
	WM5100_MIXER_INPUT_ROUTES(name " Input 2"), \
	WM5100_MIXER_INPUT_ROUTES(name " Input 3"), \
	WM5100_MIXER_INPUT_ROUTES(name " Input 4")

static const char *wm5100_lhpf_mode_text[] = {
	"Low-pass", "High-pass"
};

static const struct soc_enum wm5100_lhpf1_mode =
	SOC_ENUM_SINGLE(WM5100_HPLPF1_1, WM5100_LHPF1_MODE_SHIFT, 2,
			wm5100_lhpf_mode_text);

static const struct soc_enum wm5100_lhpf2_mode =
	SOC_ENUM_SINGLE(WM5100_HPLPF2_1, WM5100_LHPF2_MODE_SHIFT, 2,
			wm5100_lhpf_mode_text);

static const struct soc_enum wm5100_lhpf3_mode =
	SOC_ENUM_SINGLE(WM5100_HPLPF3_1, WM5100_LHPF3_MODE_SHIFT, 2,
			wm5100_lhpf_mode_text);

static const struct soc_enum wm5100_lhpf4_mode =
	SOC_ENUM_SINGLE(WM5100_HPLPF4_1, WM5100_LHPF4_MODE_SHIFT, 2,
			wm5100_lhpf_mode_text);

static const struct snd_kcontrol_new wm5100_snd_controls[] = {
SOC_SINGLE("IN1 High Performance Switch", WM5100_IN1L_CONTROL,
	   WM5100_IN1_OSR_SHIFT, 1, 0),
SOC_SINGLE("IN2 High Performance Switch", WM5100_IN2L_CONTROL,
	   WM5100_IN2_OSR_SHIFT, 1, 0),
SOC_SINGLE("IN3 High Performance Switch", WM5100_IN3L_CONTROL,
	   WM5100_IN3_OSR_SHIFT, 1, 0),
SOC_SINGLE("IN4 High Performance Switch", WM5100_IN4L_CONTROL,
	   WM5100_IN4_OSR_SHIFT, 1, 0),

/* Only applicable for analogue inputs */
SOC_DOUBLE_R_TLV("IN1 Volume", WM5100_IN1L_CONTROL, WM5100_IN1R_CONTROL,
		 WM5100_IN1L_PGA_VOL_SHIFT, 94, 0, in_tlv),
SOC_DOUBLE_R_TLV("IN2 Volume", WM5100_IN2L_CONTROL, WM5100_IN2R_CONTROL,
		 WM5100_IN2L_PGA_VOL_SHIFT, 94, 0, in_tlv),
SOC_DOUBLE_R_TLV("IN3 Volume", WM5100_IN3L_CONTROL, WM5100_IN3R_CONTROL,
		 WM5100_IN3L_PGA_VOL_SHIFT, 94, 0, in_tlv),
SOC_DOUBLE_R_TLV("IN4 Volume", WM5100_IN4L_CONTROL, WM5100_IN4R_CONTROL,
		 WM5100_IN4L_PGA_VOL_SHIFT, 94, 0, in_tlv),

SOC_DOUBLE_R_TLV("IN1 Digital Volume", WM5100_ADC_DIGITAL_VOLUME_1L,
		 WM5100_ADC_DIGITAL_VOLUME_1R, WM5100_IN1L_VOL_SHIFT, 191,
		 0, digital_tlv),
SOC_DOUBLE_R_TLV("IN2 Digital Volume", WM5100_ADC_DIGITAL_VOLUME_2L,
		 WM5100_ADC_DIGITAL_VOLUME_2R, WM5100_IN2L_VOL_SHIFT, 191,
		 0, digital_tlv),
SOC_DOUBLE_R_TLV("IN3 Digital Volume", WM5100_ADC_DIGITAL_VOLUME_3L,
		 WM5100_ADC_DIGITAL_VOLUME_3R, WM5100_IN3L_VOL_SHIFT, 191,
		 0, digital_tlv),
SOC_DOUBLE_R_TLV("IN4 Digital Volume", WM5100_ADC_DIGITAL_VOLUME_4L,
		 WM5100_ADC_DIGITAL_VOLUME_4R, WM5100_IN4L_VOL_SHIFT, 191,
		 0, digital_tlv),

SOC_DOUBLE_R("IN1 Switch", WM5100_ADC_DIGITAL_VOLUME_1L,
	     WM5100_ADC_DIGITAL_VOLUME_1R, WM5100_IN1L_MUTE_SHIFT, 1, 1),
SOC_DOUBLE_R("IN2 Switch", WM5100_ADC_DIGITAL_VOLUME_2L,
	     WM5100_ADC_DIGITAL_VOLUME_2R, WM5100_IN2L_MUTE_SHIFT, 1, 1),
SOC_DOUBLE_R("IN3 Switch", WM5100_ADC_DIGITAL_VOLUME_3L,
	     WM5100_ADC_DIGITAL_VOLUME_3R, WM5100_IN3L_MUTE_SHIFT, 1, 1),
SOC_DOUBLE_R("IN4 Switch", WM5100_ADC_DIGITAL_VOLUME_4L,
	     WM5100_ADC_DIGITAL_VOLUME_4R, WM5100_IN4L_MUTE_SHIFT, 1, 1),

SOC_SINGLE("HPOUT1 High Performance Switch", WM5100_OUT_VOLUME_1L,
	   WM5100_OUT1_OSR_SHIFT, 1, 0),
SOC_SINGLE("HPOUT2 High Performance Switch", WM5100_OUT_VOLUME_2L,
	   WM5100_OUT2_OSR_SHIFT, 1, 0),
SOC_SINGLE("HPOUT3 High Performance Switch", WM5100_OUT_VOLUME_3L,
	   WM5100_OUT3_OSR_SHIFT, 1, 0),
SOC_SINGLE("SPKOUT High Performance Switch", WM5100_OUT_VOLUME_4L,
	   WM5100_OUT4_OSR_SHIFT, 1, 0),
SOC_SINGLE("SPKDAT1 High Performance Switch", WM5100_DAC_VOLUME_LIMIT_5L,
	   WM5100_OUT5_OSR_SHIFT, 1, 0),
SOC_SINGLE("SPKDAT2 High Performance Switch", WM5100_DAC_VOLUME_LIMIT_6L,
	   WM5100_OUT6_OSR_SHIFT, 1, 0),

SOC_DOUBLE_R_TLV("HPOUT1 Digital Volume", WM5100_DAC_DIGITAL_VOLUME_1L,
		 WM5100_DAC_DIGITAL_VOLUME_1R, WM5100_OUT1L_VOL_SHIFT, 159, 0,
		 digital_tlv),
SOC_DOUBLE_R_TLV("HPOUT2 Digital Volume", WM5100_DAC_DIGITAL_VOLUME_2L,
		 WM5100_DAC_DIGITAL_VOLUME_2R, WM5100_OUT2L_VOL_SHIFT, 159, 0,
		 digital_tlv),
SOC_DOUBLE_R_TLV("HPOUT3 Digital Volume", WM5100_DAC_DIGITAL_VOLUME_3L,
		 WM5100_DAC_DIGITAL_VOLUME_3R, WM5100_OUT3L_VOL_SHIFT, 159, 0,
		 digital_tlv),
SOC_DOUBLE_R_TLV("SPKOUT Digital Volume", WM5100_DAC_DIGITAL_VOLUME_4L,
		 WM5100_DAC_DIGITAL_VOLUME_4R, WM5100_OUT4L_VOL_SHIFT, 159, 0,
		 digital_tlv),
SOC_DOUBLE_R_TLV("SPKDAT1 Digital Volume", WM5100_DAC_DIGITAL_VOLUME_5L,
		 WM5100_DAC_DIGITAL_VOLUME_5R, WM5100_OUT5L_VOL_SHIFT, 159, 0,
		 digital_tlv),
SOC_DOUBLE_R_TLV("SPKDAT2 Digital Volume", WM5100_DAC_DIGITAL_VOLUME_6L,
		 WM5100_DAC_DIGITAL_VOLUME_6R, WM5100_OUT6L_VOL_SHIFT, 159, 0,
		 digital_tlv),

SOC_DOUBLE_R("HPOUT1 Digital Switch", WM5100_DAC_DIGITAL_VOLUME_1L,
	     WM5100_DAC_DIGITAL_VOLUME_1R, WM5100_OUT1L_MUTE_SHIFT, 1, 1),
SOC_DOUBLE_R("HPOUT2 Digital Switch", WM5100_DAC_DIGITAL_VOLUME_2L,
	     WM5100_DAC_DIGITAL_VOLUME_2R, WM5100_OUT2L_MUTE_SHIFT, 1, 1),
SOC_DOUBLE_R("HPOUT3 Digital Switch", WM5100_DAC_DIGITAL_VOLUME_3L,
	     WM5100_DAC_DIGITAL_VOLUME_3R, WM5100_OUT3L_MUTE_SHIFT, 1, 1),
SOC_DOUBLE_R("SPKOUT Digital Switch", WM5100_DAC_DIGITAL_VOLUME_4L,
	     WM5100_DAC_DIGITAL_VOLUME_4R, WM5100_OUT4L_MUTE_SHIFT, 1, 1),
SOC_DOUBLE_R("SPKDAT1 Digital Switch", WM5100_DAC_DIGITAL_VOLUME_5L,
	     WM5100_DAC_DIGITAL_VOLUME_5R, WM5100_OUT5L_MUTE_SHIFT, 1, 1),
SOC_DOUBLE_R("SPKDAT2 Digital Switch", WM5100_DAC_DIGITAL_VOLUME_6L,
	     WM5100_DAC_DIGITAL_VOLUME_6R, WM5100_OUT6L_MUTE_SHIFT, 1, 1),

/* FIXME: Only valid from -12dB to 0dB (52-64) */
SOC_DOUBLE_R_TLV("HPOUT1 Volume", WM5100_OUT_VOLUME_1L, WM5100_OUT_VOLUME_1R,
		 WM5100_OUT1L_PGA_VOL_SHIFT, 64, 0, out_tlv),
SOC_DOUBLE_R_TLV("HPOUT2 Volume", WM5100_OUT_VOLUME_2L, WM5100_OUT_VOLUME_2R,
		 WM5100_OUT2L_PGA_VOL_SHIFT, 64, 0, out_tlv),
SOC_DOUBLE_R_TLV("HPOUT3 Volume", WM5100_OUT_VOLUME_3L, WM5100_OUT_VOLUME_3R,
		 WM5100_OUT2L_PGA_VOL_SHIFT, 64, 0, out_tlv),

SOC_DOUBLE("SPKDAT1 Switch", WM5100_PDM_SPK1_CTRL_1, WM5100_SPK1L_MUTE_SHIFT,
	   WM5100_SPK1R_MUTE_SHIFT, 1, 1),
SOC_DOUBLE("SPKDAT2 Switch", WM5100_PDM_SPK2_CTRL_1, WM5100_SPK2L_MUTE_SHIFT,
	   WM5100_SPK2R_MUTE_SHIFT, 1, 1),

SOC_SINGLE_TLV("EQ1 Band 1 Volume", WM5100_EQ1_1, WM5100_EQ1_B1_GAIN_SHIFT,
	       24, 0, eq_tlv),
SOC_SINGLE_TLV("EQ1 Band 2 Volume", WM5100_EQ1_1, WM5100_EQ1_B2_GAIN_SHIFT,
	       24, 0, eq_tlv),
SOC_SINGLE_TLV("EQ1 Band 3 Volume", WM5100_EQ1_1, WM5100_EQ1_B3_GAIN_SHIFT,
	       24, 0, eq_tlv),
SOC_SINGLE_TLV("EQ1 Band 4 Volume", WM5100_EQ1_2, WM5100_EQ1_B4_GAIN_SHIFT,
	       24, 0, eq_tlv),
SOC_SINGLE_TLV("EQ1 Band 5 Volume", WM5100_EQ1_2, WM5100_EQ1_B5_GAIN_SHIFT,
	       24, 0, eq_tlv),

SOC_SINGLE_TLV("EQ2 Band 1 Volume", WM5100_EQ2_1, WM5100_EQ2_B1_GAIN_SHIFT,
	       24, 0, eq_tlv),
SOC_SINGLE_TLV("EQ2 Band 2 Volume", WM5100_EQ2_1, WM5100_EQ2_B2_GAIN_SHIFT,
	       24, 0, eq_tlv),
SOC_SINGLE_TLV("EQ2 Band 3 Volume", WM5100_EQ2_1, WM5100_EQ2_B3_GAIN_SHIFT,
	       24, 0, eq_tlv),
SOC_SINGLE_TLV("EQ2 Band 4 Volume", WM5100_EQ2_2, WM5100_EQ2_B4_GAIN_SHIFT,
	       24, 0, eq_tlv),
SOC_SINGLE_TLV("EQ2 Band 5 Volume", WM5100_EQ2_2, WM5100_EQ2_B5_GAIN_SHIFT,
	       24, 0, eq_tlv),

SOC_SINGLE_TLV("EQ3 Band 1 Volume", WM5100_EQ1_1, WM5100_EQ3_B1_GAIN_SHIFT,
	       24, 0, eq_tlv),
SOC_SINGLE_TLV("EQ3 Band 2 Volume", WM5100_EQ3_1, WM5100_EQ3_B2_GAIN_SHIFT,
	       24, 0, eq_tlv),
SOC_SINGLE_TLV("EQ3 Band 3 Volume", WM5100_EQ3_1, WM5100_EQ3_B3_GAIN_SHIFT,
	       24, 0, eq_tlv),
SOC_SINGLE_TLV("EQ3 Band 4 Volume", WM5100_EQ3_2, WM5100_EQ3_B4_GAIN_SHIFT,
	       24, 0, eq_tlv),
SOC_SINGLE_TLV("EQ3 Band 5 Volume", WM5100_EQ3_2, WM5100_EQ3_B5_GAIN_SHIFT,
	       24, 0, eq_tlv),

SOC_SINGLE_TLV("EQ4 Band 1 Volume", WM5100_EQ4_1, WM5100_EQ4_B1_GAIN_SHIFT,
	       24, 0, eq_tlv),
SOC_SINGLE_TLV("EQ4 Band 2 Volume", WM5100_EQ4_1, WM5100_EQ4_B2_GAIN_SHIFT,
	       24, 0, eq_tlv),
SOC_SINGLE_TLV("EQ4 Band 3 Volume", WM5100_EQ4_1, WM5100_EQ4_B3_GAIN_SHIFT,
	       24, 0, eq_tlv),
SOC_SINGLE_TLV("EQ4 Band 4 Volume", WM5100_EQ4_2, WM5100_EQ4_B4_GAIN_SHIFT,
	       24, 0, eq_tlv),
SOC_SINGLE_TLV("EQ4 Band 5 Volume", WM5100_EQ4_2, WM5100_EQ4_B5_GAIN_SHIFT,
	       24, 0, eq_tlv),

SOC_ENUM("LHPF1 Mode", wm5100_lhpf1_mode),
SOC_ENUM("LHPF2 Mode", wm5100_lhpf2_mode),
SOC_ENUM("LHPF3 Mode", wm5100_lhpf3_mode),
SOC_ENUM("LHPF4 Mode", wm5100_lhpf4_mode),

WM5100_MIXER_CONTROLS("HPOUT1L", WM5100_OUT1LMIX_INPUT_1_SOURCE),
WM5100_MIXER_CONTROLS("HPOUT1R", WM5100_OUT1RMIX_INPUT_1_SOURCE),
WM5100_MIXER_CONTROLS("HPOUT2L", WM5100_OUT2LMIX_INPUT_1_SOURCE),
WM5100_MIXER_CONTROLS("HPOUT2R", WM5100_OUT2RMIX_INPUT_1_SOURCE),
WM5100_MIXER_CONTROLS("HPOUT3L", WM5100_OUT3LMIX_INPUT_1_SOURCE),
WM5100_MIXER_CONTROLS("HPOUT3R", WM5100_OUT3RMIX_INPUT_1_SOURCE),

WM5100_MIXER_CONTROLS("SPKOUTL", WM5100_OUT4LMIX_INPUT_1_SOURCE),
WM5100_MIXER_CONTROLS("SPKOUTR", WM5100_OUT4RMIX_INPUT_1_SOURCE),
WM5100_MIXER_CONTROLS("SPKDAT1L", WM5100_OUT5LMIX_INPUT_1_SOURCE),
WM5100_MIXER_CONTROLS("SPKDAT1R", WM5100_OUT5RMIX_INPUT_1_SOURCE),
WM5100_MIXER_CONTROLS("SPKDAT2L", WM5100_OUT6LMIX_INPUT_1_SOURCE),
WM5100_MIXER_CONTROLS("SPKDAT2R", WM5100_OUT6RMIX_INPUT_1_SOURCE),

WM5100_MIXER_CONTROLS("PWM1", WM5100_PWM1MIX_INPUT_1_SOURCE),
WM5100_MIXER_CONTROLS("PWM2", WM5100_PWM2MIX_INPUT_1_SOURCE),

WM5100_MIXER_CONTROLS("AIF1TX1", WM5100_AIF1TX1MIX_INPUT_1_SOURCE),
WM5100_MIXER_CONTROLS("AIF1TX2", WM5100_AIF1TX2MIX_INPUT_1_SOURCE),
WM5100_MIXER_CONTROLS("AIF1TX3", WM5100_AIF1TX3MIX_INPUT_1_SOURCE),
WM5100_MIXER_CONTROLS("AIF1TX4", WM5100_AIF1TX4MIX_INPUT_1_SOURCE),
WM5100_MIXER_CONTROLS("AIF1TX5", WM5100_AIF1TX5MIX_INPUT_1_SOURCE),
WM5100_MIXER_CONTROLS("AIF1TX6", WM5100_AIF1TX6MIX_INPUT_1_SOURCE),
WM5100_MIXER_CONTROLS("AIF1TX7", WM5100_AIF1TX7MIX_INPUT_1_SOURCE),
WM5100_MIXER_CONTROLS("AIF1TX8", WM5100_AIF1TX8MIX_INPUT_1_SOURCE),

WM5100_MIXER_CONTROLS("AIF2TX1", WM5100_AIF2TX1MIX_INPUT_1_SOURCE),
WM5100_MIXER_CONTROLS("AIF2TX2", WM5100_AIF2TX2MIX_INPUT_1_SOURCE),

WM5100_MIXER_CONTROLS("AIF3TX1", WM5100_AIF3TX1MIX_INPUT_1_SOURCE),
WM5100_MIXER_CONTROLS("AIF3TX2", WM5100_AIF3TX2MIX_INPUT_1_SOURCE),

WM5100_MIXER_CONTROLS("EQ1", WM5100_EQ1MIX_INPUT_1_SOURCE),
WM5100_MIXER_CONTROLS("EQ2", WM5100_EQ2MIX_INPUT_1_SOURCE),
WM5100_MIXER_CONTROLS("EQ3", WM5100_EQ3MIX_INPUT_1_SOURCE),
WM5100_MIXER_CONTROLS("EQ4", WM5100_EQ4MIX_INPUT_1_SOURCE),

WM5100_MIXER_CONTROLS("DRC1L", WM5100_DRC1LMIX_INPUT_1_SOURCE),
WM5100_MIXER_CONTROLS("DRC1R", WM5100_DRC1RMIX_INPUT_1_SOURCE),

WM5100_MIXER_CONTROLS("LHPF1", WM5100_HPLP1MIX_INPUT_1_SOURCE),
WM5100_MIXER_CONTROLS("LHPF2", WM5100_HPLP2MIX_INPUT_1_SOURCE),
WM5100_MIXER_CONTROLS("LHPF3", WM5100_HPLP3MIX_INPUT_1_SOURCE),
WM5100_MIXER_CONTROLS("LHPF4", WM5100_HPLP4MIX_INPUT_1_SOURCE),
};

static void wm5100_seq_notifier(struct snd_soc_dapm_context *dapm,
				enum snd_soc_dapm_type event, int subseq)
{
	struct snd_soc_codec *codec = container_of(dapm,
						   struct snd_soc_codec, dapm);
	struct wm5100_priv *wm5100 = snd_soc_codec_get_drvdata(codec);
	u16 val, expect, i;

	/* Wait for the outputs to flag themselves as enabled */
	if (wm5100->out_ena[0]) {
		expect = snd_soc_read(codec, WM5100_CHANNEL_ENABLES_1);
		for (i = 0; i < 200; i++) {
			val = snd_soc_read(codec, WM5100_OUTPUT_STATUS_1);
			if (val == expect) {
				wm5100->out_ena[0] = false;
				break;
			}
		}
		if (i == 200) {
			dev_err(codec->dev, "Timeout waiting for OUTPUT1 %x\n",
				expect);
		}
	}

	if (wm5100->out_ena[1]) {
		expect = snd_soc_read(codec, WM5100_OUTPUT_ENABLES_2);
		for (i = 0; i < 200; i++) {
			val = snd_soc_read(codec, WM5100_OUTPUT_STATUS_2);
			if (val == expect) {
				wm5100->out_ena[1] = false;
				break;
			}
		}
		if (i == 200) {
			dev_err(codec->dev, "Timeout waiting for OUTPUT2 %x\n",
				expect);
		}
	}
}

static int wm5100_out_ev(struct snd_soc_dapm_widget *w,
			 struct snd_kcontrol *kcontrol,
			 int event)
{
	struct wm5100_priv *wm5100 = snd_soc_codec_get_drvdata(w->codec);

	switch (w->reg) {
	case WM5100_CHANNEL_ENABLES_1:
		wm5100->out_ena[0] = true;
		break;
	case WM5100_OUTPUT_ENABLES_2:
		wm5100->out_ena[0] = true;
		break;
	default:
		break;
	}

	return 0;
}

static void wm5100_log_status3(struct wm5100_priv *wm5100, int val)
{
	if (val & WM5100_SPK_SHUTDOWN_WARN_EINT)
		dev_crit(wm5100->dev, "Speaker shutdown warning\n");
	if (val & WM5100_SPK_SHUTDOWN_EINT)
		dev_crit(wm5100->dev, "Speaker shutdown\n");
	if (val & WM5100_CLKGEN_ERR_EINT)
		dev_crit(wm5100->dev, "SYSCLK underclocked\n");
	if (val & WM5100_CLKGEN_ERR_ASYNC_EINT)
		dev_crit(wm5100->dev, "ASYNCCLK underclocked\n");
}

static void wm5100_log_status4(struct wm5100_priv *wm5100, int val)
{
	if (val & WM5100_AIF3_ERR_EINT)
		dev_err(wm5100->dev, "AIF3 configuration error\n");
	if (val & WM5100_AIF2_ERR_EINT)
		dev_err(wm5100->dev, "AIF2 configuration error\n");
	if (val & WM5100_AIF1_ERR_EINT)
		dev_err(wm5100->dev, "AIF1 configuration error\n");
	if (val & WM5100_CTRLIF_ERR_EINT)
		dev_err(wm5100->dev, "Control interface error\n");
	if (val & WM5100_ISRC2_UNDERCLOCKED_EINT)
		dev_err(wm5100->dev, "ISRC2 underclocked\n");
	if (val & WM5100_ISRC1_UNDERCLOCKED_EINT)
		dev_err(wm5100->dev, "ISRC1 underclocked\n");
	if (val & WM5100_FX_UNDERCLOCKED_EINT)
		dev_err(wm5100->dev, "FX underclocked\n");
	if (val & WM5100_AIF3_UNDERCLOCKED_EINT)
		dev_err(wm5100->dev, "AIF3 underclocked\n");
	if (val & WM5100_AIF2_UNDERCLOCKED_EINT)
		dev_err(wm5100->dev, "AIF2 underclocked\n");
	if (val & WM5100_AIF1_UNDERCLOCKED_EINT)
		dev_err(wm5100->dev, "AIF1 underclocked\n");
	if (val & WM5100_ASRC_UNDERCLOCKED_EINT)
		dev_err(wm5100->dev, "ASRC underclocked\n");
	if (val & WM5100_DAC_UNDERCLOCKED_EINT)
		dev_err(wm5100->dev, "DAC underclocked\n");
	if (val & WM5100_ADC_UNDERCLOCKED_EINT)
		dev_err(wm5100->dev, "ADC underclocked\n");
	if (val & WM5100_MIXER_UNDERCLOCKED_EINT)
		dev_err(wm5100->dev, "Mixer underclocked\n");
}

static int wm5100_post_ev(struct snd_soc_dapm_widget *w,
			  struct snd_kcontrol *kcontrol,
			  int event)
{
	struct snd_soc_codec *codec = w->codec;
	struct wm5100_priv *wm5100 = snd_soc_codec_get_drvdata(codec);
	int ret;

	ret = snd_soc_read(codec, WM5100_INTERRUPT_RAW_STATUS_3);
	ret &= WM5100_SPK_SHUTDOWN_WARN_STS |
		WM5100_SPK_SHUTDOWN_STS | WM5100_CLKGEN_ERR_STS |
		WM5100_CLKGEN_ERR_ASYNC_STS;
	wm5100_log_status3(wm5100, ret);

	ret = snd_soc_read(codec, WM5100_INTERRUPT_RAW_STATUS_4);
	wm5100_log_status4(wm5100, ret);

	return 0;
}

static const struct snd_soc_dapm_widget wm5100_dapm_widgets[] = {
SND_SOC_DAPM_SUPPLY("SYSCLK", WM5100_CLOCKING_3, WM5100_SYSCLK_ENA_SHIFT, 0,
		    NULL, 0),
SND_SOC_DAPM_SUPPLY("ASYNCCLK", WM5100_CLOCKING_6, WM5100_ASYNC_CLK_ENA_SHIFT,
		    0, NULL, 0),

SND_SOC_DAPM_REGULATOR_SUPPLY("CPVDD", 20),
SND_SOC_DAPM_REGULATOR_SUPPLY("DBVDD2", 0),
SND_SOC_DAPM_REGULATOR_SUPPLY("DBVDD3", 0),

SND_SOC_DAPM_SUPPLY("CP1", WM5100_HP_CHARGE_PUMP_1, WM5100_CP1_ENA_SHIFT, 0,
		    NULL, 0),
SND_SOC_DAPM_SUPPLY("CP2", WM5100_MIC_CHARGE_PUMP_1, WM5100_CP2_ENA_SHIFT, 0,
		    NULL, 0),
SND_SOC_DAPM_SUPPLY("CP2 Active", WM5100_MIC_CHARGE_PUMP_1,
		    WM5100_CP2_BYPASS_SHIFT, 1, NULL, 0),

SND_SOC_DAPM_SUPPLY("MICBIAS1", WM5100_MIC_BIAS_CTRL_1, WM5100_MICB1_ENA_SHIFT,
		    0, NULL, 0),
SND_SOC_DAPM_SUPPLY("MICBIAS2", WM5100_MIC_BIAS_CTRL_2, WM5100_MICB2_ENA_SHIFT,
		    0, NULL, 0),
SND_SOC_DAPM_SUPPLY("MICBIAS3", WM5100_MIC_BIAS_CTRL_3, WM5100_MICB3_ENA_SHIFT,
		    0, NULL, 0),

SND_SOC_DAPM_INPUT("IN1L"),
SND_SOC_DAPM_INPUT("IN1R"),
SND_SOC_DAPM_INPUT("IN2L"),
SND_SOC_DAPM_INPUT("IN2R"),
SND_SOC_DAPM_INPUT("IN3L"),
SND_SOC_DAPM_INPUT("IN3R"),
SND_SOC_DAPM_INPUT("IN4L"),
SND_SOC_DAPM_INPUT("IN4R"),
SND_SOC_DAPM_SIGGEN("TONE"),

SND_SOC_DAPM_PGA_E("IN1L PGA", WM5100_INPUT_ENABLES, WM5100_IN1L_ENA_SHIFT, 0,
		   NULL, 0, wm5100_out_ev, SND_SOC_DAPM_POST_PMU),
SND_SOC_DAPM_PGA_E("IN1R PGA", WM5100_INPUT_ENABLES, WM5100_IN1R_ENA_SHIFT, 0,
		   NULL, 0, wm5100_out_ev, SND_SOC_DAPM_POST_PMU),
SND_SOC_DAPM_PGA_E("IN2L PGA", WM5100_INPUT_ENABLES, WM5100_IN2L_ENA_SHIFT, 0,
		   NULL, 0, wm5100_out_ev, SND_SOC_DAPM_POST_PMU),
SND_SOC_DAPM_PGA_E("IN2R PGA", WM5100_INPUT_ENABLES, WM5100_IN2R_ENA_SHIFT, 0,
		   NULL, 0, wm5100_out_ev, SND_SOC_DAPM_POST_PMU),
SND_SOC_DAPM_PGA_E("IN3L PGA", WM5100_INPUT_ENABLES, WM5100_IN3L_ENA_SHIFT, 0,
		   NULL, 0, wm5100_out_ev, SND_SOC_DAPM_POST_PMU),
SND_SOC_DAPM_PGA_E("IN3R PGA", WM5100_INPUT_ENABLES, WM5100_IN3R_ENA_SHIFT, 0,
		   NULL, 0, wm5100_out_ev, SND_SOC_DAPM_POST_PMU),
SND_SOC_DAPM_PGA_E("IN4L PGA", WM5100_INPUT_ENABLES, WM5100_IN4L_ENA_SHIFT, 0,
		   NULL, 0, wm5100_out_ev, SND_SOC_DAPM_POST_PMU),
SND_SOC_DAPM_PGA_E("IN4R PGA", WM5100_INPUT_ENABLES, WM5100_IN4R_ENA_SHIFT, 0,
		   NULL, 0, wm5100_out_ev, SND_SOC_DAPM_POST_PMU),

SND_SOC_DAPM_PGA("Tone Generator 1", WM5100_TONE_GENERATOR_1,
		 WM5100_TONE1_ENA_SHIFT, 0, NULL, 0),
SND_SOC_DAPM_PGA("Tone Generator 2", WM5100_TONE_GENERATOR_1,
		 WM5100_TONE2_ENA_SHIFT, 0, NULL, 0),

SND_SOC_DAPM_AIF_IN("AIF1RX1", "AIF1 Playback", 0,
		    WM5100_AUDIO_IF_1_27, WM5100_AIF1RX1_ENA_SHIFT, 0),
SND_SOC_DAPM_AIF_IN("AIF1RX2", "AIF1 Playback", 1,
		    WM5100_AUDIO_IF_1_27, WM5100_AIF1RX2_ENA_SHIFT, 0),
SND_SOC_DAPM_AIF_IN("AIF1RX3", "AIF1 Playback", 2,
		    WM5100_AUDIO_IF_1_27, WM5100_AIF1RX3_ENA_SHIFT, 0),
SND_SOC_DAPM_AIF_IN("AIF1RX4", "AIF1 Playback", 3,
		    WM5100_AUDIO_IF_1_27, WM5100_AIF1RX4_ENA_SHIFT, 0),
SND_SOC_DAPM_AIF_IN("AIF1RX5", "AIF1 Playback", 4,
		    WM5100_AUDIO_IF_1_27, WM5100_AIF1RX5_ENA_SHIFT, 0),
SND_SOC_DAPM_AIF_IN("AIF1RX6", "AIF1 Playback", 5,
		    WM5100_AUDIO_IF_1_27, WM5100_AIF1RX6_ENA_SHIFT, 0),
SND_SOC_DAPM_AIF_IN("AIF1RX7", "AIF1 Playback", 6,
		    WM5100_AUDIO_IF_1_27, WM5100_AIF1RX7_ENA_SHIFT, 0),
SND_SOC_DAPM_AIF_IN("AIF1RX8", "AIF1 Playback", 7,
		    WM5100_AUDIO_IF_1_27, WM5100_AIF1RX8_ENA_SHIFT, 0),

SND_SOC_DAPM_AIF_IN("AIF2RX1", "AIF2 Playback", 0,
		    WM5100_AUDIO_IF_2_27, WM5100_AIF2RX1_ENA_SHIFT, 0),
SND_SOC_DAPM_AIF_IN("AIF2RX2", "AIF2 Playback", 1,
		    WM5100_AUDIO_IF_2_27, WM5100_AIF2RX2_ENA_SHIFT, 0),

SND_SOC_DAPM_AIF_IN("AIF3RX1", "AIF3 Playback", 0,
		    WM5100_AUDIO_IF_3_27, WM5100_AIF3RX1_ENA_SHIFT, 0),
SND_SOC_DAPM_AIF_IN("AIF3RX2", "AIF3 Playback", 1,
		    WM5100_AUDIO_IF_3_27, WM5100_AIF3RX2_ENA_SHIFT, 0),

SND_SOC_DAPM_AIF_OUT("AIF1TX1", "AIF1 Capture", 0,
		    WM5100_AUDIO_IF_1_26, WM5100_AIF1TX1_ENA_SHIFT, 0),
SND_SOC_DAPM_AIF_OUT("AIF1TX2", "AIF1 Capture", 1,
		    WM5100_AUDIO_IF_1_26, WM5100_AIF1TX2_ENA_SHIFT, 0),
SND_SOC_DAPM_AIF_OUT("AIF1TX3", "AIF1 Capture", 2,
		    WM5100_AUDIO_IF_1_26, WM5100_AIF1TX3_ENA_SHIFT, 0),
SND_SOC_DAPM_AIF_OUT("AIF1TX4", "AIF1 Capture", 3,
		    WM5100_AUDIO_IF_1_26, WM5100_AIF1TX4_ENA_SHIFT, 0),
SND_SOC_DAPM_AIF_OUT("AIF1TX5", "AIF1 Capture", 4,
		    WM5100_AUDIO_IF_1_26, WM5100_AIF1TX5_ENA_SHIFT, 0),
SND_SOC_DAPM_AIF_OUT("AIF1TX6", "AIF1 Capture", 5,
		    WM5100_AUDIO_IF_1_26, WM5100_AIF1TX6_ENA_SHIFT, 0),
SND_SOC_DAPM_AIF_OUT("AIF1TX7", "AIF1 Capture", 6,
		    WM5100_AUDIO_IF_1_26, WM5100_AIF1TX7_ENA_SHIFT, 0),
SND_SOC_DAPM_AIF_OUT("AIF1TX8", "AIF1 Capture", 7,
		    WM5100_AUDIO_IF_1_26, WM5100_AIF1TX8_ENA_SHIFT, 0),

SND_SOC_DAPM_AIF_OUT("AIF2TX1", "AIF2 Capture", 0,
		    WM5100_AUDIO_IF_2_26, WM5100_AIF2TX1_ENA_SHIFT, 0),
SND_SOC_DAPM_AIF_OUT("AIF2TX2", "AIF2 Capture", 1,
		    WM5100_AUDIO_IF_2_26, WM5100_AIF2TX2_ENA_SHIFT, 0),

SND_SOC_DAPM_AIF_OUT("AIF3TX1", "AIF3 Capture", 0,
		    WM5100_AUDIO_IF_3_26, WM5100_AIF3TX1_ENA_SHIFT, 0),
SND_SOC_DAPM_AIF_OUT("AIF3TX2", "AIF3 Capture", 1,
		    WM5100_AUDIO_IF_3_26, WM5100_AIF3TX2_ENA_SHIFT, 0),

SND_SOC_DAPM_PGA_E("OUT6L", WM5100_OUTPUT_ENABLES_2, WM5100_OUT6L_ENA_SHIFT, 0,
		   NULL, 0, wm5100_out_ev, SND_SOC_DAPM_POST_PMU),
SND_SOC_DAPM_PGA_E("OUT6R", WM5100_OUTPUT_ENABLES_2, WM5100_OUT6R_ENA_SHIFT, 0,
		   NULL, 0, wm5100_out_ev, SND_SOC_DAPM_POST_PMU),
SND_SOC_DAPM_PGA_E("OUT5L", WM5100_OUTPUT_ENABLES_2, WM5100_OUT5L_ENA_SHIFT, 0,
		   NULL, 0, wm5100_out_ev, SND_SOC_DAPM_POST_PMU),
SND_SOC_DAPM_PGA_E("OUT5R", WM5100_OUTPUT_ENABLES_2, WM5100_OUT5R_ENA_SHIFT, 0,
		   NULL, 0, wm5100_out_ev, SND_SOC_DAPM_POST_PMU),
SND_SOC_DAPM_PGA_E("OUT4L", WM5100_OUTPUT_ENABLES_2, WM5100_OUT4L_ENA_SHIFT, 0,
		   NULL, 0, wm5100_out_ev, SND_SOC_DAPM_POST_PMU),
SND_SOC_DAPM_PGA_E("OUT4R", WM5100_OUTPUT_ENABLES_2, WM5100_OUT4R_ENA_SHIFT, 0,
		   NULL, 0, wm5100_out_ev, SND_SOC_DAPM_POST_PMU),
SND_SOC_DAPM_PGA_E("OUT3L", WM5100_CHANNEL_ENABLES_1, WM5100_HP3L_ENA_SHIFT, 0,
		   NULL, 0, wm5100_out_ev, SND_SOC_DAPM_POST_PMU),
SND_SOC_DAPM_PGA_E("OUT3R", WM5100_CHANNEL_ENABLES_1, WM5100_HP3R_ENA_SHIFT, 0,
		   NULL, 0, wm5100_out_ev, SND_SOC_DAPM_POST_PMU),
SND_SOC_DAPM_PGA_E("OUT2L", WM5100_CHANNEL_ENABLES_1, WM5100_HP2L_ENA_SHIFT, 0,
		   NULL, 0, wm5100_out_ev, SND_SOC_DAPM_POST_PMU),
SND_SOC_DAPM_PGA_E("OUT2R", WM5100_CHANNEL_ENABLES_1, WM5100_HP2R_ENA_SHIFT, 0,
		   NULL, 0, wm5100_out_ev, SND_SOC_DAPM_POST_PMU),
SND_SOC_DAPM_PGA_E("OUT1L", WM5100_CHANNEL_ENABLES_1, WM5100_HP1L_ENA_SHIFT, 0,
		   NULL, 0, wm5100_out_ev, SND_SOC_DAPM_POST_PMU),
SND_SOC_DAPM_PGA_E("OUT1R", WM5100_CHANNEL_ENABLES_1, WM5100_HP1R_ENA_SHIFT, 0,
		   NULL, 0, wm5100_out_ev, SND_SOC_DAPM_POST_PMU),
SND_SOC_DAPM_PGA_E("PWM1 Driver", WM5100_PWM_DRIVE_1, WM5100_PWM1_ENA_SHIFT, 0,
		   NULL, 0, wm5100_out_ev, SND_SOC_DAPM_POST_PMU),
SND_SOC_DAPM_PGA_E("PWM2 Driver", WM5100_PWM_DRIVE_1, WM5100_PWM2_ENA_SHIFT, 0,
		   NULL, 0, wm5100_out_ev, SND_SOC_DAPM_POST_PMU),

SND_SOC_DAPM_PGA("EQ1", WM5100_EQ1_1, WM5100_EQ1_ENA_SHIFT, 0, NULL, 0),
SND_SOC_DAPM_PGA("EQ2", WM5100_EQ2_1, WM5100_EQ2_ENA_SHIFT, 0, NULL, 0),
SND_SOC_DAPM_PGA("EQ3", WM5100_EQ3_1, WM5100_EQ3_ENA_SHIFT, 0, NULL, 0),
SND_SOC_DAPM_PGA("EQ4", WM5100_EQ4_1, WM5100_EQ4_ENA_SHIFT, 0, NULL, 0),

SND_SOC_DAPM_PGA("DRC1L", WM5100_DRC1_CTRL1, WM5100_DRCL_ENA_SHIFT, 0,
		 NULL, 0),
SND_SOC_DAPM_PGA("DRC1R", WM5100_DRC1_CTRL1, WM5100_DRCR_ENA_SHIFT, 0,
		 NULL, 0),

SND_SOC_DAPM_PGA("LHPF1", WM5100_HPLPF1_1, WM5100_LHPF1_ENA_SHIFT, 0,
		 NULL, 0),
SND_SOC_DAPM_PGA("LHPF2", WM5100_HPLPF2_1, WM5100_LHPF2_ENA_SHIFT, 0,
		 NULL, 0),
SND_SOC_DAPM_PGA("LHPF3", WM5100_HPLPF3_1, WM5100_LHPF3_ENA_SHIFT, 0,
		 NULL, 0),
SND_SOC_DAPM_PGA("LHPF4", WM5100_HPLPF4_1, WM5100_LHPF4_ENA_SHIFT, 0,
		 NULL, 0),

WM5100_MIXER_WIDGETS(EQ1, "EQ1"),
WM5100_MIXER_WIDGETS(EQ2, "EQ2"),
WM5100_MIXER_WIDGETS(EQ3, "EQ3"),
WM5100_MIXER_WIDGETS(EQ4, "EQ4"),

WM5100_MIXER_WIDGETS(DRC1L, "DRC1L"),
WM5100_MIXER_WIDGETS(DRC1R, "DRC1R"),

WM5100_MIXER_WIDGETS(LHPF1, "LHPF1"),
WM5100_MIXER_WIDGETS(LHPF2, "LHPF2"),
WM5100_MIXER_WIDGETS(LHPF3, "LHPF3"),
WM5100_MIXER_WIDGETS(LHPF4, "LHPF4"),

WM5100_MIXER_WIDGETS(AIF1TX1, "AIF1TX1"),
WM5100_MIXER_WIDGETS(AIF1TX2, "AIF1TX2"),
WM5100_MIXER_WIDGETS(AIF1TX3, "AIF1TX3"),
WM5100_MIXER_WIDGETS(AIF1TX4, "AIF1TX4"),
WM5100_MIXER_WIDGETS(AIF1TX5, "AIF1TX5"),
WM5100_MIXER_WIDGETS(AIF1TX6, "AIF1TX6"),
WM5100_MIXER_WIDGETS(AIF1TX7, "AIF1TX7"),
WM5100_MIXER_WIDGETS(AIF1TX8, "AIF1TX8"),

WM5100_MIXER_WIDGETS(AIF2TX1, "AIF2TX1"),
WM5100_MIXER_WIDGETS(AIF2TX2, "AIF2TX2"),

WM5100_MIXER_WIDGETS(AIF3TX1, "AIF3TX1"),
WM5100_MIXER_WIDGETS(AIF3TX2, "AIF3TX2"),

WM5100_MIXER_WIDGETS(HPOUT1L, "HPOUT1L"),
WM5100_MIXER_WIDGETS(HPOUT1R, "HPOUT1R"),
WM5100_MIXER_WIDGETS(HPOUT2L, "HPOUT2L"),
WM5100_MIXER_WIDGETS(HPOUT2R, "HPOUT2R"),
WM5100_MIXER_WIDGETS(HPOUT3L, "HPOUT3L"),
WM5100_MIXER_WIDGETS(HPOUT3R, "HPOUT3R"),

WM5100_MIXER_WIDGETS(SPKOUTL, "SPKOUTL"),
WM5100_MIXER_WIDGETS(SPKOUTR, "SPKOUTR"),
WM5100_MIXER_WIDGETS(SPKDAT1L, "SPKDAT1L"),
WM5100_MIXER_WIDGETS(SPKDAT1R, "SPKDAT1R"),
WM5100_MIXER_WIDGETS(SPKDAT2L, "SPKDAT2L"),
WM5100_MIXER_WIDGETS(SPKDAT2R, "SPKDAT2R"),

WM5100_MIXER_WIDGETS(PWM1, "PWM1"),
WM5100_MIXER_WIDGETS(PWM2, "PWM2"),

SND_SOC_DAPM_OUTPUT("HPOUT1L"),
SND_SOC_DAPM_OUTPUT("HPOUT1R"),
SND_SOC_DAPM_OUTPUT("HPOUT2L"),
SND_SOC_DAPM_OUTPUT("HPOUT2R"),
SND_SOC_DAPM_OUTPUT("HPOUT3L"),
SND_SOC_DAPM_OUTPUT("HPOUT3R"),
SND_SOC_DAPM_OUTPUT("SPKOUTL"),
SND_SOC_DAPM_OUTPUT("SPKOUTR"),
SND_SOC_DAPM_OUTPUT("SPKDAT1"),
SND_SOC_DAPM_OUTPUT("SPKDAT2"),
SND_SOC_DAPM_OUTPUT("PWM1"),
SND_SOC_DAPM_OUTPUT("PWM2"),
};

/* We register a _POST event if we don't have IRQ support so we can
 * look at the error status from the CODEC - if we've got the IRQ
 * hooked up then we will get prompted to look by an interrupt.
 */
static const struct snd_soc_dapm_widget wm5100_dapm_widgets_noirq[] = {
SND_SOC_DAPM_POST("Post", wm5100_post_ev),
};

static const struct snd_soc_dapm_route wm5100_dapm_routes[] = {
	{ "CP1", NULL, "CPVDD" },
	{ "CP2 Active", NULL, "CPVDD" },

	{ "IN1L", NULL, "SYSCLK" },
	{ "IN1R", NULL, "SYSCLK" },
	{ "IN2L", NULL, "SYSCLK" },
	{ "IN2R", NULL, "SYSCLK" },
	{ "IN3L", NULL, "SYSCLK" },
	{ "IN3R", NULL, "SYSCLK" },
	{ "IN4L", NULL, "SYSCLK" },
	{ "IN4R", NULL, "SYSCLK" },

	{ "OUT1L", NULL, "SYSCLK" },
	{ "OUT1R", NULL, "SYSCLK" },
	{ "OUT2L", NULL, "SYSCLK" },
	{ "OUT2R", NULL, "SYSCLK" },
	{ "OUT3L", NULL, "SYSCLK" },
	{ "OUT3R", NULL, "SYSCLK" },
	{ "OUT4L", NULL, "SYSCLK" },
	{ "OUT4R", NULL, "SYSCLK" },
	{ "OUT5L", NULL, "SYSCLK" },
	{ "OUT5R", NULL, "SYSCLK" },
	{ "OUT6L", NULL, "SYSCLK" },
	{ "OUT6R", NULL, "SYSCLK" },

	{ "AIF1RX1", NULL, "SYSCLK" },
	{ "AIF1RX2", NULL, "SYSCLK" },
	{ "AIF1RX3", NULL, "SYSCLK" },
	{ "AIF1RX4", NULL, "SYSCLK" },
	{ "AIF1RX5", NULL, "SYSCLK" },
	{ "AIF1RX6", NULL, "SYSCLK" },
	{ "AIF1RX7", NULL, "SYSCLK" },
	{ "AIF1RX8", NULL, "SYSCLK" },

	{ "AIF2RX1", NULL, "SYSCLK" },
	{ "AIF2RX1", NULL, "DBVDD2" },
	{ "AIF2RX2", NULL, "SYSCLK" },
	{ "AIF2RX2", NULL, "DBVDD2" },

	{ "AIF3RX1", NULL, "SYSCLK" },
	{ "AIF3RX1", NULL, "DBVDD3" },
	{ "AIF3RX2", NULL, "SYSCLK" },
	{ "AIF3RX2", NULL, "DBVDD3" },

	{ "AIF1TX1", NULL, "SYSCLK" },
	{ "AIF1TX2", NULL, "SYSCLK" },
	{ "AIF1TX3", NULL, "SYSCLK" },
	{ "AIF1TX4", NULL, "SYSCLK" },
	{ "AIF1TX5", NULL, "SYSCLK" },
	{ "AIF1TX6", NULL, "SYSCLK" },
	{ "AIF1TX7", NULL, "SYSCLK" },
	{ "AIF1TX8", NULL, "SYSCLK" },

	{ "AIF2TX1", NULL, "SYSCLK" },
	{ "AIF2TX1", NULL, "DBVDD2" },
	{ "AIF2TX2", NULL, "SYSCLK" },
	{ "AIF2TX2", NULL, "DBVDD2" },

	{ "AIF3TX1", NULL, "SYSCLK" },
	{ "AIF3TX1", NULL, "DBVDD3" },
	{ "AIF3TX2", NULL, "SYSCLK" },
	{ "AIF3TX2", NULL, "DBVDD3" },

	{ "MICBIAS1", NULL, "CP2" },
	{ "MICBIAS2", NULL, "CP2" },
	{ "MICBIAS3", NULL, "CP2" },

	{ "IN1L PGA", NULL, "CP2" },
	{ "IN1R PGA", NULL, "CP2" },
	{ "IN2L PGA", NULL, "CP2" },
	{ "IN2R PGA", NULL, "CP2" },
	{ "IN3L PGA", NULL, "CP2" },
	{ "IN3R PGA", NULL, "CP2" },
	{ "IN4L PGA", NULL, "CP2" },
	{ "IN4R PGA", NULL, "CP2" },

	{ "IN1L PGA", NULL, "CP2 Active" },
	{ "IN1R PGA", NULL, "CP2 Active" },
	{ "IN2L PGA", NULL, "CP2 Active" },
	{ "IN2R PGA", NULL, "CP2 Active" },
	{ "IN3L PGA", NULL, "CP2 Active" },
	{ "IN3R PGA", NULL, "CP2 Active" },
	{ "IN4L PGA", NULL, "CP2 Active" },
	{ "IN4R PGA", NULL, "CP2 Active" },

	{ "OUT1L", NULL, "CP1" },
	{ "OUT1R", NULL, "CP1" },
	{ "OUT2L", NULL, "CP1" },
	{ "OUT2R", NULL, "CP1" },
	{ "OUT3L", NULL, "CP1" },
	{ "OUT3R", NULL, "CP1" },

	{ "Tone Generator 1", NULL, "TONE" },
	{ "Tone Generator 2", NULL, "TONE" },

	{ "IN1L PGA", NULL, "IN1L" },
	{ "IN1R PGA", NULL, "IN1R" },
	{ "IN2L PGA", NULL, "IN2L" },
	{ "IN2R PGA", NULL, "IN2R" },
	{ "IN3L PGA", NULL, "IN3L" },
	{ "IN3R PGA", NULL, "IN3R" },
	{ "IN4L PGA", NULL, "IN4L" },
	{ "IN4R PGA", NULL, "IN4R" },

	WM5100_MIXER_ROUTES("OUT1L", "HPOUT1L"),
	WM5100_MIXER_ROUTES("OUT1R", "HPOUT1R"),
	WM5100_MIXER_ROUTES("OUT2L", "HPOUT2L"),
	WM5100_MIXER_ROUTES("OUT2R", "HPOUT2R"),
	WM5100_MIXER_ROUTES("OUT3L", "HPOUT3L"),
	WM5100_MIXER_ROUTES("OUT3R", "HPOUT3R"),

	WM5100_MIXER_ROUTES("OUT4L", "SPKOUTL"),
	WM5100_MIXER_ROUTES("OUT4R", "SPKOUTR"),
	WM5100_MIXER_ROUTES("OUT5L", "SPKDAT1L"),
	WM5100_MIXER_ROUTES("OUT5R", "SPKDAT1R"),
	WM5100_MIXER_ROUTES("OUT6L", "SPKDAT2L"),
	WM5100_MIXER_ROUTES("OUT6R", "SPKDAT2R"),

	WM5100_MIXER_ROUTES("PWM1 Driver", "PWM1"),
	WM5100_MIXER_ROUTES("PWM2 Driver", "PWM2"),

	WM5100_MIXER_ROUTES("AIF1TX1", "AIF1TX1"),
	WM5100_MIXER_ROUTES("AIF1TX2", "AIF1TX2"),
	WM5100_MIXER_ROUTES("AIF1TX3", "AIF1TX3"),
	WM5100_MIXER_ROUTES("AIF1TX4", "AIF1TX4"),
	WM5100_MIXER_ROUTES("AIF1TX5", "AIF1TX5"),
	WM5100_MIXER_ROUTES("AIF1TX6", "AIF1TX6"),
	WM5100_MIXER_ROUTES("AIF1TX7", "AIF1TX7"),
	WM5100_MIXER_ROUTES("AIF1TX8", "AIF1TX8"),

	WM5100_MIXER_ROUTES("AIF2TX1", "AIF2TX1"),
	WM5100_MIXER_ROUTES("AIF2TX2", "AIF2TX2"),

	WM5100_MIXER_ROUTES("AIF3TX1", "AIF3TX1"),
	WM5100_MIXER_ROUTES("AIF3TX2", "AIF3TX2"),

	WM5100_MIXER_ROUTES("EQ1", "EQ1"),
	WM5100_MIXER_ROUTES("EQ2", "EQ2"),
	WM5100_MIXER_ROUTES("EQ3", "EQ3"),
	WM5100_MIXER_ROUTES("EQ4", "EQ4"),

	WM5100_MIXER_ROUTES("DRC1L", "DRC1L"),
	WM5100_MIXER_ROUTES("DRC1R", "DRC1R"),

	WM5100_MIXER_ROUTES("LHPF1", "LHPF1"),
	WM5100_MIXER_ROUTES("LHPF2", "LHPF2"),
	WM5100_MIXER_ROUTES("LHPF3", "LHPF3"),
	WM5100_MIXER_ROUTES("LHPF4", "LHPF4"),

	{ "HPOUT1L", NULL, "OUT1L" },
	{ "HPOUT1R", NULL, "OUT1R" },
	{ "HPOUT2L", NULL, "OUT2L" },
	{ "HPOUT2R", NULL, "OUT2R" },
	{ "HPOUT3L", NULL, "OUT3L" },
	{ "HPOUT3R", NULL, "OUT3R" },
	{ "SPKOUTL", NULL, "OUT4L" },
	{ "SPKOUTR", NULL, "OUT4R" },
	{ "SPKDAT1", NULL, "OUT5L" },
	{ "SPKDAT1", NULL, "OUT5R" },
	{ "SPKDAT2", NULL, "OUT6L" },
	{ "SPKDAT2", NULL, "OUT6R" },
	{ "PWM1", NULL, "PWM1 Driver" },
	{ "PWM2", NULL, "PWM2 Driver" },
};

static const __devinitdata struct reg_default wm5100_reva_patches[] = {
	{ WM5100_AUDIO_IF_1_10, 0 },
	{ WM5100_AUDIO_IF_1_11, 1 },
	{ WM5100_AUDIO_IF_1_12, 2 },
	{ WM5100_AUDIO_IF_1_13, 3 },
	{ WM5100_AUDIO_IF_1_14, 4 },
	{ WM5100_AUDIO_IF_1_15, 5 },
	{ WM5100_AUDIO_IF_1_16, 6 },
	{ WM5100_AUDIO_IF_1_17, 7 },

	{ WM5100_AUDIO_IF_1_18, 0 },
	{ WM5100_AUDIO_IF_1_19, 1 },
	{ WM5100_AUDIO_IF_1_20, 2 },
	{ WM5100_AUDIO_IF_1_21, 3 },
	{ WM5100_AUDIO_IF_1_22, 4 },
	{ WM5100_AUDIO_IF_1_23, 5 },
	{ WM5100_AUDIO_IF_1_24, 6 },
	{ WM5100_AUDIO_IF_1_25, 7 },

	{ WM5100_AUDIO_IF_2_10, 0 },
	{ WM5100_AUDIO_IF_2_11, 1 },

	{ WM5100_AUDIO_IF_2_18, 0 },
	{ WM5100_AUDIO_IF_2_19, 1 },

	{ WM5100_AUDIO_IF_3_10, 0 },
	{ WM5100_AUDIO_IF_3_11, 1 },

	{ WM5100_AUDIO_IF_3_18, 0 },
	{ WM5100_AUDIO_IF_3_19, 1 },
};

static int wm5100_set_bias_level(struct snd_soc_codec *codec,
				 enum snd_soc_bias_level level)
{
	struct wm5100_priv *wm5100 = snd_soc_codec_get_drvdata(codec);
	int ret;

	switch (level) {
	case SND_SOC_BIAS_ON:
		break;

	case SND_SOC_BIAS_PREPARE:
		break;

	case SND_SOC_BIAS_STANDBY:
		if (codec->dapm.bias_level == SND_SOC_BIAS_OFF) {
			ret = regulator_bulk_enable(ARRAY_SIZE(wm5100->core_supplies),
						    wm5100->core_supplies);
			if (ret != 0) {
				dev_err(codec->dev,
					"Failed to enable supplies: %d\n",
					ret);
				return ret;
			}

			if (wm5100->pdata.ldo_ena) {
				gpio_set_value_cansleep(wm5100->pdata.ldo_ena,
							1);
				msleep(2);
			}

			regcache_cache_only(wm5100->regmap, false);
			regcache_sync(wm5100->regmap);
		}
		break;

	case SND_SOC_BIAS_OFF:
		regcache_cache_only(wm5100->regmap, true);
		regcache_mark_dirty(wm5100->regmap);
		if (wm5100->pdata.ldo_ena)
			gpio_set_value_cansleep(wm5100->pdata.ldo_ena, 0);
		regulator_bulk_disable(ARRAY_SIZE(wm5100->core_supplies),
				       wm5100->core_supplies);
		break;
	}
	codec->dapm.bias_level = level;

	return 0;
}

static int wm5100_dai_to_base(struct snd_soc_dai *dai)
{
	switch (dai->id) {
	case 0:
		return WM5100_AUDIO_IF_1_1 - 1;
	case 1:
		return WM5100_AUDIO_IF_2_1 - 1;
	case 2:
		return WM5100_AUDIO_IF_3_1 - 1;
	default:
		BUG();
		return -EINVAL;
	}
}

static int wm5100_set_fmt(struct snd_soc_dai *dai, unsigned int fmt)
{
	struct snd_soc_codec *codec = dai->codec;
	int lrclk, bclk, mask, base;

	base = wm5100_dai_to_base(dai);
	if (base < 0)
		return base;

	lrclk = 0;
	bclk = 0;

	switch (fmt & SND_SOC_DAIFMT_FORMAT_MASK) {
	case SND_SOC_DAIFMT_DSP_A:
		mask = 0;
		break;
	case SND_SOC_DAIFMT_DSP_B:
		mask = 1;
		break;
	case SND_SOC_DAIFMT_I2S:
		mask = 2;
		break;
	case SND_SOC_DAIFMT_LEFT_J:
		mask = 3;
		break;
	default:
		dev_err(codec->dev, "Unsupported DAI format %d\n",
			fmt & SND_SOC_DAIFMT_FORMAT_MASK);
		return -EINVAL;
	}

	switch (fmt & SND_SOC_DAIFMT_MASTER_MASK) {
	case SND_SOC_DAIFMT_CBS_CFS:
		break;
	case SND_SOC_DAIFMT_CBS_CFM:
		lrclk |= WM5100_AIF1TX_LRCLK_MSTR;
		break;
	case SND_SOC_DAIFMT_CBM_CFS:
		bclk |= WM5100_AIF1_BCLK_MSTR;
		break;
	case SND_SOC_DAIFMT_CBM_CFM:
		lrclk |= WM5100_AIF1TX_LRCLK_MSTR;
		bclk |= WM5100_AIF1_BCLK_MSTR;
		break;
	default:
		dev_err(codec->dev, "Unsupported master mode %d\n",
			fmt & SND_SOC_DAIFMT_MASTER_MASK);
		return -EINVAL;
	}

	switch (fmt & SND_SOC_DAIFMT_INV_MASK) {
	case SND_SOC_DAIFMT_NB_NF:
		break;
	case SND_SOC_DAIFMT_IB_IF:
		bclk |= WM5100_AIF1_BCLK_INV;
		lrclk |= WM5100_AIF1TX_LRCLK_INV;
		break;
	case SND_SOC_DAIFMT_IB_NF:
		bclk |= WM5100_AIF1_BCLK_INV;
		break;
	case SND_SOC_DAIFMT_NB_IF:
		lrclk |= WM5100_AIF1TX_LRCLK_INV;
		break;
	default:
		return -EINVAL;
	}

	snd_soc_update_bits(codec, base + 1, WM5100_AIF1_BCLK_MSTR |
			    WM5100_AIF1_BCLK_INV, bclk);
	snd_soc_update_bits(codec, base + 2, WM5100_AIF1TX_LRCLK_MSTR |
			    WM5100_AIF1TX_LRCLK_INV, lrclk);
	snd_soc_update_bits(codec, base + 3, WM5100_AIF1TX_LRCLK_MSTR |
			    WM5100_AIF1TX_LRCLK_INV, lrclk);
	snd_soc_update_bits(codec, base + 5, WM5100_AIF1_FMT_MASK, mask);

	return 0;
}

#define WM5100_NUM_BCLK_RATES 19

static int wm5100_bclk_rates_dat[WM5100_NUM_BCLK_RATES] = {
	32000,
	48000,
	64000,
	96000,
	128000,
	192000,
	256000,
	384000,
	512000,
	768000,
	1024000,
	1536000,
	2048000,
	3072000,
	4096000,
	6144000,
	8192000,
	12288000,
	24576000,
};

static int wm5100_bclk_rates_cd[WM5100_NUM_BCLK_RATES] = {
	29400,
	44100,
	58800,
	88200,
	117600,
	176400,
	235200,
	352800,
	470400,
	705600,
	940800,
	1411200,
	1881600,
	2882400,
	3763200,
	5644800,
	7526400,
	11289600,
	22579600,
};

static int wm5100_hw_params(struct snd_pcm_substream *substream,
			    struct snd_pcm_hw_params *params,
			    struct snd_soc_dai *dai)
{
	struct snd_soc_codec *codec = dai->codec;
	struct wm5100_priv *wm5100 = snd_soc_codec_get_drvdata(codec);
	bool async = wm5100->aif_async[dai->id];
	int i, base, bclk, aif_rate, lrclk, wl, fl, sr;
	int *bclk_rates;

	base = wm5100_dai_to_base(dai);
	if (base < 0)
		return base;

	/* Data sizes if not using TDM */
	wl = snd_pcm_format_width(params_format(params));
	if (wl < 0)
		return wl;
	fl = snd_soc_params_to_frame_size(params);
	if (fl < 0)
		return fl;

	dev_dbg(codec->dev, "Word length %d bits, frame length %d bits\n",
		wl, fl);

	/* Target BCLK rate */
	bclk = snd_soc_params_to_bclk(params);
	if (bclk < 0)
		return bclk;

	/* Root for BCLK depends on SYS/ASYNCCLK */
	if (!async) {
		aif_rate = wm5100->sysclk;
		sr = wm5100_alloc_sr(codec, params_rate(params));
		if (sr < 0)
			return sr;
	} else {
		/* If we're in ASYNCCLK set the ASYNC sample rate */
		aif_rate = wm5100->asyncclk;
		sr = 3;

		for (i = 0; i < ARRAY_SIZE(wm5100_sr_code); i++)
			if (params_rate(params) == wm5100_sr_code[i])
				break;
		if (i == ARRAY_SIZE(wm5100_sr_code)) {
			dev_err(codec->dev, "Invalid rate %dHzn",
				params_rate(params));
			return -EINVAL;
		}

		/* TODO: We should really check for symmetry */
		snd_soc_update_bits(codec, WM5100_CLOCKING_8,
				    WM5100_ASYNC_SAMPLE_RATE_MASK, i);
	}

	if (!aif_rate) {
		dev_err(codec->dev, "%s has no rate set\n",
			async ? "ASYNCCLK" : "SYSCLK");
		return -EINVAL;
	}

	dev_dbg(codec->dev, "Target BCLK is %dHz, using %dHz %s\n",
		bclk, aif_rate, async ? "ASYNCCLK" : "SYSCLK");

	if (aif_rate % 4000)
		bclk_rates = wm5100_bclk_rates_cd;
	else
		bclk_rates = wm5100_bclk_rates_dat;

	for (i = 0; i < WM5100_NUM_BCLK_RATES; i++)
		if (bclk_rates[i] >= bclk && (bclk_rates[i] % bclk == 0))
			break;
	if (i == WM5100_NUM_BCLK_RATES) {
		dev_err(codec->dev,
			"No valid BCLK for %dHz found from %dHz %s\n",
			bclk, aif_rate, async ? "ASYNCCLK" : "SYSCLK");
		return -EINVAL;
	}

	bclk = i;
	dev_dbg(codec->dev, "Setting %dHz BCLK\n", bclk_rates[bclk]);
	snd_soc_update_bits(codec, base + 1, WM5100_AIF1_BCLK_FREQ_MASK, bclk);

	lrclk = bclk_rates[bclk] / params_rate(params);
	dev_dbg(codec->dev, "Setting %dHz LRCLK\n", bclk_rates[bclk] / lrclk);
	if (substream->stream == SNDRV_PCM_STREAM_PLAYBACK ||
	    wm5100->aif_symmetric[dai->id])
		snd_soc_update_bits(codec, base + 7,
				    WM5100_AIF1RX_BCPF_MASK, lrclk);
	else
		snd_soc_update_bits(codec, base + 6,
				    WM5100_AIF1TX_BCPF_MASK, lrclk);

	i = (wl << WM5100_AIF1TX_WL_SHIFT) | fl;
	if (substream->stream == SNDRV_PCM_STREAM_PLAYBACK)
		snd_soc_update_bits(codec, base + 9,
				    WM5100_AIF1RX_WL_MASK |
				    WM5100_AIF1RX_SLOT_LEN_MASK, i);
	else
		snd_soc_update_bits(codec, base + 8,
				    WM5100_AIF1TX_WL_MASK |
				    WM5100_AIF1TX_SLOT_LEN_MASK, i);

	snd_soc_update_bits(codec, base + 4, WM5100_AIF1_RATE_MASK, sr);

	return 0;
}

static const struct snd_soc_dai_ops wm5100_dai_ops = {
	.set_fmt = wm5100_set_fmt,
	.hw_params = wm5100_hw_params,
};

static int wm5100_set_sysclk(struct snd_soc_codec *codec, int clk_id,
			     int source, unsigned int freq, int dir)
{
	struct wm5100_priv *wm5100 = snd_soc_codec_get_drvdata(codec);
	int *rate_store;
	int fval, audio_rate, ret, reg;

	switch (clk_id) {
	case WM5100_CLK_SYSCLK:
		reg = WM5100_CLOCKING_3;
		rate_store = &wm5100->sysclk;
		break;
	case WM5100_CLK_ASYNCCLK:
		reg = WM5100_CLOCKING_7;
		rate_store = &wm5100->asyncclk;
		break;
	case WM5100_CLK_32KHZ:
		/* The 32kHz clock is slightly different to the others */
		switch (source) {
		case WM5100_CLKSRC_MCLK1:
		case WM5100_CLKSRC_MCLK2:
		case WM5100_CLKSRC_SYSCLK:
			snd_soc_update_bits(codec, WM5100_CLOCKING_1,
					    WM5100_CLK_32K_SRC_MASK,
					    source);
			break;
		default:
			return -EINVAL;
		}
		return 0;

	case WM5100_CLK_AIF1:
	case WM5100_CLK_AIF2:
	case WM5100_CLK_AIF3:
		/* Not real clocks, record which clock domain they're in */
		switch (source) {
		case WM5100_CLKSRC_SYSCLK:
			wm5100->aif_async[clk_id - 1] = false;
			break;
		case WM5100_CLKSRC_ASYNCCLK:
			wm5100->aif_async[clk_id - 1] = true;
			break;
		default:
			dev_err(codec->dev, "Invalid source %d\n", source);
			return -EINVAL;
		}	
		return 0;

	case WM5100_CLK_OPCLK:
		switch (freq) {
		case 5644800:
		case 6144000:
			snd_soc_update_bits(codec, WM5100_MISC_GPIO_1,
					    WM5100_OPCLK_SEL_MASK, 0);
			break;
		case 11289600:
		case 12288000:
			snd_soc_update_bits(codec, WM5100_MISC_GPIO_1,
					    WM5100_OPCLK_SEL_MASK, 0);
			break;
		case 22579200:
		case 24576000:
			snd_soc_update_bits(codec, WM5100_MISC_GPIO_1,
					    WM5100_OPCLK_SEL_MASK, 0);
			break;
		default:
			dev_err(codec->dev, "Unsupported OPCLK %dHz\n",
				freq);
			return -EINVAL;
		}
		return 0;

	default:
		dev_err(codec->dev, "Unknown clock %d\n", clk_id);
		return -EINVAL;
	}

	switch (source) {
	case WM5100_CLKSRC_SYSCLK:
	case WM5100_CLKSRC_ASYNCCLK:
		dev_err(codec->dev, "Invalid source %d\n", source);
		return -EINVAL;
	}

	switch (freq) {
	case 5644800:
	case 6144000:
		fval = 0;
		break;
	case 11289600:
	case 12288000:
		fval = 1;
		break;
	case 22579200:
	case 24576000:
		fval = 2;
		break;
	default:
		dev_err(codec->dev, "Invalid clock rate: %d\n", freq);
		return -EINVAL;
	}

	switch (freq) {
	case 5644800:
	case 11289600:
	case 22579200:
		audio_rate = 44100;
		break;

	case 6144000:
	case 12288000:
	case 24576000:
		audio_rate = 48000;
		break;

	default:
		BUG();
		audio_rate = 0;
		break;
	}

	/* TODO: Check if MCLKs are in use and enable/disable pulls to
	 * match.
	 */

	snd_soc_update_bits(codec, reg, WM5100_SYSCLK_FREQ_MASK |
			    WM5100_SYSCLK_SRC_MASK,
			    fval << WM5100_SYSCLK_FREQ_SHIFT | source);

	/* If this is SYSCLK then configure the clock rate for the
	 * internal audio functions to the natural sample rate for
	 * this clock rate.
	 */
	if (clk_id == WM5100_CLK_SYSCLK) {
		dev_dbg(codec->dev, "Setting primary audio rate to %dHz",
			audio_rate);
		if (0 && *rate_store)
			wm5100_free_sr(codec, audio_rate);
		ret = wm5100_alloc_sr(codec, audio_rate);
		if (ret != 0)
			dev_warn(codec->dev, "Primary audio slot is %d\n",
				 ret);
	}

	*rate_store = freq;

	return 0;
}

struct _fll_div {
	u16 fll_fratio;
	u16 fll_outdiv;
	u16 fll_refclk_div;
	u16 n;
	u16 theta;
	u16 lambda;
};

static struct {
	unsigned int min;
	unsigned int max;
	u16 fll_fratio;
	int ratio;
} fll_fratios[] = {
	{       0,    64000, 4, 16 },
	{   64000,   128000, 3,  8 },
	{  128000,   256000, 2,  4 },
	{  256000,  1000000, 1,  2 },
	{ 1000000, 13500000, 0,  1 },
};

static int fll_factors(struct _fll_div *fll_div, unsigned int Fref,
		       unsigned int Fout)
{
	unsigned int target;
	unsigned int div;
	unsigned int fratio, gcd_fll;
	int i;

	/* Fref must be <=13.5MHz */
	div = 1;
	fll_div->fll_refclk_div = 0;
	while ((Fref / div) > 13500000) {
		div *= 2;
		fll_div->fll_refclk_div++;

		if (div > 8) {
			pr_err("Can't scale %dMHz input down to <=13.5MHz\n",
			       Fref);
			return -EINVAL;
		}
	}

	pr_debug("FLL Fref=%u Fout=%u\n", Fref, Fout);

	/* Apply the division for our remaining calculations */
	Fref /= div;

	/* Fvco should be 90-100MHz; don't check the upper bound */
	div = 2;
	while (Fout * div < 90000000) {
		div++;
		if (div > 64) {
			pr_err("Unable to find FLL_OUTDIV for Fout=%uHz\n",
			       Fout);
			return -EINVAL;
		}
	}
	target = Fout * div;
	fll_div->fll_outdiv = div - 1;

	pr_debug("FLL Fvco=%dHz\n", target);

	/* Find an appropraite FLL_FRATIO and factor it out of the target */
	for (i = 0; i < ARRAY_SIZE(fll_fratios); i++) {
		if (fll_fratios[i].min <= Fref && Fref <= fll_fratios[i].max) {
			fll_div->fll_fratio = fll_fratios[i].fll_fratio;
			fratio = fll_fratios[i].ratio;
			break;
		}
	}
	if (i == ARRAY_SIZE(fll_fratios)) {
		pr_err("Unable to find FLL_FRATIO for Fref=%uHz\n", Fref);
		return -EINVAL;
	}

	fll_div->n = target / (fratio * Fref);

	if (target % Fref == 0) {
		fll_div->theta = 0;
		fll_div->lambda = 0;
	} else {
		gcd_fll = gcd(target, fratio * Fref);

		fll_div->theta = (target - (fll_div->n * fratio * Fref))
			/ gcd_fll;
		fll_div->lambda = (fratio * Fref) / gcd_fll;
	}

	pr_debug("FLL N=%x THETA=%x LAMBDA=%x\n",
		 fll_div->n, fll_div->theta, fll_div->lambda);
	pr_debug("FLL_FRATIO=%x(%d) FLL_OUTDIV=%x FLL_REFCLK_DIV=%x\n",
		 fll_div->fll_fratio, fratio, fll_div->fll_outdiv,
		 fll_div->fll_refclk_div);

	return 0;
}

static int wm5100_set_fll(struct snd_soc_codec *codec, int fll_id, int source,
			  unsigned int Fref, unsigned int Fout)
{
	struct i2c_client *i2c = to_i2c_client(codec->dev);
	struct wm5100_priv *wm5100 = snd_soc_codec_get_drvdata(codec);
	struct _fll_div factors;
	struct wm5100_fll *fll;
	int ret, base, lock, i, timeout;

	switch (fll_id) {
	case WM5100_FLL1:
		fll = &wm5100->fll[0];
		base = WM5100_FLL1_CONTROL_1 - 1;
		lock = WM5100_FLL1_LOCK_STS;
		break;
	case WM5100_FLL2:
		fll = &wm5100->fll[1];
		base = WM5100_FLL2_CONTROL_2 - 1;
		lock = WM5100_FLL2_LOCK_STS;
		break;
	default:
		dev_err(codec->dev, "Unknown FLL %d\n",fll_id);
		return -EINVAL;
	}

	if (!Fout) {
		dev_dbg(codec->dev, "FLL%d disabled", fll_id);
		fll->fout = 0;
		snd_soc_update_bits(codec, base + 1, WM5100_FLL1_ENA, 0);
		return 0;
	}

	switch (source) {
	case WM5100_FLL_SRC_MCLK1:
	case WM5100_FLL_SRC_MCLK2:
	case WM5100_FLL_SRC_FLL1:
	case WM5100_FLL_SRC_FLL2:
	case WM5100_FLL_SRC_AIF1BCLK:
	case WM5100_FLL_SRC_AIF2BCLK:
	case WM5100_FLL_SRC_AIF3BCLK:
		break;
	default:
		dev_err(codec->dev, "Invalid FLL source %d\n", source);
		return -EINVAL;
	}

	ret = fll_factors(&factors, Fref, Fout);
	if (ret < 0)
		return ret;

	/* Disable the FLL while we reconfigure */
	snd_soc_update_bits(codec, base + 1, WM5100_FLL1_ENA, 0);

	snd_soc_update_bits(codec, base + 2,
			    WM5100_FLL1_OUTDIV_MASK | WM5100_FLL1_FRATIO_MASK,
			    (factors.fll_outdiv << WM5100_FLL1_OUTDIV_SHIFT) |
			    factors.fll_fratio);
	snd_soc_update_bits(codec, base + 3, WM5100_FLL1_THETA_MASK,
			    factors.theta);
	snd_soc_update_bits(codec, base + 5, WM5100_FLL1_N_MASK, factors.n);
	snd_soc_update_bits(codec, base + 6,
			    WM5100_FLL1_REFCLK_DIV_MASK |
			    WM5100_FLL1_REFCLK_SRC_MASK,
			    (factors.fll_refclk_div
			     << WM5100_FLL1_REFCLK_DIV_SHIFT) | source);
	snd_soc_update_bits(codec, base + 7, WM5100_FLL1_LAMBDA_MASK,
			    factors.lambda);

	/* Clear any pending completions */
	try_wait_for_completion(&fll->lock);

	snd_soc_update_bits(codec, base + 1, WM5100_FLL1_ENA, WM5100_FLL1_ENA);

	if (i2c->irq)
		timeout = 2;
	else
		timeout = 50;

	snd_soc_update_bits(codec, WM5100_CLOCKING_3, WM5100_SYSCLK_ENA,
			    WM5100_SYSCLK_ENA);

	/* Poll for the lock; will use interrupt when we can test */
	for (i = 0; i < timeout; i++) {
		if (i2c->irq) {
			ret = wait_for_completion_timeout(&fll->lock,
							  msecs_to_jiffies(25));
			if (ret > 0)
				break;
		} else {
			msleep(1);
		}

		ret = snd_soc_read(codec,
				   WM5100_INTERRUPT_RAW_STATUS_3);
		if (ret < 0) {
			dev_err(codec->dev,
				"Failed to read FLL status: %d\n",
				ret);
			continue;
		}
		if (ret & lock)
			break;
	}
	if (i == timeout) {
		dev_err(codec->dev, "FLL%d lock timed out\n", fll_id);
		return -ETIMEDOUT;
	}

	fll->src = source;
	fll->fref = Fref;
	fll->fout = Fout;

	dev_dbg(codec->dev, "FLL%d running %dHz->%dHz\n", fll_id,
		Fref, Fout);

	return 0;
}

/* Actually go much higher */
#define WM5100_RATES SNDRV_PCM_RATE_8000_192000

#define WM5100_FORMATS (SNDRV_PCM_FMTBIT_S16_LE | SNDRV_PCM_FMTBIT_S20_3LE |\
			SNDRV_PCM_FMTBIT_S24_LE | SNDRV_PCM_FMTBIT_S32_LE)

static struct snd_soc_dai_driver wm5100_dai[] = {
	{
		.name = "wm5100-aif1",
		.playback = {
			.stream_name = "AIF1 Playback",
			.channels_min = 2,
			.channels_max = 2,
			.rates = WM5100_RATES,
			.formats = WM5100_FORMATS,
		},
		.capture = {
			 .stream_name = "AIF1 Capture",
			 .channels_min = 2,
			 .channels_max = 2,
			 .rates = WM5100_RATES,
			 .formats = WM5100_FORMATS,
		 },
		.ops = &wm5100_dai_ops,
	},
	{
		.name = "wm5100-aif2",
		.id = 1,
		.playback = {
			.stream_name = "AIF2 Playback",
			.channels_min = 2,
			.channels_max = 2,
			.rates = WM5100_RATES,
			.formats = WM5100_FORMATS,
		},
		.capture = {
			 .stream_name = "AIF2 Capture",
			 .channels_min = 2,
			 .channels_max = 2,
			 .rates = WM5100_RATES,
			 .formats = WM5100_FORMATS,
		 },
		.ops = &wm5100_dai_ops,
	},
	{
		.name = "wm5100-aif3",
		.id = 2,
		.playback = {
			.stream_name = "AIF3 Playback",
			.channels_min = 2,
			.channels_max = 2,
			.rates = WM5100_RATES,
			.formats = WM5100_FORMATS,
		},
		.capture = {
			 .stream_name = "AIF3 Capture",
			 .channels_min = 2,
			 .channels_max = 2,
			 .rates = WM5100_RATES,
			 .formats = WM5100_FORMATS,
		 },
		.ops = &wm5100_dai_ops,
	},
};

static int wm5100_dig_vu[] = {
	WM5100_ADC_DIGITAL_VOLUME_1L,
	WM5100_ADC_DIGITAL_VOLUME_1R,
	WM5100_ADC_DIGITAL_VOLUME_2L,
	WM5100_ADC_DIGITAL_VOLUME_2R,
	WM5100_ADC_DIGITAL_VOLUME_3L,
	WM5100_ADC_DIGITAL_VOLUME_3R,
	WM5100_ADC_DIGITAL_VOLUME_4L,
	WM5100_ADC_DIGITAL_VOLUME_4R,

	WM5100_DAC_DIGITAL_VOLUME_1L,
	WM5100_DAC_DIGITAL_VOLUME_1R,
	WM5100_DAC_DIGITAL_VOLUME_2L,
	WM5100_DAC_DIGITAL_VOLUME_2R,
	WM5100_DAC_DIGITAL_VOLUME_3L,
	WM5100_DAC_DIGITAL_VOLUME_3R,
	WM5100_DAC_DIGITAL_VOLUME_4L,
	WM5100_DAC_DIGITAL_VOLUME_4R,
	WM5100_DAC_DIGITAL_VOLUME_5L,
	WM5100_DAC_DIGITAL_VOLUME_5R,
	WM5100_DAC_DIGITAL_VOLUME_6L,
	WM5100_DAC_DIGITAL_VOLUME_6R,
};

static void wm5100_set_detect_mode(struct wm5100_priv *wm5100, int the_mode)
{
	struct wm5100_jack_mode *mode = &wm5100->pdata.jack_modes[the_mode];

	BUG_ON(the_mode >= ARRAY_SIZE(wm5100->pdata.jack_modes));

	gpio_set_value_cansleep(wm5100->pdata.hp_pol, mode->hp_pol);
	regmap_update_bits(wm5100->regmap, WM5100_ACCESSORY_DETECT_MODE_1,
			   WM5100_ACCDET_BIAS_SRC_MASK |
			   WM5100_ACCDET_SRC,
			   (mode->bias << WM5100_ACCDET_BIAS_SRC_SHIFT) |
			   mode->micd_src << WM5100_ACCDET_SRC_SHIFT);
	regmap_update_bits(wm5100->regmap, WM5100_MISC_CONTROL,
			   WM5100_HPCOM_SRC,
			   mode->micd_src << WM5100_HPCOM_SRC_SHIFT);

	wm5100->jack_mode = the_mode;

	dev_dbg(wm5100->dev, "Set microphone polarity to %d\n",
		wm5100->jack_mode);
}

static void wm5100_micd_irq(struct wm5100_priv *wm5100)
{
	unsigned int val;
	int ret;

	ret = regmap_read(wm5100->regmap, WM5100_MIC_DETECT_3, &val);
	if (ret != 0) {
		dev_err(wm5100->dev, "Failed to read micropone status: %d\n",
			ret);
		return;
	}

	dev_dbg(wm5100->dev, "Microphone event: %x\n", val);

	if (!(val & WM5100_ACCDET_VALID)) {
		dev_warn(wm5100->dev, "Microphone detection state invalid\n");
		return;
	}

	/* No accessory, reset everything and report removal */
	if (!(val & WM5100_ACCDET_STS)) {
		dev_dbg(wm5100->dev, "Jack removal detected\n");
		wm5100->jack_mic = false;
		wm5100->jack_detecting = true;
		snd_soc_jack_report(wm5100->jack, 0,
				    SND_JACK_LINEOUT | SND_JACK_HEADSET |
				    SND_JACK_BTN_0);

		regmap_update_bits(wm5100->regmap, WM5100_MIC_DETECT_1,
				   WM5100_ACCDET_RATE_MASK,
				   WM5100_ACCDET_RATE_MASK);
		return;
	}

	/* If the measurement is very high we've got a microphone,
	 * either we just detected one or if we already reported then
	 * we've got a button release event.
	 */
	if (val & 0x400) {
		if (wm5100->jack_detecting) {
			dev_dbg(wm5100->dev, "Microphone detected\n");
			wm5100->jack_mic = true;
			wm5100->jack_detecting = false;
			snd_soc_jack_report(wm5100->jack,
					    SND_JACK_HEADSET,
					    SND_JACK_HEADSET | SND_JACK_BTN_0);

			/* Increase poll rate to give better responsiveness
			 * for buttons */
			regmap_update_bits(wm5100->regmap, WM5100_MIC_DETECT_1,
					   WM5100_ACCDET_RATE_MASK,
					   5 << WM5100_ACCDET_RATE_SHIFT);
		} else {
			dev_dbg(wm5100->dev, "Mic button up\n");
			snd_soc_jack_report(wm5100->jack, 0, SND_JACK_BTN_0);
		}

		return;
	}

	/* If we detected a lower impedence during initial startup
	 * then we probably have the wrong polarity, flip it.  Don't
	 * do this for the lowest impedences to speed up detection of
	 * plain headphones.
	 */
	if (wm5100->jack_detecting && (val & 0x3f8)) {
		wm5100_set_detect_mode(wm5100, !wm5100->jack_mode);

		return;
	}

	/* Don't distinguish between buttons, just report any low
	 * impedence as BTN_0.
	 */
	if (val & 0x3fc) {
		if (wm5100->jack_mic) {
			dev_dbg(wm5100->dev, "Mic button detected\n");
			snd_soc_jack_report(wm5100->jack, SND_JACK_BTN_0,
					    SND_JACK_BTN_0);
		} else if (wm5100->jack_detecting) {
<<<<<<< HEAD
			dev_dbg(codec->dev, "Headphone detected\n");
			wm5100->jack_detecting = false;
=======
			dev_dbg(wm5100->dev, "Headphone detected\n");
>>>>>>> afe62367
			snd_soc_jack_report(wm5100->jack, SND_JACK_HEADPHONE,
					    SND_JACK_HEADPHONE);

			/* Increase the detection rate a bit for
			 * responsiveness.
			 */
			regmap_update_bits(wm5100->regmap, WM5100_MIC_DETECT_1,
					   WM5100_ACCDET_RATE_MASK,
					   7 << WM5100_ACCDET_RATE_SHIFT);
		}
	}
}

int wm5100_detect(struct snd_soc_codec *codec, struct snd_soc_jack *jack)
{
	struct wm5100_priv *wm5100 = snd_soc_codec_get_drvdata(codec);

	if (jack) {
		wm5100->jack = jack;
		wm5100->jack_detecting = true;

		wm5100_set_detect_mode(wm5100, 0);

		/* Slowest detection rate, gives debounce for initial
		 * detection */
		snd_soc_update_bits(codec, WM5100_MIC_DETECT_1,
				    WM5100_ACCDET_BIAS_STARTTIME_MASK |
				    WM5100_ACCDET_RATE_MASK,
				    (7 << WM5100_ACCDET_BIAS_STARTTIME_SHIFT) |
				    WM5100_ACCDET_RATE_MASK);

		/* We need the charge pump to power MICBIAS */
		snd_soc_dapm_force_enable_pin(&codec->dapm, "CP2");
		snd_soc_dapm_force_enable_pin(&codec->dapm, "SYSCLK");
		snd_soc_dapm_sync(&codec->dapm);

		/* We start off just enabling microphone detection - even a
		 * plain headphone will trigger detection.
		 */
		snd_soc_update_bits(codec, WM5100_MIC_DETECT_1,
				    WM5100_ACCDET_ENA, WM5100_ACCDET_ENA);

		snd_soc_update_bits(codec, WM5100_INTERRUPT_STATUS_3_MASK,
				    WM5100_IM_ACCDET_EINT, 0);
	} else {
		snd_soc_update_bits(codec, WM5100_INTERRUPT_STATUS_3_MASK,
				    WM5100_IM_HPDET_EINT |
				    WM5100_IM_ACCDET_EINT,
				    WM5100_IM_HPDET_EINT |
				    WM5100_IM_ACCDET_EINT);
		snd_soc_update_bits(codec, WM5100_MIC_DETECT_1,
				    WM5100_ACCDET_ENA, 0);
		wm5100->jack = NULL;
	}

	return 0;
}

static irqreturn_t wm5100_irq(int irq, void *data)
{
	struct wm5100_priv *wm5100 = data;
	irqreturn_t status = IRQ_NONE;
	unsigned int irq_val, mask_val;
	int ret;

	ret = regmap_read(wm5100->regmap, WM5100_INTERRUPT_STATUS_3, &irq_val);
	if (ret < 0) {
		dev_err(wm5100->dev, "Failed to read IRQ status 3: %d\n",
			ret);
		irq_val = 0;
	}

	ret = regmap_read(wm5100->regmap, WM5100_INTERRUPT_STATUS_3_MASK,
			  &mask_val);
	if (ret < 0) {
		dev_err(wm5100->dev, "Failed to read IRQ mask 3: %d\n",
			ret);
		mask_val = 0xffff;
	}

	irq_val &= ~mask_val;

	regmap_write(wm5100->regmap, WM5100_INTERRUPT_STATUS_3, irq_val);

	if (irq_val)
		status = IRQ_HANDLED;

	wm5100_log_status3(wm5100, irq_val);

	if (irq_val & WM5100_FLL1_LOCK_EINT) {
		dev_dbg(wm5100->dev, "FLL1 locked\n");
		complete(&wm5100->fll[0].lock);
	}
	if (irq_val & WM5100_FLL2_LOCK_EINT) {
		dev_dbg(wm5100->dev, "FLL2 locked\n");
		complete(&wm5100->fll[1].lock);
	}

	if (irq_val & WM5100_ACCDET_EINT)
		wm5100_micd_irq(wm5100);

	ret = regmap_read(wm5100->regmap, WM5100_INTERRUPT_STATUS_4, &irq_val);
	if (ret < 0) {
		dev_err(wm5100->dev, "Failed to read IRQ status 4: %d\n",
			ret);
		irq_val = 0;
	}

	ret = regmap_read(wm5100->regmap, WM5100_INTERRUPT_STATUS_4_MASK,
			  &mask_val);
	if (ret < 0) {
		dev_err(wm5100->dev, "Failed to read IRQ mask 4: %d\n",
			ret);
		mask_val = 0xffff;
	}

	irq_val &= ~mask_val;

	if (irq_val)
		status = IRQ_HANDLED;

	regmap_write(wm5100->regmap, WM5100_INTERRUPT_STATUS_4, irq_val);

	wm5100_log_status4(wm5100, irq_val);

	return status;
}

static irqreturn_t wm5100_edge_irq(int irq, void *data)
{
	irqreturn_t ret = IRQ_NONE;
	irqreturn_t val;

	do {
		val = wm5100_irq(irq, data);
		if (val != IRQ_NONE)
			ret = val;
	} while (val != IRQ_NONE);

	return ret;
}

#ifdef CONFIG_GPIOLIB
static inline struct wm5100_priv *gpio_to_wm5100(struct gpio_chip *chip)
{
	return container_of(chip, struct wm5100_priv, gpio_chip);
}

static void wm5100_gpio_set(struct gpio_chip *chip, unsigned offset, int value)
{
	struct wm5100_priv *wm5100 = gpio_to_wm5100(chip);

	regmap_update_bits(wm5100->regmap, WM5100_GPIO_CTRL_1 + offset,
			   WM5100_GP1_LVL, !!value << WM5100_GP1_LVL_SHIFT);
}

static int wm5100_gpio_direction_out(struct gpio_chip *chip,
				     unsigned offset, int value)
{
	struct wm5100_priv *wm5100 = gpio_to_wm5100(chip);
	int val, ret;

	val = (1 << WM5100_GP1_FN_SHIFT) | (!!value << WM5100_GP1_LVL_SHIFT);

	ret = regmap_update_bits(wm5100->regmap, WM5100_GPIO_CTRL_1 + offset,
				 WM5100_GP1_FN_MASK | WM5100_GP1_DIR |
				 WM5100_GP1_LVL, val);
	if (ret < 0)
		return ret;
	else
		return 0;
}

static int wm5100_gpio_get(struct gpio_chip *chip, unsigned offset)
{
	struct wm5100_priv *wm5100 = gpio_to_wm5100(chip);
	unsigned int reg;
	int ret;

	ret = regmap_read(wm5100->regmap, WM5100_GPIO_CTRL_1 + offset, &reg);
	if (ret < 0)
		return ret;

	return (reg & WM5100_GP1_LVL) != 0;
}

static int wm5100_gpio_direction_in(struct gpio_chip *chip, unsigned offset)
{
	struct wm5100_priv *wm5100 = gpio_to_wm5100(chip);

	return regmap_update_bits(wm5100->regmap, WM5100_GPIO_CTRL_1 + offset,
				  WM5100_GP1_FN_MASK | WM5100_GP1_DIR,
				  (1 << WM5100_GP1_FN_SHIFT) |
				  (1 << WM5100_GP1_DIR_SHIFT));
}

static struct gpio_chip wm5100_template_chip = {
	.label			= "wm5100",
	.owner			= THIS_MODULE,
	.direction_output	= wm5100_gpio_direction_out,
	.set			= wm5100_gpio_set,
	.direction_input	= wm5100_gpio_direction_in,
	.get			= wm5100_gpio_get,
	.can_sleep		= 1,
};

static void wm5100_init_gpio(struct i2c_client *i2c)
{
	struct wm5100_priv *wm5100 = i2c_get_clientdata(i2c);
	int ret;

	wm5100->gpio_chip = wm5100_template_chip;
	wm5100->gpio_chip.ngpio = 6;
	wm5100->gpio_chip.dev = &i2c->dev;

	if (wm5100->pdata.gpio_base)
		wm5100->gpio_chip.base = wm5100->pdata.gpio_base;
	else
		wm5100->gpio_chip.base = -1;

	ret = gpiochip_add(&wm5100->gpio_chip);
	if (ret != 0)
		dev_err(&i2c->dev, "Failed to add GPIOs: %d\n", ret);
}

static void wm5100_free_gpio(struct i2c_client *i2c)
{
	struct wm5100_priv *wm5100 = i2c_get_clientdata(i2c);
	int ret;

	ret = gpiochip_remove(&wm5100->gpio_chip);
	if (ret != 0)
		dev_err(&i2c->dev, "Failed to remove GPIOs: %d\n", ret);
}
#else
static void wm5100_init_gpio(struct i2c_client *i2c)
{
}

static void wm5100_free_gpio(struct i2c_client *i2c)
{
}
#endif

static int wm5100_probe(struct snd_soc_codec *codec)
{
	struct i2c_client *i2c = to_i2c_client(codec->dev);
	struct wm5100_priv *wm5100 = snd_soc_codec_get_drvdata(codec);
	int ret, i;

	wm5100->codec = codec;
	codec->control_data = wm5100->regmap;

	ret = snd_soc_codec_set_cache_io(codec, 16, 16, SND_SOC_REGMAP);
	if (ret != 0) {
		dev_err(codec->dev, "Failed to set cache I/O: %d\n", ret);
		return ret;
	}

	regcache_cache_only(wm5100->regmap, true);


	for (i = 0; i < ARRAY_SIZE(wm5100_dig_vu); i++)
		snd_soc_update_bits(codec, wm5100_dig_vu[i], WM5100_OUT_VU,
				    WM5100_OUT_VU);

	/* Don't debounce interrupts to support use of SYSCLK only */
	snd_soc_write(codec, WM5100_IRQ_DEBOUNCE_1, 0);
	snd_soc_write(codec, WM5100_IRQ_DEBOUNCE_2, 0);

	/* TODO: check if we're symmetric */

	if (i2c->irq)
		snd_soc_dapm_new_controls(&codec->dapm,
					  wm5100_dapm_widgets_noirq,
					  ARRAY_SIZE(wm5100_dapm_widgets_noirq));

	if (wm5100->pdata.hp_pol) {
		ret = gpio_request_one(wm5100->pdata.hp_pol,
				       GPIOF_OUT_INIT_HIGH, "WM5100 HP_POL");
		if (ret < 0) {
			dev_err(&i2c->dev, "Failed to request HP_POL %d: %d\n",
				wm5100->pdata.hp_pol, ret);
			goto err_gpio;
		}
	}

	/* We'll get woken up again when the system has something useful
	 * for us to do.
	 */
	if (wm5100->pdata.ldo_ena)
		gpio_set_value_cansleep(wm5100->pdata.ldo_ena, 0);
	regulator_bulk_disable(ARRAY_SIZE(wm5100->core_supplies),
			       wm5100->core_supplies);

	return 0;

err_gpio:

	return ret;
}

static int wm5100_remove(struct snd_soc_codec *codec)
{
	struct wm5100_priv *wm5100 = snd_soc_codec_get_drvdata(codec);

	if (wm5100->pdata.hp_pol) {
		gpio_free(wm5100->pdata.hp_pol);
	}

	return 0;
}

static int wm5100_soc_volatile(struct snd_soc_codec *codec,
			       unsigned int reg)
{
	return true;
}


static struct snd_soc_codec_driver soc_codec_dev_wm5100 = {
	.probe =	wm5100_probe,
	.remove =	wm5100_remove,

	.set_sysclk = wm5100_set_sysclk,
	.set_pll = wm5100_set_fll,
	.set_bias_level = wm5100_set_bias_level,
	.idle_bias_off = 1,
	.reg_cache_size = WM5100_MAX_REGISTER,
	.volatile_register = wm5100_soc_volatile,

	.seq_notifier = wm5100_seq_notifier,
	.controls = wm5100_snd_controls,
	.num_controls = ARRAY_SIZE(wm5100_snd_controls),
	.dapm_widgets = wm5100_dapm_widgets,
	.num_dapm_widgets = ARRAY_SIZE(wm5100_dapm_widgets),
	.dapm_routes = wm5100_dapm_routes,
	.num_dapm_routes = ARRAY_SIZE(wm5100_dapm_routes),
};

static const struct regmap_config wm5100_regmap = {
	.reg_bits = 16,
	.val_bits = 16,

	.max_register = WM5100_MAX_REGISTER,
	.reg_defaults = wm5100_reg_defaults,
	.num_reg_defaults = ARRAY_SIZE(wm5100_reg_defaults),
	.volatile_reg = wm5100_volatile_register,
	.readable_reg = wm5100_readable_register,
	.cache_type = REGCACHE_RBTREE,
};

static const unsigned int wm5100_mic_ctrl_reg[] = {
	WM5100_IN1L_CONTROL,
	WM5100_IN2L_CONTROL,
	WM5100_IN3L_CONTROL,
	WM5100_IN4L_CONTROL,
};

static __devinit int wm5100_i2c_probe(struct i2c_client *i2c,
				      const struct i2c_device_id *id)
{
	struct wm5100_pdata *pdata = dev_get_platdata(&i2c->dev);
	struct wm5100_priv *wm5100;
	unsigned int reg;
	int ret, i, irq_flags;

	wm5100 = devm_kzalloc(&i2c->dev, sizeof(struct wm5100_priv),
			      GFP_KERNEL);
	if (wm5100 == NULL)
		return -ENOMEM;

	wm5100->dev = &i2c->dev;

	wm5100->regmap = regmap_init_i2c(i2c, &wm5100_regmap);
	if (IS_ERR(wm5100->regmap)) {
		ret = PTR_ERR(wm5100->regmap);
		dev_err(&i2c->dev, "Failed to allocate register map: %d\n",
			ret);
		goto err;
	}

	for (i = 0; i < ARRAY_SIZE(wm5100->fll); i++)
		init_completion(&wm5100->fll[i].lock);

	if (pdata)
		wm5100->pdata = *pdata;

	i2c_set_clientdata(i2c, wm5100);

	for (i = 0; i < ARRAY_SIZE(wm5100->core_supplies); i++)
		wm5100->core_supplies[i].supply = wm5100_core_supply_names[i];

	ret = regulator_bulk_get(&i2c->dev, ARRAY_SIZE(wm5100->core_supplies),
				 wm5100->core_supplies);
	if (ret != 0) {
		dev_err(&i2c->dev, "Failed to request core supplies: %d\n",
			ret);
		goto err_regmap;
	}

	ret = regulator_bulk_enable(ARRAY_SIZE(wm5100->core_supplies),
				    wm5100->core_supplies);
	if (ret != 0) {
		dev_err(&i2c->dev, "Failed to enable core supplies: %d\n",
			ret);
		goto err_core;
	}

	if (wm5100->pdata.ldo_ena) {
		ret = gpio_request_one(wm5100->pdata.ldo_ena,
				       GPIOF_OUT_INIT_HIGH, "WM5100 LDOENA");
		if (ret < 0) {
			dev_err(&i2c->dev, "Failed to request LDOENA %d: %d\n",
				wm5100->pdata.ldo_ena, ret);
			goto err_enable;
		}
		msleep(2);
	}

	if (wm5100->pdata.reset) {
		ret = gpio_request_one(wm5100->pdata.reset,
				       GPIOF_OUT_INIT_HIGH, "WM5100 /RESET");
		if (ret < 0) {
			dev_err(&i2c->dev, "Failed to request /RESET %d: %d\n",
				wm5100->pdata.reset, ret);
			goto err_ldo;
		}
	}

	ret = regmap_read(wm5100->regmap, WM5100_SOFTWARE_RESET, &reg);
	if (ret < 0) {
		dev_err(&i2c->dev, "Failed to read ID register: %d\n", ret);
		goto err_reset;
	}
	switch (reg) {
	case 0x8997:
	case 0x5100:
		break;

	default:
		dev_err(&i2c->dev, "Device is not a WM5100, ID is %x\n", reg);
		ret = -EINVAL;
		goto err_reset;
	}

	ret = regmap_read(wm5100->regmap, WM5100_DEVICE_REVISION, &reg);
	if (ret < 0) {
		dev_err(&i2c->dev, "Failed to read revision register\n");
		goto err_reset;
	}
	wm5100->rev = reg & WM5100_DEVICE_REVISION_MASK;

	dev_info(&i2c->dev, "revision %c\n", wm5100->rev + 'A');

	ret = wm5100_reset(wm5100);
	if (ret < 0) {
		dev_err(&i2c->dev, "Failed to issue reset\n");
		goto err_reset;
	}

	switch (wm5100->rev) {
	case 0:
		ret = regmap_register_patch(wm5100->regmap,
					    wm5100_reva_patches,
					    ARRAY_SIZE(wm5100_reva_patches));
		if (ret != 0) {
			dev_err(&i2c->dev, "Failed to register patches: %d\n",
				ret);
			goto err_reset;
		}
		break;
	default:
		break;
	}


	wm5100_init_gpio(i2c);

	for (i = 0; i < ARRAY_SIZE(wm5100->pdata.gpio_defaults); i++) {
		if (!wm5100->pdata.gpio_defaults[i])
			continue;

		regmap_write(wm5100->regmap, WM5100_GPIO_CTRL_1 + i,
			     wm5100->pdata.gpio_defaults[i]);
	}

	for (i = 0; i < ARRAY_SIZE(wm5100->pdata.in_mode); i++) {
		regmap_update_bits(wm5100->regmap, wm5100_mic_ctrl_reg[i],
				   WM5100_IN1_MODE_MASK |
				   WM5100_IN1_DMIC_SUP_MASK,
				   (wm5100->pdata.in_mode[i] <<
				    WM5100_IN1_MODE_SHIFT) |
				   (wm5100->pdata.dmic_sup[i] <<
				    WM5100_IN1_DMIC_SUP_SHIFT));
	}

	if (i2c->irq) {
		if (wm5100->pdata.irq_flags)
			irq_flags = wm5100->pdata.irq_flags;
		else
			irq_flags = IRQF_TRIGGER_LOW;

		irq_flags |= IRQF_ONESHOT;

		if (irq_flags & (IRQF_TRIGGER_RISING | IRQF_TRIGGER_FALLING))
			ret = request_threaded_irq(i2c->irq, NULL,
						   wm5100_edge_irq, irq_flags,
						   "wm5100", wm5100);
		else
			ret = request_threaded_irq(i2c->irq, NULL, wm5100_irq,
						   irq_flags, "wm5100",
						   wm5100);

		if (ret != 0) {
			dev_err(&i2c->dev, "Failed to request IRQ %d: %d\n",
				i2c->irq, ret);
		} else {
			/* Enable default interrupts */
			regmap_update_bits(wm5100->regmap,
					   WM5100_INTERRUPT_STATUS_3_MASK,
					   WM5100_IM_SPK_SHUTDOWN_WARN_EINT |
					   WM5100_IM_SPK_SHUTDOWN_EINT |
					   WM5100_IM_ASRC2_LOCK_EINT |
					   WM5100_IM_ASRC1_LOCK_EINT |
					   WM5100_IM_FLL2_LOCK_EINT |
					   WM5100_IM_FLL1_LOCK_EINT |
					   WM5100_CLKGEN_ERR_EINT |
					   WM5100_CLKGEN_ERR_ASYNC_EINT, 0);

			regmap_update_bits(wm5100->regmap,
					   WM5100_INTERRUPT_STATUS_4_MASK,
					   WM5100_AIF3_ERR_EINT |
					   WM5100_AIF2_ERR_EINT |
					   WM5100_AIF1_ERR_EINT |
					   WM5100_CTRLIF_ERR_EINT |
					   WM5100_ISRC2_UNDERCLOCKED_EINT |
					   WM5100_ISRC1_UNDERCLOCKED_EINT |
					   WM5100_FX_UNDERCLOCKED_EINT |
					   WM5100_AIF3_UNDERCLOCKED_EINT |
					   WM5100_AIF2_UNDERCLOCKED_EINT |
					   WM5100_AIF1_UNDERCLOCKED_EINT |
					   WM5100_ASRC_UNDERCLOCKED_EINT |
					   WM5100_DAC_UNDERCLOCKED_EINT |
					   WM5100_ADC_UNDERCLOCKED_EINT |
					   WM5100_MIXER_UNDERCLOCKED_EINT, 0);
		}
	}

	ret = snd_soc_register_codec(&i2c->dev,
				     &soc_codec_dev_wm5100, wm5100_dai,
				     ARRAY_SIZE(wm5100_dai));
	if (ret < 0) {
		dev_err(&i2c->dev, "Failed to register WM5100: %d\n", ret);
		goto err_reset;
	}

	return ret;

err_reset:
	if (i2c->irq)
		free_irq(i2c->irq, wm5100);
	wm5100_free_gpio(i2c);
	if (wm5100->pdata.reset) {
		gpio_set_value_cansleep(wm5100->pdata.reset, 0);
		gpio_free(wm5100->pdata.reset);
	}
err_ldo:
	if (wm5100->pdata.ldo_ena) {
		gpio_set_value_cansleep(wm5100->pdata.ldo_ena, 0);
		gpio_free(wm5100->pdata.ldo_ena);
	}
err_enable:
	regulator_bulk_disable(ARRAY_SIZE(wm5100->core_supplies),
			       wm5100->core_supplies);
err_core:
	regulator_bulk_free(ARRAY_SIZE(wm5100->core_supplies),
			    wm5100->core_supplies);
err_regmap:
	regmap_exit(wm5100->regmap);
err:
	return ret;
}

static __devexit int wm5100_i2c_remove(struct i2c_client *i2c)
{
	struct wm5100_priv *wm5100 = i2c_get_clientdata(i2c);

	snd_soc_unregister_codec(&i2c->dev);
	if (i2c->irq)
		free_irq(i2c->irq, wm5100);
	wm5100_free_gpio(i2c);
	if (wm5100->pdata.reset) {
		gpio_set_value_cansleep(wm5100->pdata.reset, 0);
		gpio_free(wm5100->pdata.reset);
	}
	if (wm5100->pdata.ldo_ena) {
		gpio_set_value_cansleep(wm5100->pdata.ldo_ena, 0);
		gpio_free(wm5100->pdata.ldo_ena);
	}
	regulator_bulk_free(ARRAY_SIZE(wm5100->core_supplies),
			    wm5100->core_supplies);
	regmap_exit(wm5100->regmap);

	return 0;
}

static const struct i2c_device_id wm5100_i2c_id[] = {
	{ "wm5100", 0 },
	{ }
};
MODULE_DEVICE_TABLE(i2c, wm5100_i2c_id);

static struct i2c_driver wm5100_i2c_driver = {
	.driver = {
		.name = "wm5100",
		.owner = THIS_MODULE,
	},
	.probe =    wm5100_i2c_probe,
	.remove =   __devexit_p(wm5100_i2c_remove),
	.id_table = wm5100_i2c_id,
};

static int __init wm5100_modinit(void)
{
	return i2c_add_driver(&wm5100_i2c_driver);
}
module_init(wm5100_modinit);

static void __exit wm5100_exit(void)
{
	i2c_del_driver(&wm5100_i2c_driver);
}
module_exit(wm5100_exit);

MODULE_DESCRIPTION("ASoC WM5100 driver");
MODULE_AUTHOR("Mark Brown <broonie@opensource.wolfsonmicro.com>");
MODULE_LICENSE("GPL");<|MERGE_RESOLUTION|>--- conflicted
+++ resolved
@@ -2119,12 +2119,8 @@
 			snd_soc_jack_report(wm5100->jack, SND_JACK_BTN_0,
 					    SND_JACK_BTN_0);
 		} else if (wm5100->jack_detecting) {
-<<<<<<< HEAD
-			dev_dbg(codec->dev, "Headphone detected\n");
+			dev_dbg(wm5100->dev, "Headphone detected\n");
 			wm5100->jack_detecting = false;
-=======
-			dev_dbg(wm5100->dev, "Headphone detected\n");
->>>>>>> afe62367
 			snd_soc_jack_report(wm5100->jack, SND_JACK_HEADPHONE,
 					    SND_JACK_HEADPHONE);
 
