/*
 * ALSA SoC TWL4030 codec driver
 *
 * Author:      Steve Sakoman, <steve@sakoman.com>
 *
 * This program is free software; you can redistribute it and/or
 * modify it under the terms of the GNU General Public License
 * version 2 as published by the Free Software Foundation.
 *
 * This program is distributed in the hope that it will be useful, but
 * WITHOUT ANY WARRANTY; without even the implied warranty of
 * MERCHANTABILITY or FITNESS FOR A PARTICULAR PURPOSE.  See the GNU
 * General Public License for more details.
 *
 * You should have received a copy of the GNU General Public License
 * along with this program; if not, write to the Free Software
 * Foundation, Inc., 51 Franklin St, Fifth Floor, Boston, MA
 * 02110-1301 USA
 *
 */

#include <linux/module.h>
#include <linux/moduleparam.h>
#include <linux/init.h>
#include <linux/delay.h>
#include <linux/pm.h>
#include <linux/i2c.h>
#include <linux/platform_device.h>
#include <linux/i2c/twl4030.h>
#include <sound/core.h>
#include <sound/pcm.h>
#include <sound/pcm_params.h>
#include <sound/soc.h>
#include <sound/soc-dapm.h>
#include <sound/initval.h>
#include <sound/tlv.h>

#include "twl4030.h"

/*
 * twl4030 register cache & default register settings
 */
static const u8 twl4030_reg[TWL4030_CACHEREGNUM] = {
	0x00, /* this register not used		*/
	0x91, /* REG_CODEC_MODE		(0x1)	*/
	0xc3, /* REG_OPTION		(0x2)	*/
	0x00, /* REG_UNKNOWN		(0x3)	*/
	0x00, /* REG_MICBIAS_CTL	(0x4)	*/
	0x20, /* REG_ANAMICL		(0x5)	*/
	0x00, /* REG_ANAMICR		(0x6)	*/
	0x00, /* REG_AVADC_CTL		(0x7)	*/
	0x00, /* REG_ADCMICSEL		(0x8)	*/
	0x00, /* REG_DIGMIXING		(0x9)	*/
	0x0c, /* REG_ATXL1PGA		(0xA)	*/
	0x0c, /* REG_ATXR1PGA		(0xB)	*/
	0x00, /* REG_AVTXL2PGA		(0xC)	*/
	0x00, /* REG_AVTXR2PGA		(0xD)	*/
	0x01, /* REG_AUDIO_IF		(0xE)	*/
	0x00, /* REG_VOICE_IF		(0xF)	*/
	0x00, /* REG_ARXR1PGA		(0x10)	*/
	0x00, /* REG_ARXL1PGA		(0x11)	*/
	0x6c, /* REG_ARXR2PGA		(0x12)	*/
	0x6c, /* REG_ARXL2PGA		(0x13)	*/
	0x00, /* REG_VRXPGA		(0x14)	*/
	0x00, /* REG_VSTPGA		(0x15)	*/
	0x00, /* REG_VRX2ARXPGA		(0x16)	*/
	0x0c, /* REG_AVDAC_CTL		(0x17)	*/
	0x00, /* REG_ARX2VTXPGA		(0x18)	*/
	0x00, /* REG_ARXL1_APGA_CTL	(0x19)	*/
	0x00, /* REG_ARXR1_APGA_CTL	(0x1A)	*/
	0x4b, /* REG_ARXL2_APGA_CTL	(0x1B)	*/
	0x4b, /* REG_ARXR2_APGA_CTL	(0x1C)	*/
	0x00, /* REG_ATX2ARXPGA		(0x1D)	*/
	0x00, /* REG_BT_IF		(0x1E)	*/
	0x00, /* REG_BTPGA		(0x1F)	*/
	0x00, /* REG_BTSTPGA		(0x20)	*/
	0x00, /* REG_EAR_CTL		(0x21)	*/
	0x24, /* REG_HS_SEL		(0x22)	*/
	0x0a, /* REG_HS_GAIN_SET	(0x23)	*/
	0x00, /* REG_HS_POPN_SET	(0x24)	*/
	0x00, /* REG_PREDL_CTL		(0x25)	*/
	0x00, /* REG_PREDR_CTL		(0x26)	*/
	0x00, /* REG_PRECKL_CTL		(0x27)	*/
	0x00, /* REG_PRECKR_CTL		(0x28)	*/
	0x00, /* REG_HFL_CTL		(0x29)	*/
	0x00, /* REG_HFR_CTL		(0x2A)	*/
	0x00, /* REG_ALC_CTL		(0x2B)	*/
	0x00, /* REG_ALC_SET1		(0x2C)	*/
	0x00, /* REG_ALC_SET2		(0x2D)	*/
	0x00, /* REG_BOOST_CTL		(0x2E)	*/
	0x00, /* REG_SOFTVOL_CTL	(0x2F)	*/
	0x00, /* REG_DTMF_FREQSEL	(0x30)	*/
	0x00, /* REG_DTMF_TONEXT1H	(0x31)	*/
	0x00, /* REG_DTMF_TONEXT1L	(0x32)	*/
	0x00, /* REG_DTMF_TONEXT2H	(0x33)	*/
	0x00, /* REG_DTMF_TONEXT2L	(0x34)	*/
	0x00, /* REG_DTMF_TONOFF	(0x35)	*/
	0x00, /* REG_DTMF_WANONOFF	(0x36)	*/
	0x00, /* REG_I2S_RX_SCRAMBLE_H	(0x37)	*/
	0x00, /* REG_I2S_RX_SCRAMBLE_M	(0x38)	*/
	0x00, /* REG_I2S_RX_SCRAMBLE_L	(0x39)	*/
	0x16, /* REG_APLL_CTL		(0x3A)	*/
	0x00, /* REG_DTMF_CTL		(0x3B)	*/
	0x00, /* REG_DTMF_PGA_CTL2	(0x3C)	*/
	0x00, /* REG_DTMF_PGA_CTL1	(0x3D)	*/
	0x00, /* REG_MISC_SET_1		(0x3E)	*/
	0x00, /* REG_PCMBTMUX		(0x3F)	*/
	0x00, /* not used		(0x40)	*/
	0x00, /* not used		(0x41)	*/
	0x00, /* not used		(0x42)	*/
	0x00, /* REG_RX_PATH_SEL	(0x43)	*/
	0x00, /* REG_VDL_APGA_CTL	(0x44)	*/
	0x00, /* REG_VIBRA_CTL		(0x45)	*/
	0x00, /* REG_VIBRA_SET		(0x46)	*/
	0x00, /* REG_VIBRA_PWM_SET	(0x47)	*/
	0x00, /* REG_ANAMIC_GAIN	(0x48)	*/
	0x00, /* REG_MISC_SET_2		(0x49)	*/
	0x00, /* REG_SW_SHADOW		(0x4A)	- Shadow, non HW register */
};

/* codec private data */
struct twl4030_priv {
	struct snd_soc_codec codec;

	unsigned int codec_powered;
	unsigned int apll_enabled;

	struct snd_pcm_substream *master_substream;
	struct snd_pcm_substream *slave_substream;

	unsigned int configured;
	unsigned int rate;
	unsigned int sample_bits;
	unsigned int channels;

	unsigned int sysclk;

	/* Headset output state handling */
	unsigned int hsl_enabled;
	unsigned int hsr_enabled;
};

/*
 * read twl4030 register cache
 */
static inline unsigned int twl4030_read_reg_cache(struct snd_soc_codec *codec,
	unsigned int reg)
{
	u8 *cache = codec->reg_cache;

	if (reg >= TWL4030_CACHEREGNUM)
		return -EIO;

	return cache[reg];
}

/*
 * write twl4030 register cache
 */
static inline void twl4030_write_reg_cache(struct snd_soc_codec *codec,
						u8 reg, u8 value)
{
	u8 *cache = codec->reg_cache;

	if (reg >= TWL4030_CACHEREGNUM)
		return;
	cache[reg] = value;
}

/*
 * write to the twl4030 register space
 */
static int twl4030_write(struct snd_soc_codec *codec,
			unsigned int reg, unsigned int value)
{
	twl4030_write_reg_cache(codec, reg, value);
	if (likely(reg < TWL4030_REG_SW_SHADOW))
		return twl4030_i2c_write_u8(TWL4030_MODULE_AUDIO_VOICE, value,
					    reg);
	else
		return 0;
}

static void twl4030_codec_enable(struct snd_soc_codec *codec, int enable)
{
	struct twl4030_priv *twl4030 = codec->private_data;
	int mode;

	if (enable == twl4030->codec_powered)
		return;

	if (enable)
		mode = twl4030_codec_enable_resource(TWL4030_CODEC_RES_POWER);
	else
		mode = twl4030_codec_disable_resource(TWL4030_CODEC_RES_POWER);

	if (mode >= 0) {
		twl4030_write_reg_cache(codec, TWL4030_REG_CODEC_MODE, mode);
		twl4030->codec_powered = enable;
	}

	/* REVISIT: this delay is present in TI sample drivers */
	/* but there seems to be no TRM requirement for it     */
	udelay(10);
}

static void twl4030_init_chip(struct snd_soc_codec *codec)
{
	u8 *cache = codec->reg_cache;
	int i;

	/* clear CODECPDZ prior to setting register defaults */
	twl4030_codec_enable(codec, 0);

	/* set all audio section registers to reasonable defaults */
	for (i = TWL4030_REG_OPTION; i <= TWL4030_REG_MISC_SET_2; i++)
		twl4030_write(codec, i,	cache[i]);

}

static void twl4030_apll_enable(struct snd_soc_codec *codec, int enable)
{
	struct twl4030_priv *twl4030 = codec->private_data;
	int status;

	if (enable == twl4030->apll_enabled)
		return;

	if (enable)
		/* Enable PLL */
		status = twl4030_codec_enable_resource(TWL4030_CODEC_RES_APLL);
	else
		/* Disable PLL */
		status = twl4030_codec_disable_resource(TWL4030_CODEC_RES_APLL);

	if (status >= 0)
		twl4030_write_reg_cache(codec, TWL4030_REG_APLL_CTL, status);

	twl4030->apll_enabled = enable;
}

static void twl4030_power_up(struct snd_soc_codec *codec)
{
	struct twl4030_priv *twl4030 = codec->private_data;
	u8 anamicl, regmisc1, byte;
	int i = 0;

	if (twl4030->codec_powered)
		return;

	/* set CODECPDZ to turn on codec */
	twl4030_codec_enable(codec, 1);

	/* initiate offset cancellation */
	anamicl = twl4030_read_reg_cache(codec, TWL4030_REG_ANAMICL);
	twl4030_write(codec, TWL4030_REG_ANAMICL,
		anamicl | TWL4030_CNCL_OFFSET_START);

	/* wait for offset cancellation to complete */
	do {
		/* this takes a little while, so don't slam i2c */
		udelay(2000);
		twl4030_i2c_read_u8(TWL4030_MODULE_AUDIO_VOICE, &byte,
				    TWL4030_REG_ANAMICL);
	} while ((i++ < 100) &&
		 ((byte & TWL4030_CNCL_OFFSET_START) ==
		  TWL4030_CNCL_OFFSET_START));

	/* Make sure that the reg_cache has the same value as the HW */
	twl4030_write_reg_cache(codec, TWL4030_REG_ANAMICL, byte);

	/* anti-pop when changing analog gain */
	regmisc1 = twl4030_read_reg_cache(codec, TWL4030_REG_MISC_SET_1);
	twl4030_write(codec, TWL4030_REG_MISC_SET_1,
		regmisc1 | TWL4030_SMOOTH_ANAVOL_EN);

	/* toggle CODECPDZ as per TRM */
	twl4030_codec_enable(codec, 0);
	twl4030_codec_enable(codec, 1);
}

/*
 * Unconditional power down
 */
static void twl4030_power_down(struct snd_soc_codec *codec)
{
	/* power down */
	twl4030_codec_enable(codec, 0);
}

/* Earpiece */
static const struct snd_kcontrol_new twl4030_dapm_earpiece_controls[] = {
	SOC_DAPM_SINGLE("Voice", TWL4030_REG_EAR_CTL, 0, 1, 0),
	SOC_DAPM_SINGLE("AudioL1", TWL4030_REG_EAR_CTL, 1, 1, 0),
	SOC_DAPM_SINGLE("AudioL2", TWL4030_REG_EAR_CTL, 2, 1, 0),
	SOC_DAPM_SINGLE("AudioR1", TWL4030_REG_EAR_CTL, 3, 1, 0),
};

/* PreDrive Left */
static const struct snd_kcontrol_new twl4030_dapm_predrivel_controls[] = {
	SOC_DAPM_SINGLE("Voice", TWL4030_REG_PREDL_CTL, 0, 1, 0),
	SOC_DAPM_SINGLE("AudioL1", TWL4030_REG_PREDL_CTL, 1, 1, 0),
	SOC_DAPM_SINGLE("AudioL2", TWL4030_REG_PREDL_CTL, 2, 1, 0),
	SOC_DAPM_SINGLE("AudioR2", TWL4030_REG_PREDL_CTL, 3, 1, 0),
};

/* PreDrive Right */
static const struct snd_kcontrol_new twl4030_dapm_predriver_controls[] = {
	SOC_DAPM_SINGLE("Voice", TWL4030_REG_PREDR_CTL, 0, 1, 0),
	SOC_DAPM_SINGLE("AudioR1", TWL4030_REG_PREDR_CTL, 1, 1, 0),
	SOC_DAPM_SINGLE("AudioR2", TWL4030_REG_PREDR_CTL, 2, 1, 0),
	SOC_DAPM_SINGLE("AudioL2", TWL4030_REG_PREDR_CTL, 3, 1, 0),
};

/* Headset Left */
static const struct snd_kcontrol_new twl4030_dapm_hsol_controls[] = {
	SOC_DAPM_SINGLE("Voice", TWL4030_REG_HS_SEL, 0, 1, 0),
	SOC_DAPM_SINGLE("AudioL1", TWL4030_REG_HS_SEL, 1, 1, 0),
	SOC_DAPM_SINGLE("AudioL2", TWL4030_REG_HS_SEL, 2, 1, 0),
};

/* Headset Right */
static const struct snd_kcontrol_new twl4030_dapm_hsor_controls[] = {
	SOC_DAPM_SINGLE("Voice", TWL4030_REG_HS_SEL, 3, 1, 0),
	SOC_DAPM_SINGLE("AudioR1", TWL4030_REG_HS_SEL, 4, 1, 0),
	SOC_DAPM_SINGLE("AudioR2", TWL4030_REG_HS_SEL, 5, 1, 0),
};

/* Carkit Left */
static const struct snd_kcontrol_new twl4030_dapm_carkitl_controls[] = {
	SOC_DAPM_SINGLE("Voice", TWL4030_REG_PRECKL_CTL, 0, 1, 0),
	SOC_DAPM_SINGLE("AudioL1", TWL4030_REG_PRECKL_CTL, 1, 1, 0),
	SOC_DAPM_SINGLE("AudioL2", TWL4030_REG_PRECKL_CTL, 2, 1, 0),
};

/* Carkit Right */
static const struct snd_kcontrol_new twl4030_dapm_carkitr_controls[] = {
	SOC_DAPM_SINGLE("Voice", TWL4030_REG_PRECKR_CTL, 0, 1, 0),
	SOC_DAPM_SINGLE("AudioR1", TWL4030_REG_PRECKR_CTL, 1, 1, 0),
	SOC_DAPM_SINGLE("AudioR2", TWL4030_REG_PRECKR_CTL, 2, 1, 0),
};

/* Handsfree Left */
static const char *twl4030_handsfreel_texts[] =
		{"Voice", "AudioL1", "AudioL2", "AudioR2"};

static const struct soc_enum twl4030_handsfreel_enum =
	SOC_ENUM_SINGLE(TWL4030_REG_HFL_CTL, 0,
			ARRAY_SIZE(twl4030_handsfreel_texts),
			twl4030_handsfreel_texts);

static const struct snd_kcontrol_new twl4030_dapm_handsfreel_control =
SOC_DAPM_ENUM("Route", twl4030_handsfreel_enum);

/* Handsfree Left virtual mute */
static const struct snd_kcontrol_new twl4030_dapm_handsfreelmute_control =
	SOC_DAPM_SINGLE("Switch", TWL4030_REG_SW_SHADOW, 0, 1, 0);

/* Handsfree Right */
static const char *twl4030_handsfreer_texts[] =
		{"Voice", "AudioR1", "AudioR2", "AudioL2"};

static const struct soc_enum twl4030_handsfreer_enum =
	SOC_ENUM_SINGLE(TWL4030_REG_HFR_CTL, 0,
			ARRAY_SIZE(twl4030_handsfreer_texts),
			twl4030_handsfreer_texts);

static const struct snd_kcontrol_new twl4030_dapm_handsfreer_control =
SOC_DAPM_ENUM("Route", twl4030_handsfreer_enum);

/* Handsfree Right virtual mute */
static const struct snd_kcontrol_new twl4030_dapm_handsfreermute_control =
	SOC_DAPM_SINGLE("Switch", TWL4030_REG_SW_SHADOW, 1, 1, 0);

/* Vibra */
/* Vibra audio path selection */
static const char *twl4030_vibra_texts[] =
		{"AudioL1", "AudioR1", "AudioL2", "AudioR2"};

static const struct soc_enum twl4030_vibra_enum =
	SOC_ENUM_SINGLE(TWL4030_REG_VIBRA_CTL, 2,
			ARRAY_SIZE(twl4030_vibra_texts),
			twl4030_vibra_texts);

static const struct snd_kcontrol_new twl4030_dapm_vibra_control =
SOC_DAPM_ENUM("Route", twl4030_vibra_enum);

/* Vibra path selection: local vibrator (PWM) or audio driven */
static const char *twl4030_vibrapath_texts[] =
		{"Local vibrator", "Audio"};

static const struct soc_enum twl4030_vibrapath_enum =
	SOC_ENUM_SINGLE(TWL4030_REG_VIBRA_CTL, 4,
			ARRAY_SIZE(twl4030_vibrapath_texts),
			twl4030_vibrapath_texts);

static const struct snd_kcontrol_new twl4030_dapm_vibrapath_control =
SOC_DAPM_ENUM("Route", twl4030_vibrapath_enum);

/* Left analog microphone selection */
static const struct snd_kcontrol_new twl4030_dapm_analoglmic_controls[] = {
	SOC_DAPM_SINGLE("Main Mic Capture Switch",
			TWL4030_REG_ANAMICL, 0, 1, 0),
	SOC_DAPM_SINGLE("Headset Mic Capture Switch",
			TWL4030_REG_ANAMICL, 1, 1, 0),
	SOC_DAPM_SINGLE("AUXL Capture Switch",
			TWL4030_REG_ANAMICL, 2, 1, 0),
	SOC_DAPM_SINGLE("Carkit Mic Capture Switch",
			TWL4030_REG_ANAMICL, 3, 1, 0),
};

/* Right analog microphone selection */
static const struct snd_kcontrol_new twl4030_dapm_analogrmic_controls[] = {
	SOC_DAPM_SINGLE("Sub Mic Capture Switch", TWL4030_REG_ANAMICR, 0, 1, 0),
	SOC_DAPM_SINGLE("AUXR Capture Switch", TWL4030_REG_ANAMICR, 2, 1, 0),
};

/* TX1 L/R Analog/Digital microphone selection */
static const char *twl4030_micpathtx1_texts[] =
		{"Analog", "Digimic0"};

static const struct soc_enum twl4030_micpathtx1_enum =
	SOC_ENUM_SINGLE(TWL4030_REG_ADCMICSEL, 0,
			ARRAY_SIZE(twl4030_micpathtx1_texts),
			twl4030_micpathtx1_texts);

static const struct snd_kcontrol_new twl4030_dapm_micpathtx1_control =
SOC_DAPM_ENUM("Route", twl4030_micpathtx1_enum);

/* TX2 L/R Analog/Digital microphone selection */
static const char *twl4030_micpathtx2_texts[] =
		{"Analog", "Digimic1"};

static const struct soc_enum twl4030_micpathtx2_enum =
	SOC_ENUM_SINGLE(TWL4030_REG_ADCMICSEL, 2,
			ARRAY_SIZE(twl4030_micpathtx2_texts),
			twl4030_micpathtx2_texts);

static const struct snd_kcontrol_new twl4030_dapm_micpathtx2_control =
SOC_DAPM_ENUM("Route", twl4030_micpathtx2_enum);

/* Analog bypass for AudioR1 */
static const struct snd_kcontrol_new twl4030_dapm_abypassr1_control =
	SOC_DAPM_SINGLE("Switch", TWL4030_REG_ARXR1_APGA_CTL, 2, 1, 0);

/* Analog bypass for AudioL1 */
static const struct snd_kcontrol_new twl4030_dapm_abypassl1_control =
	SOC_DAPM_SINGLE("Switch", TWL4030_REG_ARXL1_APGA_CTL, 2, 1, 0);

/* Analog bypass for AudioR2 */
static const struct snd_kcontrol_new twl4030_dapm_abypassr2_control =
	SOC_DAPM_SINGLE("Switch", TWL4030_REG_ARXR2_APGA_CTL, 2, 1, 0);

/* Analog bypass for AudioL2 */
static const struct snd_kcontrol_new twl4030_dapm_abypassl2_control =
	SOC_DAPM_SINGLE("Switch", TWL4030_REG_ARXL2_APGA_CTL, 2, 1, 0);

/* Analog bypass for Voice */
static const struct snd_kcontrol_new twl4030_dapm_abypassv_control =
	SOC_DAPM_SINGLE("Switch", TWL4030_REG_VDL_APGA_CTL, 2, 1, 0);

/* Digital bypass gain, 0 mutes the bypass */
static const unsigned int twl4030_dapm_dbypass_tlv[] = {
	TLV_DB_RANGE_HEAD(2),
	0, 3, TLV_DB_SCALE_ITEM(-2400, 0, 1),
	4, 7, TLV_DB_SCALE_ITEM(-1800, 600, 0),
};

/* Digital bypass left (TX1L -> RX2L) */
static const struct snd_kcontrol_new twl4030_dapm_dbypassl_control =
	SOC_DAPM_SINGLE_TLV("Volume",
			TWL4030_REG_ATX2ARXPGA, 3, 7, 0,
			twl4030_dapm_dbypass_tlv);

/* Digital bypass right (TX1R -> RX2R) */
static const struct snd_kcontrol_new twl4030_dapm_dbypassr_control =
	SOC_DAPM_SINGLE_TLV("Volume",
			TWL4030_REG_ATX2ARXPGA, 0, 7, 0,
			twl4030_dapm_dbypass_tlv);

/*
 * Voice Sidetone GAIN volume control:
 * from -51 to -10 dB in 1 dB steps (mute instead of -51 dB)
 */
static DECLARE_TLV_DB_SCALE(twl4030_dapm_dbypassv_tlv, -5100, 100, 1);

/* Digital bypass voice: sidetone (VUL -> VDL)*/
static const struct snd_kcontrol_new twl4030_dapm_dbypassv_control =
	SOC_DAPM_SINGLE_TLV("Volume",
			TWL4030_REG_VSTPGA, 0, 0x29, 0,
			twl4030_dapm_dbypassv_tlv);

static int micpath_event(struct snd_soc_dapm_widget *w,
	struct snd_kcontrol *kcontrol, int event)
{
	struct soc_enum *e = (struct soc_enum *)w->kcontrols->private_value;
	unsigned char adcmicsel, micbias_ctl;

	adcmicsel = twl4030_read_reg_cache(w->codec, TWL4030_REG_ADCMICSEL);
	micbias_ctl = twl4030_read_reg_cache(w->codec, TWL4030_REG_MICBIAS_CTL);
	/* Prepare the bits for the given TX path:
	 * shift_l == 0: TX1 microphone path
	 * shift_l == 2: TX2 microphone path */
	if (e->shift_l) {
		/* TX2 microphone path */
		if (adcmicsel & TWL4030_TX2IN_SEL)
			micbias_ctl |= TWL4030_MICBIAS2_CTL; /* digimic */
		else
			micbias_ctl &= ~TWL4030_MICBIAS2_CTL;
	} else {
		/* TX1 microphone path */
		if (adcmicsel & TWL4030_TX1IN_SEL)
			micbias_ctl |= TWL4030_MICBIAS1_CTL; /* digimic */
		else
			micbias_ctl &= ~TWL4030_MICBIAS1_CTL;
	}

	twl4030_write(w->codec, TWL4030_REG_MICBIAS_CTL, micbias_ctl);

	return 0;
}

/*
 * Output PGA builder:
 * Handle the muting and unmuting of the given output (turning off the
 * amplifier associated with the output pin)
 * On mute bypass the reg_cache and mute the volume
 * On unmute: restore the register content
 * Outputs handled in this way:  Earpiece, PreDrivL/R, CarkitL/R
 */
#define TWL4030_OUTPUT_PGA(pin_name, reg, mask)				\
static int pin_name##pga_event(struct snd_soc_dapm_widget *w,		\
		struct snd_kcontrol *kcontrol, int event)		\
{									\
	u8 reg_val;							\
									\
	switch (event) {						\
	case SND_SOC_DAPM_POST_PMU:					\
		twl4030_write(w->codec, reg,				\
			twl4030_read_reg_cache(w->codec, reg));		\
		break;							\
	case SND_SOC_DAPM_POST_PMD:					\
		reg_val = twl4030_read_reg_cache(w->codec, reg);	\
		twl4030_i2c_write_u8(TWL4030_MODULE_AUDIO_VOICE,	\
					reg_val & (~mask),		\
					reg);				\
		break;							\
	}								\
	return 0;							\
}

TWL4030_OUTPUT_PGA(earpiece, TWL4030_REG_EAR_CTL, TWL4030_EAR_GAIN);
TWL4030_OUTPUT_PGA(predrivel, TWL4030_REG_PREDL_CTL, TWL4030_PREDL_GAIN);
TWL4030_OUTPUT_PGA(predriver, TWL4030_REG_PREDR_CTL, TWL4030_PREDR_GAIN);
TWL4030_OUTPUT_PGA(carkitl, TWL4030_REG_PRECKL_CTL, TWL4030_PRECKL_GAIN);
TWL4030_OUTPUT_PGA(carkitr, TWL4030_REG_PRECKR_CTL, TWL4030_PRECKR_GAIN);

static void handsfree_ramp(struct snd_soc_codec *codec, int reg, int ramp)
{
	unsigned char hs_ctl;

	hs_ctl = twl4030_read_reg_cache(codec, reg);

	if (ramp) {
		/* HF ramp-up */
		hs_ctl |= TWL4030_HF_CTL_REF_EN;
		twl4030_write(codec, reg, hs_ctl);
		udelay(10);
		hs_ctl |= TWL4030_HF_CTL_RAMP_EN;
		twl4030_write(codec, reg, hs_ctl);
		udelay(40);
		hs_ctl |= TWL4030_HF_CTL_LOOP_EN;
		hs_ctl |= TWL4030_HF_CTL_HB_EN;
		twl4030_write(codec, reg, hs_ctl);
	} else {
		/* HF ramp-down */
		hs_ctl &= ~TWL4030_HF_CTL_LOOP_EN;
		hs_ctl &= ~TWL4030_HF_CTL_HB_EN;
		twl4030_write(codec, reg, hs_ctl);
		hs_ctl &= ~TWL4030_HF_CTL_RAMP_EN;
		twl4030_write(codec, reg, hs_ctl);
		udelay(40);
		hs_ctl &= ~TWL4030_HF_CTL_REF_EN;
		twl4030_write(codec, reg, hs_ctl);
	}
}

static int handsfreelpga_event(struct snd_soc_dapm_widget *w,
		struct snd_kcontrol *kcontrol, int event)
{
	switch (event) {
	case SND_SOC_DAPM_POST_PMU:
		handsfree_ramp(w->codec, TWL4030_REG_HFL_CTL, 1);
		break;
	case SND_SOC_DAPM_POST_PMD:
		handsfree_ramp(w->codec, TWL4030_REG_HFL_CTL, 0);
		break;
	}
	return 0;
}

static int handsfreerpga_event(struct snd_soc_dapm_widget *w,
		struct snd_kcontrol *kcontrol, int event)
{
	switch (event) {
	case SND_SOC_DAPM_POST_PMU:
		handsfree_ramp(w->codec, TWL4030_REG_HFR_CTL, 1);
		break;
	case SND_SOC_DAPM_POST_PMD:
		handsfree_ramp(w->codec, TWL4030_REG_HFR_CTL, 0);
		break;
	}
	return 0;
}

static int vibramux_event(struct snd_soc_dapm_widget *w,
		struct snd_kcontrol *kcontrol, int event)
{
	twl4030_write(w->codec, TWL4030_REG_VIBRA_SET, 0xff);
	return 0;
}

static int apll_event(struct snd_soc_dapm_widget *w,
		struct snd_kcontrol *kcontrol, int event)
{
	switch (event) {
	case SND_SOC_DAPM_PRE_PMU:
		twl4030_apll_enable(w->codec, 1);
		break;
	case SND_SOC_DAPM_POST_PMD:
		twl4030_apll_enable(w->codec, 0);
		break;
	}
	return 0;
}

static void headset_ramp(struct snd_soc_codec *codec, int ramp)
{
	struct snd_soc_device *socdev = codec->socdev;
	struct twl4030_setup_data *setup = socdev->codec_data;

	unsigned char hs_gain, hs_pop;
	struct twl4030_priv *twl4030 = codec->private_data;
	/* Base values for ramp delay calculation: 2^19 - 2^26 */
	unsigned int ramp_base[] = {524288, 1048576, 2097152, 4194304,
				    8388608, 16777216, 33554432, 67108864};

	hs_gain = twl4030_read_reg_cache(codec, TWL4030_REG_HS_GAIN_SET);
	hs_pop = twl4030_read_reg_cache(codec, TWL4030_REG_HS_POPN_SET);

	/* Enable external mute control, this dramatically reduces
	 * the pop-noise */
	if (setup && setup->hs_extmute) {
		if (setup->set_hs_extmute) {
			setup->set_hs_extmute(1);
		} else {
			hs_pop |= TWL4030_EXTMUTE;
			twl4030_write(codec, TWL4030_REG_HS_POPN_SET, hs_pop);
		}
	}

	if (ramp) {
		/* Headset ramp-up according to the TRM */
		hs_pop |= TWL4030_VMID_EN;
		twl4030_write(codec, TWL4030_REG_HS_POPN_SET, hs_pop);
		twl4030_write(codec, TWL4030_REG_HS_GAIN_SET, hs_gain);
		hs_pop |= TWL4030_RAMP_EN;
		twl4030_write(codec, TWL4030_REG_HS_POPN_SET, hs_pop);
		/* Wait ramp delay time + 1, so the VMID can settle */
		mdelay((ramp_base[(hs_pop & TWL4030_RAMP_DELAY) >> 2] /
			twl4030->sysclk) + 1);
	} else {
		/* Headset ramp-down _not_ according to
		 * the TRM, but in a way that it is working */
		hs_pop &= ~TWL4030_RAMP_EN;
		twl4030_write(codec, TWL4030_REG_HS_POPN_SET, hs_pop);
		/* Wait ramp delay time + 1, so the VMID can settle */
		mdelay((ramp_base[(hs_pop & TWL4030_RAMP_DELAY) >> 2] /
			twl4030->sysclk) + 1);
		/* Bypass the reg_cache to mute the headset */
		twl4030_i2c_write_u8(TWL4030_MODULE_AUDIO_VOICE,
					hs_gain & (~0x0f),
					TWL4030_REG_HS_GAIN_SET);

		hs_pop &= ~TWL4030_VMID_EN;
		twl4030_write(codec, TWL4030_REG_HS_POPN_SET, hs_pop);
	}

	/* Disable external mute */
	if (setup && setup->hs_extmute) {
		if (setup->set_hs_extmute) {
			setup->set_hs_extmute(0);
		} else {
			hs_pop &= ~TWL4030_EXTMUTE;
			twl4030_write(codec, TWL4030_REG_HS_POPN_SET, hs_pop);
		}
	}
}

static int headsetlpga_event(struct snd_soc_dapm_widget *w,
		struct snd_kcontrol *kcontrol, int event)
{
	struct twl4030_priv *twl4030 = w->codec->private_data;

	switch (event) {
	case SND_SOC_DAPM_POST_PMU:
		/* Do the ramp-up only once */
		if (!twl4030->hsr_enabled)
			headset_ramp(w->codec, 1);

		twl4030->hsl_enabled = 1;
		break;
	case SND_SOC_DAPM_POST_PMD:
		/* Do the ramp-down only if both headsetL/R is disabled */
		if (!twl4030->hsr_enabled)
			headset_ramp(w->codec, 0);

		twl4030->hsl_enabled = 0;
		break;
	}
	return 0;
}

static int headsetrpga_event(struct snd_soc_dapm_widget *w,
		struct snd_kcontrol *kcontrol, int event)
{
	struct twl4030_priv *twl4030 = w->codec->private_data;

	switch (event) {
	case SND_SOC_DAPM_POST_PMU:
		/* Do the ramp-up only once */
		if (!twl4030->hsl_enabled)
			headset_ramp(w->codec, 1);

		twl4030->hsr_enabled = 1;
		break;
	case SND_SOC_DAPM_POST_PMD:
		/* Do the ramp-down only if both headsetL/R is disabled */
		if (!twl4030->hsl_enabled)
			headset_ramp(w->codec, 0);

		twl4030->hsr_enabled = 0;
		break;
	}
	return 0;
}

/*
 * Some of the gain controls in TWL (mostly those which are associated with
 * the outputs) are implemented in an interesting way:
 * 0x0 : Power down (mute)
 * 0x1 : 6dB
 * 0x2 : 0 dB
 * 0x3 : -6 dB
 * Inverting not going to help with these.
 * Custom volsw and volsw_2r get/put functions to handle these gain bits.
 */
#define SOC_DOUBLE_TLV_TWL4030(xname, xreg, shift_left, shift_right, xmax,\
			       xinvert, tlv_array) \
{	.iface = SNDRV_CTL_ELEM_IFACE_MIXER, .name = (xname),\
	.access = SNDRV_CTL_ELEM_ACCESS_TLV_READ |\
		 SNDRV_CTL_ELEM_ACCESS_READWRITE,\
	.tlv.p = (tlv_array), \
	.info = snd_soc_info_volsw, \
	.get = snd_soc_get_volsw_twl4030, \
	.put = snd_soc_put_volsw_twl4030, \
	.private_value = (unsigned long)&(struct soc_mixer_control) \
		{.reg = xreg, .shift = shift_left, .rshift = shift_right,\
		 .max = xmax, .invert = xinvert} }
#define SOC_DOUBLE_R_TLV_TWL4030(xname, reg_left, reg_right, xshift, xmax,\
				 xinvert, tlv_array) \
{	.iface = SNDRV_CTL_ELEM_IFACE_MIXER, .name = (xname),\
	.access = SNDRV_CTL_ELEM_ACCESS_TLV_READ |\
		 SNDRV_CTL_ELEM_ACCESS_READWRITE,\
	.tlv.p = (tlv_array), \
	.info = snd_soc_info_volsw_2r, \
	.get = snd_soc_get_volsw_r2_twl4030,\
	.put = snd_soc_put_volsw_r2_twl4030, \
	.private_value = (unsigned long)&(struct soc_mixer_control) \
		{.reg = reg_left, .rreg = reg_right, .shift = xshift, \
		 .rshift = xshift, .max = xmax, .invert = xinvert} }
#define SOC_SINGLE_TLV_TWL4030(xname, xreg, xshift, xmax, xinvert, tlv_array) \
	SOC_DOUBLE_TLV_TWL4030(xname, xreg, xshift, xshift, xmax, \
			       xinvert, tlv_array)

static int snd_soc_get_volsw_twl4030(struct snd_kcontrol *kcontrol,
	struct snd_ctl_elem_value *ucontrol)
{
	struct soc_mixer_control *mc =
		(struct soc_mixer_control *)kcontrol->private_value;
	struct snd_soc_codec *codec = snd_kcontrol_chip(kcontrol);
	unsigned int reg = mc->reg;
	unsigned int shift = mc->shift;
	unsigned int rshift = mc->rshift;
	int max = mc->max;
	int mask = (1 << fls(max)) - 1;

	ucontrol->value.integer.value[0] =
		(snd_soc_read(codec, reg) >> shift) & mask;
	if (ucontrol->value.integer.value[0])
		ucontrol->value.integer.value[0] =
			max + 1 - ucontrol->value.integer.value[0];

	if (shift != rshift) {
		ucontrol->value.integer.value[1] =
			(snd_soc_read(codec, reg) >> rshift) & mask;
		if (ucontrol->value.integer.value[1])
			ucontrol->value.integer.value[1] =
				max + 1 - ucontrol->value.integer.value[1];
	}

	return 0;
}

static int snd_soc_put_volsw_twl4030(struct snd_kcontrol *kcontrol,
	struct snd_ctl_elem_value *ucontrol)
{
	struct soc_mixer_control *mc =
		(struct soc_mixer_control *)kcontrol->private_value;
	struct snd_soc_codec *codec = snd_kcontrol_chip(kcontrol);
	unsigned int reg = mc->reg;
	unsigned int shift = mc->shift;
	unsigned int rshift = mc->rshift;
	int max = mc->max;
	int mask = (1 << fls(max)) - 1;
	unsigned short val, val2, val_mask;

	val = (ucontrol->value.integer.value[0] & mask);

	val_mask = mask << shift;
	if (val)
		val = max + 1 - val;
	val = val << shift;
	if (shift != rshift) {
		val2 = (ucontrol->value.integer.value[1] & mask);
		val_mask |= mask << rshift;
		if (val2)
			val2 = max + 1 - val2;
		val |= val2 << rshift;
	}
	return snd_soc_update_bits(codec, reg, val_mask, val);
}

static int snd_soc_get_volsw_r2_twl4030(struct snd_kcontrol *kcontrol,
	struct snd_ctl_elem_value *ucontrol)
{
	struct soc_mixer_control *mc =
		(struct soc_mixer_control *)kcontrol->private_value;
	struct snd_soc_codec *codec = snd_kcontrol_chip(kcontrol);
	unsigned int reg = mc->reg;
	unsigned int reg2 = mc->rreg;
	unsigned int shift = mc->shift;
	int max = mc->max;
	int mask = (1<<fls(max))-1;

	ucontrol->value.integer.value[0] =
		(snd_soc_read(codec, reg) >> shift) & mask;
	ucontrol->value.integer.value[1] =
		(snd_soc_read(codec, reg2) >> shift) & mask;

	if (ucontrol->value.integer.value[0])
		ucontrol->value.integer.value[0] =
			max + 1 - ucontrol->value.integer.value[0];
	if (ucontrol->value.integer.value[1])
		ucontrol->value.integer.value[1] =
			max + 1 - ucontrol->value.integer.value[1];

	return 0;
}

static int snd_soc_put_volsw_r2_twl4030(struct snd_kcontrol *kcontrol,
	struct snd_ctl_elem_value *ucontrol)
{
	struct soc_mixer_control *mc =
		(struct soc_mixer_control *)kcontrol->private_value;
	struct snd_soc_codec *codec = snd_kcontrol_chip(kcontrol);
	unsigned int reg = mc->reg;
	unsigned int reg2 = mc->rreg;
	unsigned int shift = mc->shift;
	int max = mc->max;
	int mask = (1 << fls(max)) - 1;
	int err;
	unsigned short val, val2, val_mask;

	val_mask = mask << shift;
	val = (ucontrol->value.integer.value[0] & mask);
	val2 = (ucontrol->value.integer.value[1] & mask);

	if (val)
		val = max + 1 - val;
	if (val2)
		val2 = max + 1 - val2;

	val = val << shift;
	val2 = val2 << shift;

	err = snd_soc_update_bits(codec, reg, val_mask, val);
	if (err < 0)
		return err;

	err = snd_soc_update_bits(codec, reg2, val_mask, val2);
	return err;
}

/* Codec operation modes */
static const char *twl4030_op_modes_texts[] = {
	"Option 2 (voice/audio)", "Option 1 (audio)"
};

static const struct soc_enum twl4030_op_modes_enum =
	SOC_ENUM_SINGLE(TWL4030_REG_CODEC_MODE, 0,
			ARRAY_SIZE(twl4030_op_modes_texts),
			twl4030_op_modes_texts);

static int snd_soc_put_twl4030_opmode_enum_double(struct snd_kcontrol *kcontrol,
	struct snd_ctl_elem_value *ucontrol)
{
	struct snd_soc_codec *codec = snd_kcontrol_chip(kcontrol);
	struct twl4030_priv *twl4030 = codec->private_data;
	struct soc_enum *e = (struct soc_enum *)kcontrol->private_value;
	unsigned short val;
	unsigned short mask, bitmask;

	if (twl4030->configured) {
		printk(KERN_ERR "twl4030 operation mode cannot be "
			"changed on-the-fly\n");
		return -EBUSY;
	}

	for (bitmask = 1; bitmask < e->max; bitmask <<= 1)
		;
	if (ucontrol->value.enumerated.item[0] > e->max - 1)
		return -EINVAL;

	val = ucontrol->value.enumerated.item[0] << e->shift_l;
	mask = (bitmask - 1) << e->shift_l;
	if (e->shift_l != e->shift_r) {
		if (ucontrol->value.enumerated.item[1] > e->max - 1)
			return -EINVAL;
		val |= ucontrol->value.enumerated.item[1] << e->shift_r;
		mask |= (bitmask - 1) << e->shift_r;
	}

	return snd_soc_update_bits(codec, e->reg, mask, val);
}

/*
 * FGAIN volume control:
 * from -62 to 0 dB in 1 dB steps (mute instead of -63 dB)
 */
static DECLARE_TLV_DB_SCALE(digital_fine_tlv, -6300, 100, 1);

/*
 * CGAIN volume control:
 * 0 dB to 12 dB in 6 dB steps
 * value 2 and 3 means 12 dB
 */
static DECLARE_TLV_DB_SCALE(digital_coarse_tlv, 0, 600, 0);

/*
 * Voice Downlink GAIN volume control:
 * from -37 to 12 dB in 1 dB steps (mute instead of -37 dB)
 */
static DECLARE_TLV_DB_SCALE(digital_voice_downlink_tlv, -3700, 100, 1);

/*
 * Analog playback gain
 * -24 dB to 12 dB in 2 dB steps
 */
static DECLARE_TLV_DB_SCALE(analog_tlv, -2400, 200, 0);

/*
 * Gain controls tied to outputs
 * -6 dB to 6 dB in 6 dB steps (mute instead of -12)
 */
static DECLARE_TLV_DB_SCALE(output_tvl, -1200, 600, 1);

/*
 * Gain control for earpiece amplifier
 * 0 dB to 12 dB in 6 dB steps (mute instead of -6)
 */
static DECLARE_TLV_DB_SCALE(output_ear_tvl, -600, 600, 1);

/*
 * Capture gain after the ADCs
 * from 0 dB to 31 dB in 1 dB steps
 */
static DECLARE_TLV_DB_SCALE(digital_capture_tlv, 0, 100, 0);

/*
 * Gain control for input amplifiers
 * 0 dB to 30 dB in 6 dB steps
 */
static DECLARE_TLV_DB_SCALE(input_gain_tlv, 0, 600, 0);

/* AVADC clock priority */
static const char *twl4030_avadc_clk_priority_texts[] = {
	"Voice high priority", "HiFi high priority"
};

static const struct soc_enum twl4030_avadc_clk_priority_enum =
	SOC_ENUM_SINGLE(TWL4030_REG_AVADC_CTL, 2,
			ARRAY_SIZE(twl4030_avadc_clk_priority_texts),
			twl4030_avadc_clk_priority_texts);

static const char *twl4030_rampdelay_texts[] = {
	"27/20/14 ms", "55/40/27 ms", "109/81/55 ms", "218/161/109 ms",
	"437/323/218 ms", "874/645/437 ms", "1748/1291/874 ms",
	"3495/2581/1748 ms"
};

static const struct soc_enum twl4030_rampdelay_enum =
	SOC_ENUM_SINGLE(TWL4030_REG_HS_POPN_SET, 2,
			ARRAY_SIZE(twl4030_rampdelay_texts),
			twl4030_rampdelay_texts);

/* Vibra H-bridge direction mode */
static const char *twl4030_vibradirmode_texts[] = {
	"Vibra H-bridge direction", "Audio data MSB",
};

static const struct soc_enum twl4030_vibradirmode_enum =
	SOC_ENUM_SINGLE(TWL4030_REG_VIBRA_CTL, 5,
			ARRAY_SIZE(twl4030_vibradirmode_texts),
			twl4030_vibradirmode_texts);

/* Vibra H-bridge direction */
static const char *twl4030_vibradir_texts[] = {
	"Positive polarity", "Negative polarity",
};

static const struct soc_enum twl4030_vibradir_enum =
	SOC_ENUM_SINGLE(TWL4030_REG_VIBRA_CTL, 1,
			ARRAY_SIZE(twl4030_vibradir_texts),
			twl4030_vibradir_texts);

static const struct snd_kcontrol_new twl4030_snd_controls[] = {
	/* Codec operation mode control */
	SOC_ENUM_EXT("Codec Operation Mode", twl4030_op_modes_enum,
		snd_soc_get_enum_double,
		snd_soc_put_twl4030_opmode_enum_double),

	/* Common playback gain controls */
	SOC_DOUBLE_R_TLV("DAC1 Digital Fine Playback Volume",
		TWL4030_REG_ARXL1PGA, TWL4030_REG_ARXR1PGA,
		0, 0x3f, 0, digital_fine_tlv),
	SOC_DOUBLE_R_TLV("DAC2 Digital Fine Playback Volume",
		TWL4030_REG_ARXL2PGA, TWL4030_REG_ARXR2PGA,
		0, 0x3f, 0, digital_fine_tlv),

	SOC_DOUBLE_R_TLV("DAC1 Digital Coarse Playback Volume",
		TWL4030_REG_ARXL1PGA, TWL4030_REG_ARXR1PGA,
		6, 0x2, 0, digital_coarse_tlv),
	SOC_DOUBLE_R_TLV("DAC2 Digital Coarse Playback Volume",
		TWL4030_REG_ARXL2PGA, TWL4030_REG_ARXR2PGA,
		6, 0x2, 0, digital_coarse_tlv),

	SOC_DOUBLE_R_TLV("DAC1 Analog Playback Volume",
		TWL4030_REG_ARXL1_APGA_CTL, TWL4030_REG_ARXR1_APGA_CTL,
		3, 0x12, 1, analog_tlv),
	SOC_DOUBLE_R_TLV("DAC2 Analog Playback Volume",
		TWL4030_REG_ARXL2_APGA_CTL, TWL4030_REG_ARXR2_APGA_CTL,
		3, 0x12, 1, analog_tlv),
	SOC_DOUBLE_R("DAC1 Analog Playback Switch",
		TWL4030_REG_ARXL1_APGA_CTL, TWL4030_REG_ARXR1_APGA_CTL,
		1, 1, 0),
	SOC_DOUBLE_R("DAC2 Analog Playback Switch",
		TWL4030_REG_ARXL2_APGA_CTL, TWL4030_REG_ARXR2_APGA_CTL,
		1, 1, 0),

	/* Common voice downlink gain controls */
	SOC_SINGLE_TLV("DAC Voice Digital Downlink Volume",
		TWL4030_REG_VRXPGA, 0, 0x31, 0, digital_voice_downlink_tlv),

	SOC_SINGLE_TLV("DAC Voice Analog Downlink Volume",
		TWL4030_REG_VDL_APGA_CTL, 3, 0x12, 1, analog_tlv),

	SOC_SINGLE("DAC Voice Analog Downlink Switch",
		TWL4030_REG_VDL_APGA_CTL, 1, 1, 0),

	/* Separate output gain controls */
	SOC_DOUBLE_R_TLV_TWL4030("PreDriv Playback Volume",
		TWL4030_REG_PREDL_CTL, TWL4030_REG_PREDR_CTL,
		4, 3, 0, output_tvl),

	SOC_DOUBLE_TLV_TWL4030("Headset Playback Volume",
		TWL4030_REG_HS_GAIN_SET, 0, 2, 3, 0, output_tvl),

	SOC_DOUBLE_R_TLV_TWL4030("Carkit Playback Volume",
		TWL4030_REG_PRECKL_CTL, TWL4030_REG_PRECKR_CTL,
		4, 3, 0, output_tvl),

	SOC_SINGLE_TLV_TWL4030("Earpiece Playback Volume",
		TWL4030_REG_EAR_CTL, 4, 3, 0, output_ear_tvl),

	/* Common capture gain controls */
	SOC_DOUBLE_R_TLV("TX1 Digital Capture Volume",
		TWL4030_REG_ATXL1PGA, TWL4030_REG_ATXR1PGA,
		0, 0x1f, 0, digital_capture_tlv),
	SOC_DOUBLE_R_TLV("TX2 Digital Capture Volume",
		TWL4030_REG_AVTXL2PGA, TWL4030_REG_AVTXR2PGA,
		0, 0x1f, 0, digital_capture_tlv),

	SOC_DOUBLE_TLV("Analog Capture Volume", TWL4030_REG_ANAMIC_GAIN,
		0, 3, 5, 0, input_gain_tlv),

	SOC_ENUM("AVADC Clock Priority", twl4030_avadc_clk_priority_enum),

	SOC_ENUM("HS ramp delay", twl4030_rampdelay_enum),

	SOC_ENUM("Vibra H-bridge mode", twl4030_vibradirmode_enum),
	SOC_ENUM("Vibra H-bridge direction", twl4030_vibradir_enum),
};

static const struct snd_soc_dapm_widget twl4030_dapm_widgets[] = {
	/* Left channel inputs */
	SND_SOC_DAPM_INPUT("MAINMIC"),
	SND_SOC_DAPM_INPUT("HSMIC"),
	SND_SOC_DAPM_INPUT("AUXL"),
	SND_SOC_DAPM_INPUT("CARKITMIC"),
	/* Right channel inputs */
	SND_SOC_DAPM_INPUT("SUBMIC"),
	SND_SOC_DAPM_INPUT("AUXR"),
	/* Digital microphones (Stereo) */
	SND_SOC_DAPM_INPUT("DIGIMIC0"),
	SND_SOC_DAPM_INPUT("DIGIMIC1"),

	/* Outputs */
	SND_SOC_DAPM_OUTPUT("OUTL"),
	SND_SOC_DAPM_OUTPUT("OUTR"),
	SND_SOC_DAPM_OUTPUT("EARPIECE"),
	SND_SOC_DAPM_OUTPUT("PREDRIVEL"),
	SND_SOC_DAPM_OUTPUT("PREDRIVER"),
	SND_SOC_DAPM_OUTPUT("HSOL"),
	SND_SOC_DAPM_OUTPUT("HSOR"),
	SND_SOC_DAPM_OUTPUT("CARKITL"),
	SND_SOC_DAPM_OUTPUT("CARKITR"),
	SND_SOC_DAPM_OUTPUT("HFL"),
	SND_SOC_DAPM_OUTPUT("HFR"),
	SND_SOC_DAPM_OUTPUT("VIBRA"),

	/* DACs */
	SND_SOC_DAPM_DAC("DAC Right1", "Right Front HiFi Playback",
			SND_SOC_NOPM, 0, 0),
	SND_SOC_DAPM_DAC("DAC Left1", "Left Front HiFi Playback",
			SND_SOC_NOPM, 0, 0),
	SND_SOC_DAPM_DAC("DAC Right2", "Right Rear HiFi Playback",
			SND_SOC_NOPM, 0, 0),
	SND_SOC_DAPM_DAC("DAC Left2", "Left Rear HiFi Playback",
			SND_SOC_NOPM, 0, 0),
	SND_SOC_DAPM_DAC("DAC Voice", "Voice Playback",
			SND_SOC_NOPM, 0, 0),

	/* Analog bypasses */
	SND_SOC_DAPM_SWITCH("Right1 Analog Loopback", SND_SOC_NOPM, 0, 0,
			&twl4030_dapm_abypassr1_control),
	SND_SOC_DAPM_SWITCH("Left1 Analog Loopback", SND_SOC_NOPM, 0, 0,
			&twl4030_dapm_abypassl1_control),
	SND_SOC_DAPM_SWITCH("Right2 Analog Loopback", SND_SOC_NOPM, 0, 0,
			&twl4030_dapm_abypassr2_control),
	SND_SOC_DAPM_SWITCH("Left2 Analog Loopback", SND_SOC_NOPM, 0, 0,
			&twl4030_dapm_abypassl2_control),
	SND_SOC_DAPM_SWITCH("Voice Analog Loopback", SND_SOC_NOPM, 0, 0,
			&twl4030_dapm_abypassv_control),

	/* Master analog loopback switch */
	SND_SOC_DAPM_SUPPLY("FM Loop Enable", TWL4030_REG_MISC_SET_1, 5, 0,
			    NULL, 0),

	/* Digital bypasses */
	SND_SOC_DAPM_SWITCH("Left Digital Loopback", SND_SOC_NOPM, 0, 0,
			&twl4030_dapm_dbypassl_control),
	SND_SOC_DAPM_SWITCH("Right Digital Loopback", SND_SOC_NOPM, 0, 0,
			&twl4030_dapm_dbypassr_control),
	SND_SOC_DAPM_SWITCH("Voice Digital Loopback", SND_SOC_NOPM, 0, 0,
			&twl4030_dapm_dbypassv_control),

	/* Digital mixers, power control for the physical DACs */
	SND_SOC_DAPM_MIXER("Digital R1 Playback Mixer",
			TWL4030_REG_AVDAC_CTL, 0, 0, NULL, 0),
	SND_SOC_DAPM_MIXER("Digital L1 Playback Mixer",
			TWL4030_REG_AVDAC_CTL, 1, 0, NULL, 0),
	SND_SOC_DAPM_MIXER("Digital R2 Playback Mixer",
			TWL4030_REG_AVDAC_CTL, 2, 0, NULL, 0),
	SND_SOC_DAPM_MIXER("Digital L2 Playback Mixer",
			TWL4030_REG_AVDAC_CTL, 3, 0, NULL, 0),
	SND_SOC_DAPM_MIXER("Digital Voice Playback Mixer",
			TWL4030_REG_AVDAC_CTL, 4, 0, NULL, 0),

	/* Analog mixers, power control for the physical PGAs */
	SND_SOC_DAPM_MIXER("Analog R1 Playback Mixer",
			TWL4030_REG_ARXR1_APGA_CTL, 0, 0, NULL, 0),
	SND_SOC_DAPM_MIXER("Analog L1 Playback Mixer",
			TWL4030_REG_ARXL1_APGA_CTL, 0, 0, NULL, 0),
	SND_SOC_DAPM_MIXER("Analog R2 Playback Mixer",
			TWL4030_REG_ARXR2_APGA_CTL, 0, 0, NULL, 0),
	SND_SOC_DAPM_MIXER("Analog L2 Playback Mixer",
			TWL4030_REG_ARXL2_APGA_CTL, 0, 0, NULL, 0),
	SND_SOC_DAPM_MIXER("Analog Voice Playback Mixer",
			TWL4030_REG_VDL_APGA_CTL, 0, 0, NULL, 0),

	SND_SOC_DAPM_SUPPLY("APLL Enable", SND_SOC_NOPM, 0, 0, apll_event,
			    SND_SOC_DAPM_PRE_PMU|SND_SOC_DAPM_POST_PMD),

	/* Output MIXER controls */
	/* Earpiece */
	SND_SOC_DAPM_MIXER("Earpiece Mixer", SND_SOC_NOPM, 0, 0,
			&twl4030_dapm_earpiece_controls[0],
			ARRAY_SIZE(twl4030_dapm_earpiece_controls)),
	SND_SOC_DAPM_PGA_E("Earpiece PGA", SND_SOC_NOPM,
			0, 0, NULL, 0, earpiecepga_event,
			SND_SOC_DAPM_POST_PMU|SND_SOC_DAPM_POST_PMD),
	/* PreDrivL/R */
	SND_SOC_DAPM_MIXER("PredriveL Mixer", SND_SOC_NOPM, 0, 0,
			&twl4030_dapm_predrivel_controls[0],
			ARRAY_SIZE(twl4030_dapm_predrivel_controls)),
	SND_SOC_DAPM_PGA_E("PredriveL PGA", SND_SOC_NOPM,
			0, 0, NULL, 0, predrivelpga_event,
			SND_SOC_DAPM_POST_PMU|SND_SOC_DAPM_POST_PMD),
	SND_SOC_DAPM_MIXER("PredriveR Mixer", SND_SOC_NOPM, 0, 0,
			&twl4030_dapm_predriver_controls[0],
			ARRAY_SIZE(twl4030_dapm_predriver_controls)),
	SND_SOC_DAPM_PGA_E("PredriveR PGA", SND_SOC_NOPM,
			0, 0, NULL, 0, predriverpga_event,
			SND_SOC_DAPM_POST_PMU|SND_SOC_DAPM_POST_PMD),
	/* HeadsetL/R */
	SND_SOC_DAPM_MIXER("HeadsetL Mixer", SND_SOC_NOPM, 0, 0,
			&twl4030_dapm_hsol_controls[0],
			ARRAY_SIZE(twl4030_dapm_hsol_controls)),
	SND_SOC_DAPM_PGA_E("HeadsetL PGA", SND_SOC_NOPM,
			0, 0, NULL, 0, headsetlpga_event,
			SND_SOC_DAPM_POST_PMU|SND_SOC_DAPM_POST_PMD),
	SND_SOC_DAPM_MIXER("HeadsetR Mixer", SND_SOC_NOPM, 0, 0,
			&twl4030_dapm_hsor_controls[0],
			ARRAY_SIZE(twl4030_dapm_hsor_controls)),
	SND_SOC_DAPM_PGA_E("HeadsetR PGA", SND_SOC_NOPM,
			0, 0, NULL, 0, headsetrpga_event,
			SND_SOC_DAPM_POST_PMU|SND_SOC_DAPM_POST_PMD),
	/* CarkitL/R */
	SND_SOC_DAPM_MIXER("CarkitL Mixer", SND_SOC_NOPM, 0, 0,
			&twl4030_dapm_carkitl_controls[0],
			ARRAY_SIZE(twl4030_dapm_carkitl_controls)),
	SND_SOC_DAPM_PGA_E("CarkitL PGA", SND_SOC_NOPM,
			0, 0, NULL, 0, carkitlpga_event,
			SND_SOC_DAPM_POST_PMU|SND_SOC_DAPM_POST_PMD),
	SND_SOC_DAPM_MIXER("CarkitR Mixer", SND_SOC_NOPM, 0, 0,
			&twl4030_dapm_carkitr_controls[0],
			ARRAY_SIZE(twl4030_dapm_carkitr_controls)),
	SND_SOC_DAPM_PGA_E("CarkitR PGA", SND_SOC_NOPM,
			0, 0, NULL, 0, carkitrpga_event,
			SND_SOC_DAPM_POST_PMU|SND_SOC_DAPM_POST_PMD),

	/* Output MUX controls */
	/* HandsfreeL/R */
	SND_SOC_DAPM_MUX("HandsfreeL Mux", SND_SOC_NOPM, 0, 0,
		&twl4030_dapm_handsfreel_control),
	SND_SOC_DAPM_SWITCH("HandsfreeL", SND_SOC_NOPM, 0, 0,
			&twl4030_dapm_handsfreelmute_control),
	SND_SOC_DAPM_PGA_E("HandsfreeL PGA", SND_SOC_NOPM,
			0, 0, NULL, 0, handsfreelpga_event,
			SND_SOC_DAPM_POST_PMU|SND_SOC_DAPM_POST_PMD),
	SND_SOC_DAPM_MUX("HandsfreeR Mux", SND_SOC_NOPM, 5, 0,
		&twl4030_dapm_handsfreer_control),
	SND_SOC_DAPM_SWITCH("HandsfreeR", SND_SOC_NOPM, 0, 0,
			&twl4030_dapm_handsfreermute_control),
	SND_SOC_DAPM_PGA_E("HandsfreeR PGA", SND_SOC_NOPM,
			0, 0, NULL, 0, handsfreerpga_event,
			SND_SOC_DAPM_POST_PMU|SND_SOC_DAPM_POST_PMD),
	/* Vibra */
	SND_SOC_DAPM_MUX_E("Vibra Mux", TWL4030_REG_VIBRA_CTL, 0, 0,
			   &twl4030_dapm_vibra_control, vibramux_event,
			   SND_SOC_DAPM_PRE_PMU),
	SND_SOC_DAPM_MUX("Vibra Route", SND_SOC_NOPM, 0, 0,
		&twl4030_dapm_vibrapath_control),

	/* Introducing four virtual ADC, since TWL4030 have four channel for
	   capture */
	SND_SOC_DAPM_ADC("ADC Virtual Left1", "Left Front Capture",
		SND_SOC_NOPM, 0, 0),
	SND_SOC_DAPM_ADC("ADC Virtual Right1", "Right Front Capture",
		SND_SOC_NOPM, 0, 0),
	SND_SOC_DAPM_ADC("ADC Virtual Left2", "Left Rear Capture",
		SND_SOC_NOPM, 0, 0),
	SND_SOC_DAPM_ADC("ADC Virtual Right2", "Right Rear Capture",
		SND_SOC_NOPM, 0, 0),

	/* Analog/Digital mic path selection.
	   TX1 Left/Right: either analog Left/Right or Digimic0
	   TX2 Left/Right: either analog Left/Right or Digimic1 */
	SND_SOC_DAPM_MUX_E("TX1 Capture Route", SND_SOC_NOPM, 0, 0,
		&twl4030_dapm_micpathtx1_control, micpath_event,
		SND_SOC_DAPM_POST_PMU|SND_SOC_DAPM_POST_PMD|
		SND_SOC_DAPM_POST_REG),
	SND_SOC_DAPM_MUX_E("TX2 Capture Route", SND_SOC_NOPM, 0, 0,
		&twl4030_dapm_micpathtx2_control, micpath_event,
		SND_SOC_DAPM_POST_PMU|SND_SOC_DAPM_POST_PMD|
		SND_SOC_DAPM_POST_REG),

	/* Analog input mixers for the capture amplifiers */
	SND_SOC_DAPM_MIXER("Analog Left",
		TWL4030_REG_ANAMICL, 4, 0,
		&twl4030_dapm_analoglmic_controls[0],
		ARRAY_SIZE(twl4030_dapm_analoglmic_controls)),
	SND_SOC_DAPM_MIXER("Analog Right",
		TWL4030_REG_ANAMICR, 4, 0,
		&twl4030_dapm_analogrmic_controls[0],
		ARRAY_SIZE(twl4030_dapm_analogrmic_controls)),

	SND_SOC_DAPM_PGA("ADC Physical Left",
		TWL4030_REG_AVADC_CTL, 3, 0, NULL, 0),
	SND_SOC_DAPM_PGA("ADC Physical Right",
		TWL4030_REG_AVADC_CTL, 1, 0, NULL, 0),

	SND_SOC_DAPM_PGA("Digimic0 Enable",
		TWL4030_REG_ADCMICSEL, 1, 0, NULL, 0),
	SND_SOC_DAPM_PGA("Digimic1 Enable",
		TWL4030_REG_ADCMICSEL, 3, 0, NULL, 0),

	SND_SOC_DAPM_MICBIAS("Mic Bias 1", TWL4030_REG_MICBIAS_CTL, 0, 0),
	SND_SOC_DAPM_MICBIAS("Mic Bias 2", TWL4030_REG_MICBIAS_CTL, 1, 0),
	SND_SOC_DAPM_MICBIAS("Headset Mic Bias", TWL4030_REG_MICBIAS_CTL, 2, 0),

};

static const struct snd_soc_dapm_route intercon[] = {
	{"Digital L1 Playback Mixer", NULL, "DAC Left1"},
	{"Digital R1 Playback Mixer", NULL, "DAC Right1"},
	{"Digital L2 Playback Mixer", NULL, "DAC Left2"},
	{"Digital R2 Playback Mixer", NULL, "DAC Right2"},
	{"Digital Voice Playback Mixer", NULL, "DAC Voice"},

	/* Supply for the digital part (APLL) */
	{"Digital R1 Playback Mixer", NULL, "APLL Enable"},
	{"Digital L1 Playback Mixer", NULL, "APLL Enable"},
	{"Digital R2 Playback Mixer", NULL, "APLL Enable"},
	{"Digital L2 Playback Mixer", NULL, "APLL Enable"},
	{"Digital Voice Playback Mixer", NULL, "APLL Enable"},

	{"Analog L1 Playback Mixer", NULL, "Digital L1 Playback Mixer"},
	{"Analog R1 Playback Mixer", NULL, "Digital R1 Playback Mixer"},
	{"Analog L2 Playback Mixer", NULL, "Digital L2 Playback Mixer"},
	{"Analog R2 Playback Mixer", NULL, "Digital R2 Playback Mixer"},
	{"Analog Voice Playback Mixer", NULL, "Digital Voice Playback Mixer"},

	/* Internal playback routings */
	/* Earpiece */
	{"Earpiece Mixer", "Voice", "Analog Voice Playback Mixer"},
	{"Earpiece Mixer", "AudioL1", "Analog L1 Playback Mixer"},
	{"Earpiece Mixer", "AudioL2", "Analog L2 Playback Mixer"},
	{"Earpiece Mixer", "AudioR1", "Analog R1 Playback Mixer"},
	{"Earpiece PGA", NULL, "Earpiece Mixer"},
	/* PreDrivL */
	{"PredriveL Mixer", "Voice", "Analog Voice Playback Mixer"},
	{"PredriveL Mixer", "AudioL1", "Analog L1 Playback Mixer"},
	{"PredriveL Mixer", "AudioL2", "Analog L2 Playback Mixer"},
	{"PredriveL Mixer", "AudioR2", "Analog R2 Playback Mixer"},
	{"PredriveL PGA", NULL, "PredriveL Mixer"},
	/* PreDrivR */
	{"PredriveR Mixer", "Voice", "Analog Voice Playback Mixer"},
	{"PredriveR Mixer", "AudioR1", "Analog R1 Playback Mixer"},
	{"PredriveR Mixer", "AudioR2", "Analog R2 Playback Mixer"},
	{"PredriveR Mixer", "AudioL2", "Analog L2 Playback Mixer"},
	{"PredriveR PGA", NULL, "PredriveR Mixer"},
	/* HeadsetL */
	{"HeadsetL Mixer", "Voice", "Analog Voice Playback Mixer"},
	{"HeadsetL Mixer", "AudioL1", "Analog L1 Playback Mixer"},
	{"HeadsetL Mixer", "AudioL2", "Analog L2 Playback Mixer"},
	{"HeadsetL PGA", NULL, "HeadsetL Mixer"},
	/* HeadsetR */
	{"HeadsetR Mixer", "Voice", "Analog Voice Playback Mixer"},
	{"HeadsetR Mixer", "AudioR1", "Analog R1 Playback Mixer"},
	{"HeadsetR Mixer", "AudioR2", "Analog R2 Playback Mixer"},
	{"HeadsetR PGA", NULL, "HeadsetR Mixer"},
	/* CarkitL */
	{"CarkitL Mixer", "Voice", "Analog Voice Playback Mixer"},
	{"CarkitL Mixer", "AudioL1", "Analog L1 Playback Mixer"},
	{"CarkitL Mixer", "AudioL2", "Analog L2 Playback Mixer"},
	{"CarkitL PGA", NULL, "CarkitL Mixer"},
	/* CarkitR */
	{"CarkitR Mixer", "Voice", "Analog Voice Playback Mixer"},
	{"CarkitR Mixer", "AudioR1", "Analog R1 Playback Mixer"},
	{"CarkitR Mixer", "AudioR2", "Analog R2 Playback Mixer"},
	{"CarkitR PGA", NULL, "CarkitR Mixer"},
	/* HandsfreeL */
	{"HandsfreeL Mux", "Voice", "Analog Voice Playback Mixer"},
	{"HandsfreeL Mux", "AudioL1", "Analog L1 Playback Mixer"},
	{"HandsfreeL Mux", "AudioL2", "Analog L2 Playback Mixer"},
	{"HandsfreeL Mux", "AudioR2", "Analog R2 Playback Mixer"},
	{"HandsfreeL", "Switch", "HandsfreeL Mux"},
	{"HandsfreeL PGA", NULL, "HandsfreeL"},
	/* HandsfreeR */
	{"HandsfreeR Mux", "Voice", "Analog Voice Playback Mixer"},
	{"HandsfreeR Mux", "AudioR1", "Analog R1 Playback Mixer"},
	{"HandsfreeR Mux", "AudioR2", "Analog R2 Playback Mixer"},
	{"HandsfreeR Mux", "AudioL2", "Analog L2 Playback Mixer"},
	{"HandsfreeR", "Switch", "HandsfreeR Mux"},
	{"HandsfreeR PGA", NULL, "HandsfreeR"},
	/* Vibra */
	{"Vibra Mux", "AudioL1", "DAC Left1"},
	{"Vibra Mux", "AudioR1", "DAC Right1"},
	{"Vibra Mux", "AudioL2", "DAC Left2"},
	{"Vibra Mux", "AudioR2", "DAC Right2"},

	/* outputs */
	{"OUTL", NULL, "Analog L2 Playback Mixer"},
	{"OUTR", NULL, "Analog R2 Playback Mixer"},
	{"EARPIECE", NULL, "Earpiece PGA"},
	{"PREDRIVEL", NULL, "PredriveL PGA"},
	{"PREDRIVER", NULL, "PredriveR PGA"},
	{"HSOL", NULL, "HeadsetL PGA"},
	{"HSOR", NULL, "HeadsetR PGA"},
	{"CARKITL", NULL, "CarkitL PGA"},
	{"CARKITR", NULL, "CarkitR PGA"},
	{"HFL", NULL, "HandsfreeL PGA"},
	{"HFR", NULL, "HandsfreeR PGA"},
	{"Vibra Route", "Audio", "Vibra Mux"},
	{"VIBRA", NULL, "Vibra Route"},

	/* Capture path */
	{"Analog Left", "Main Mic Capture Switch", "MAINMIC"},
	{"Analog Left", "Headset Mic Capture Switch", "HSMIC"},
	{"Analog Left", "AUXL Capture Switch", "AUXL"},
	{"Analog Left", "Carkit Mic Capture Switch", "CARKITMIC"},

	{"Analog Right", "Sub Mic Capture Switch", "SUBMIC"},
	{"Analog Right", "AUXR Capture Switch", "AUXR"},

	{"ADC Physical Left", NULL, "Analog Left"},
	{"ADC Physical Right", NULL, "Analog Right"},

	{"Digimic0 Enable", NULL, "DIGIMIC0"},
	{"Digimic1 Enable", NULL, "DIGIMIC1"},

	/* TX1 Left capture path */
	{"TX1 Capture Route", "Analog", "ADC Physical Left"},
	{"TX1 Capture Route", "Digimic0", "Digimic0 Enable"},
	/* TX1 Right capture path */
	{"TX1 Capture Route", "Analog", "ADC Physical Right"},
	{"TX1 Capture Route", "Digimic0", "Digimic0 Enable"},
	/* TX2 Left capture path */
	{"TX2 Capture Route", "Analog", "ADC Physical Left"},
	{"TX2 Capture Route", "Digimic1", "Digimic1 Enable"},
	/* TX2 Right capture path */
	{"TX2 Capture Route", "Analog", "ADC Physical Right"},
	{"TX2 Capture Route", "Digimic1", "Digimic1 Enable"},

	{"ADC Virtual Left1", NULL, "TX1 Capture Route"},
	{"ADC Virtual Right1", NULL, "TX1 Capture Route"},
	{"ADC Virtual Left2", NULL, "TX2 Capture Route"},
	{"ADC Virtual Right2", NULL, "TX2 Capture Route"},

	{"ADC Virtual Left1", NULL, "APLL Enable"},
	{"ADC Virtual Right1", NULL, "APLL Enable"},
	{"ADC Virtual Left2", NULL, "APLL Enable"},
	{"ADC Virtual Right2", NULL, "APLL Enable"},

	/* Analog bypass routes */
	{"Right1 Analog Loopback", "Switch", "Analog Right"},
	{"Left1 Analog Loopback", "Switch", "Analog Left"},
	{"Right2 Analog Loopback", "Switch", "Analog Right"},
	{"Left2 Analog Loopback", "Switch", "Analog Left"},
	{"Voice Analog Loopback", "Switch", "Analog Left"},

	/* Supply for the Analog loopbacks */
	{"Right1 Analog Loopback", NULL, "FM Loop Enable"},
	{"Left1 Analog Loopback", NULL, "FM Loop Enable"},
	{"Right2 Analog Loopback", NULL, "FM Loop Enable"},
	{"Left2 Analog Loopback", NULL, "FM Loop Enable"},
	{"Voice Analog Loopback", NULL, "FM Loop Enable"},

	{"Analog R1 Playback Mixer", NULL, "Right1 Analog Loopback"},
	{"Analog L1 Playback Mixer", NULL, "Left1 Analog Loopback"},
	{"Analog R2 Playback Mixer", NULL, "Right2 Analog Loopback"},
	{"Analog L2 Playback Mixer", NULL, "Left2 Analog Loopback"},
	{"Analog Voice Playback Mixer", NULL, "Voice Analog Loopback"},

	/* Digital bypass routes */
	{"Right Digital Loopback", "Volume", "TX1 Capture Route"},
	{"Left Digital Loopback", "Volume", "TX1 Capture Route"},
	{"Voice Digital Loopback", "Volume", "TX2 Capture Route"},

	{"Digital R2 Playback Mixer", NULL, "Right Digital Loopback"},
	{"Digital L2 Playback Mixer", NULL, "Left Digital Loopback"},
	{"Digital Voice Playback Mixer", NULL, "Voice Digital Loopback"},

};

static int twl4030_add_widgets(struct snd_soc_codec *codec)
{
	snd_soc_dapm_new_controls(codec, twl4030_dapm_widgets,
				 ARRAY_SIZE(twl4030_dapm_widgets));

	snd_soc_dapm_add_routes(codec, intercon, ARRAY_SIZE(intercon));

	snd_soc_dapm_new_widgets(codec);
	return 0;
}

static int twl4030_set_bias_level(struct snd_soc_codec *codec,
				  enum snd_soc_bias_level level)
{
	switch (level) {
	case SND_SOC_BIAS_ON:
		break;
	case SND_SOC_BIAS_PREPARE:
		break;
	case SND_SOC_BIAS_STANDBY:
		if (codec->bias_level == SND_SOC_BIAS_OFF)
			twl4030_power_up(codec);
		break;
	case SND_SOC_BIAS_OFF:
		twl4030_power_down(codec);
		break;
	}
	codec->bias_level = level;

	return 0;
}

static void twl4030_constraints(struct twl4030_priv *twl4030,
				struct snd_pcm_substream *mst_substream)
{
	struct snd_pcm_substream *slv_substream;

	/* Pick the stream, which need to be constrained */
	if (mst_substream == twl4030->master_substream)
		slv_substream = twl4030->slave_substream;
	else if (mst_substream == twl4030->slave_substream)
		slv_substream = twl4030->master_substream;
	else /* This should not happen.. */
		return;

	/* Set the constraints according to the already configured stream */
	snd_pcm_hw_constraint_minmax(slv_substream->runtime,
				SNDRV_PCM_HW_PARAM_RATE,
				twl4030->rate,
				twl4030->rate);

	snd_pcm_hw_constraint_minmax(slv_substream->runtime,
				SNDRV_PCM_HW_PARAM_SAMPLE_BITS,
				twl4030->sample_bits,
				twl4030->sample_bits);

	snd_pcm_hw_constraint_minmax(slv_substream->runtime,
				SNDRV_PCM_HW_PARAM_CHANNELS,
				twl4030->channels,
				twl4030->channels);
}

/* In case of 4 channel mode, the RX1 L/R for playback and the TX2 L/R for
 * capture has to be enabled/disabled. */
static void twl4030_tdm_enable(struct snd_soc_codec *codec, int direction,
				int enable)
{
	u8 reg, mask;

	reg = twl4030_read_reg_cache(codec, TWL4030_REG_OPTION);

	if (direction == SNDRV_PCM_STREAM_PLAYBACK)
		mask = TWL4030_ARXL1_VRX_EN | TWL4030_ARXR1_EN;
	else
		mask = TWL4030_ATXL2_VTXL_EN | TWL4030_ATXR2_VTXR_EN;

	if (enable)
		reg |= mask;
	else
		reg &= ~mask;

	twl4030_write(codec, TWL4030_REG_OPTION, reg);
}

static int twl4030_startup(struct snd_pcm_substream *substream,
			   struct snd_soc_dai *dai)
{
	struct snd_soc_pcm_runtime *rtd = substream->private_data;
	struct snd_soc_device *socdev = rtd->socdev;
	struct snd_soc_codec *codec = socdev->card->codec;
	struct twl4030_priv *twl4030 = codec->private_data;

	if (twl4030->master_substream) {
		twl4030->slave_substream = substream;
		/* The DAI has one configuration for playback and capture, so
		 * if the DAI has been already configured then constrain this
		 * substream to match it. */
		if (twl4030->configured)
			twl4030_constraints(twl4030, twl4030->master_substream);
	} else {
		if (!(twl4030_read_reg_cache(codec, TWL4030_REG_CODEC_MODE) &
			TWL4030_OPTION_1)) {
			/* In option2 4 channel is not supported, set the
			 * constraint for the first stream for channels, the
			 * second stream will 'inherit' this cosntraint */
			snd_pcm_hw_constraint_minmax(substream->runtime,
						SNDRV_PCM_HW_PARAM_CHANNELS,
						2, 2);
		}
		twl4030->master_substream = substream;
	}

	return 0;
}

static void twl4030_shutdown(struct snd_pcm_substream *substream,
			     struct snd_soc_dai *dai)
{
	struct snd_soc_pcm_runtime *rtd = substream->private_data;
	struct snd_soc_device *socdev = rtd->socdev;
	struct snd_soc_codec *codec = socdev->card->codec;
	struct twl4030_priv *twl4030 = codec->private_data;

	if (twl4030->master_substream == substream)
		twl4030->master_substream = twl4030->slave_substream;

	twl4030->slave_substream = NULL;

	/* If all streams are closed, or the remaining stream has not yet
	 * been configured than set the DAI as not configured. */
	if (!twl4030->master_substream)
		twl4030->configured = 0;
	 else if (!twl4030->master_substream->runtime->channels)
		twl4030->configured = 0;

	 /* If the closing substream had 4 channel, do the necessary cleanup */
	if (substream->runtime->channels == 4)
		twl4030_tdm_enable(codec, substream->stream, 0);
}

static int twl4030_hw_params(struct snd_pcm_substream *substream,
			   struct snd_pcm_hw_params *params,
			   struct snd_soc_dai *dai)
{
	struct snd_soc_pcm_runtime *rtd = substream->private_data;
	struct snd_soc_device *socdev = rtd->socdev;
	struct snd_soc_codec *codec = socdev->card->codec;
	struct twl4030_priv *twl4030 = codec->private_data;
	u8 mode, old_mode, format, old_format;

	 /* If the substream has 4 channel, do the necessary setup */
	if (params_channels(params) == 4) {
		format = twl4030_read_reg_cache(codec, TWL4030_REG_AUDIO_IF);
		mode = twl4030_read_reg_cache(codec, TWL4030_REG_CODEC_MODE);

		/* Safety check: are we in the correct operating mode and
		 * the interface is in TDM mode? */
		if ((mode & TWL4030_OPTION_1) &&
		    ((format & TWL4030_AIF_FORMAT) == TWL4030_AIF_FORMAT_TDM))
			twl4030_tdm_enable(codec, substream->stream, 1);
		else
			return -EINVAL;
	}

	if (twl4030->configured)
		/* Ignoring hw_params for already configured DAI */
		return 0;

	/* bit rate */
	old_mode = twl4030_read_reg_cache(codec,
			TWL4030_REG_CODEC_MODE) & ~TWL4030_CODECPDZ;
	mode = old_mode & ~TWL4030_APLL_RATE;

	switch (params_rate(params)) {
	case 8000:
		mode |= TWL4030_APLL_RATE_8000;
		break;
	case 11025:
		mode |= TWL4030_APLL_RATE_11025;
		break;
	case 12000:
		mode |= TWL4030_APLL_RATE_12000;
		break;
	case 16000:
		mode |= TWL4030_APLL_RATE_16000;
		break;
	case 22050:
		mode |= TWL4030_APLL_RATE_22050;
		break;
	case 24000:
		mode |= TWL4030_APLL_RATE_24000;
		break;
	case 32000:
		mode |= TWL4030_APLL_RATE_32000;
		break;
	case 44100:
		mode |= TWL4030_APLL_RATE_44100;
		break;
	case 48000:
		mode |= TWL4030_APLL_RATE_48000;
		break;
	case 96000:
		mode |= TWL4030_APLL_RATE_96000;
		break;
	default:
		printk(KERN_ERR "TWL4030 hw params: unknown rate %d\n",
			params_rate(params));
		return -EINVAL;
	}

	if (mode != old_mode) {
		/* change rate and set CODECPDZ */
		twl4030_codec_enable(codec, 0);
		twl4030_write(codec, TWL4030_REG_CODEC_MODE, mode);
		twl4030_codec_enable(codec, 1);
	}

	/* sample size */
	old_format = twl4030_read_reg_cache(codec, TWL4030_REG_AUDIO_IF);
	format = old_format;
	format &= ~TWL4030_DATA_WIDTH;
	switch (params_format(params)) {
	case SNDRV_PCM_FORMAT_S16_LE:
		format |= TWL4030_DATA_WIDTH_16S_16W;
		break;
	case SNDRV_PCM_FORMAT_S24_LE:
		format |= TWL4030_DATA_WIDTH_32S_24W;
		break;
	default:
		printk(KERN_ERR "TWL4030 hw params: unknown format %d\n",
			params_format(params));
		return -EINVAL;
	}

	if (format != old_format) {

		/* clear CODECPDZ before changing format (codec requirement) */
		twl4030_codec_enable(codec, 0);

		/* change format */
		twl4030_write(codec, TWL4030_REG_AUDIO_IF, format);

		/* set CODECPDZ afterwards */
		twl4030_codec_enable(codec, 1);
	}

	/* Store the important parameters for the DAI configuration and set
	 * the DAI as configured */
	twl4030->configured = 1;
	twl4030->rate = params_rate(params);
	twl4030->sample_bits = hw_param_interval(params,
					SNDRV_PCM_HW_PARAM_SAMPLE_BITS)->min;
	twl4030->channels = params_channels(params);

	/* If both playback and capture streams are open, and one of them
	 * is setting the hw parameters right now (since we are here), set
	 * constraints to the other stream to match the current one. */
	if (twl4030->slave_substream)
		twl4030_constraints(twl4030, substream);

	return 0;
}

static int twl4030_set_dai_sysclk(struct snd_soc_dai *codec_dai,
		int clk_id, unsigned int freq, int dir)
{
	struct snd_soc_codec *codec = codec_dai->codec;
	struct twl4030_priv *twl4030 = codec->private_data;
	u8 apll_ctrl;

	apll_ctrl = twl4030_read_reg_cache(codec, TWL4030_REG_APLL_CTL);
	apll_ctrl &= ~TWL4030_APLL_INFREQ;
	switch (freq) {
	case 19200000:
		apll_ctrl |= TWL4030_APLL_INFREQ_19200KHZ;
		twl4030->sysclk = 19200;
		break;
	case 26000000:
		apll_ctrl |= TWL4030_APLL_INFREQ_26000KHZ;
		twl4030->sysclk = 26000;
		break;
	case 38400000:
		apll_ctrl |= TWL4030_APLL_INFREQ_38400KHZ;
		twl4030->sysclk = 38400;
		break;
	default:
		printk(KERN_ERR "TWL4030 set sysclk: unknown rate %d\n",
			freq);
		return -EINVAL;
	}

	twl4030_write(codec, TWL4030_REG_APLL_CTL, apll_ctrl);

	return 0;
}

static int twl4030_set_dai_fmt(struct snd_soc_dai *codec_dai,
			     unsigned int fmt)
{
	struct snd_soc_codec *codec = codec_dai->codec;
	u8 old_format, format;

	/* get format */
	old_format = twl4030_read_reg_cache(codec, TWL4030_REG_AUDIO_IF);
	format = old_format;

	/* set master/slave audio interface */
	switch (fmt & SND_SOC_DAIFMT_MASTER_MASK) {
	case SND_SOC_DAIFMT_CBM_CFM:
		format &= ~(TWL4030_AIF_SLAVE_EN);
		format &= ~(TWL4030_CLK256FS_EN);
		break;
	case SND_SOC_DAIFMT_CBS_CFS:
		format |= TWL4030_AIF_SLAVE_EN;
		format |= TWL4030_CLK256FS_EN;
		break;
	default:
		return -EINVAL;
	}

	/* interface format */
	format &= ~TWL4030_AIF_FORMAT;
	switch (fmt & SND_SOC_DAIFMT_FORMAT_MASK) {
	case SND_SOC_DAIFMT_I2S:
		format |= TWL4030_AIF_FORMAT_CODEC;
		break;
	case SND_SOC_DAIFMT_DSP_A:
		format |= TWL4030_AIF_FORMAT_TDM;
		break;
	default:
		return -EINVAL;
	}

	if (format != old_format) {

		/* clear CODECPDZ before changing format (codec requirement) */
		twl4030_codec_enable(codec, 0);

		/* change format */
		twl4030_write(codec, TWL4030_REG_AUDIO_IF, format);

		/* set CODECPDZ afterwards */
		twl4030_codec_enable(codec, 1);
	}

	return 0;
}

static int twl4030_set_tristate(struct snd_soc_dai *dai, int tristate)
{
	struct snd_soc_codec *codec = dai->codec;
	u8 reg = twl4030_read_reg_cache(codec, TWL4030_REG_AUDIO_IF);

	if (tristate)
		reg |= TWL4030_AIF_TRI_EN;
	else
		reg &= ~TWL4030_AIF_TRI_EN;

	return twl4030_write(codec, TWL4030_REG_AUDIO_IF, reg);
}

/* In case of voice mode, the RX1 L(VRX) for downlink and the TX2 L/R
 * (VTXL, VTXR) for uplink has to be enabled/disabled. */
static void twl4030_voice_enable(struct snd_soc_codec *codec, int direction,
				int enable)
{
	u8 reg, mask;

	reg = twl4030_read_reg_cache(codec, TWL4030_REG_OPTION);

	if (direction == SNDRV_PCM_STREAM_PLAYBACK)
		mask = TWL4030_ARXL1_VRX_EN;
	else
		mask = TWL4030_ATXL2_VTXL_EN | TWL4030_ATXR2_VTXR_EN;

	if (enable)
		reg |= mask;
	else
		reg &= ~mask;

	twl4030_write(codec, TWL4030_REG_OPTION, reg);
}

static int twl4030_voice_startup(struct snd_pcm_substream *substream,
		struct snd_soc_dai *dai)
{
	struct snd_soc_pcm_runtime *rtd = substream->private_data;
	struct snd_soc_device *socdev = rtd->socdev;
	struct snd_soc_codec *codec = socdev->card->codec;
	u8 infreq;
	u8 mode;

	/* If the system master clock is not 26MHz, the voice PCM interface is
	 * not avilable.
	 */
	infreq = twl4030_read_reg_cache(codec, TWL4030_REG_APLL_CTL)
		& TWL4030_APLL_INFREQ;

	if (infreq != TWL4030_APLL_INFREQ_26000KHZ) {
		printk(KERN_ERR "TWL4030 voice startup: "
			"MCLK is not 26MHz, call set_sysclk() on init\n");
		return -EINVAL;
	}

	/* If the codec mode is not option2, the voice PCM interface is not
	 * avilable.
	 */
	mode = twl4030_read_reg_cache(codec, TWL4030_REG_CODEC_MODE)
		& TWL4030_OPT_MODE;

	if (mode != TWL4030_OPTION_2) {
		printk(KERN_ERR "TWL4030 voice startup: "
			"the codec mode is not option2\n");
		return -EINVAL;
	}

	return 0;
}

static void twl4030_voice_shutdown(struct snd_pcm_substream *substream,
				struct snd_soc_dai *dai)
{
	struct snd_soc_pcm_runtime *rtd = substream->private_data;
	struct snd_soc_device *socdev = rtd->socdev;
	struct snd_soc_codec *codec = socdev->card->codec;

	/* Enable voice digital filters */
	twl4030_voice_enable(codec, substream->stream, 0);
}

static int twl4030_voice_hw_params(struct snd_pcm_substream *substream,
		struct snd_pcm_hw_params *params, struct snd_soc_dai *dai)
{
	struct snd_soc_pcm_runtime *rtd = substream->private_data;
	struct snd_soc_device *socdev = rtd->socdev;
	struct snd_soc_codec *codec = socdev->card->codec;
	u8 old_mode, mode;

	/* Enable voice digital filters */
	twl4030_voice_enable(codec, substream->stream, 1);

	/* bit rate */
	old_mode = twl4030_read_reg_cache(codec, TWL4030_REG_CODEC_MODE)
		& ~(TWL4030_CODECPDZ);
	mode = old_mode;

	switch (params_rate(params)) {
	case 8000:
		mode &= ~(TWL4030_SEL_16K);
		break;
	case 16000:
		mode |= TWL4030_SEL_16K;
		break;
	default:
		printk(KERN_ERR "TWL4030 voice hw params: unknown rate %d\n",
			params_rate(params));
		return -EINVAL;
	}

	if (mode != old_mode) {
		/* change rate and set CODECPDZ */
		twl4030_codec_enable(codec, 0);
		twl4030_write(codec, TWL4030_REG_CODEC_MODE, mode);
		twl4030_codec_enable(codec, 1);
	}

	return 0;
}

static int twl4030_voice_set_dai_sysclk(struct snd_soc_dai *codec_dai,
		int clk_id, unsigned int freq, int dir)
{
	struct snd_soc_codec *codec = codec_dai->codec;
	u8 apll_ctrl;

	apll_ctrl = twl4030_read_reg_cache(codec, TWL4030_REG_APLL_CTL);
	apll_ctrl &= ~TWL4030_APLL_INFREQ;
	switch (freq) {
	case 26000000:
		apll_ctrl |= TWL4030_APLL_INFREQ_26000KHZ;
		break;
	default:
		printk(KERN_ERR "TWL4030 voice set sysclk: unknown rate %d\n",
			freq);
		return -EINVAL;
	}

	twl4030_write(codec, TWL4030_REG_APLL_CTL, apll_ctrl);

	return 0;
}

static int twl4030_voice_set_dai_fmt(struct snd_soc_dai *codec_dai,
		unsigned int fmt)
{
	struct snd_soc_codec *codec = codec_dai->codec;
	u8 old_format, format;

	/* get format */
	old_format = twl4030_read_reg_cache(codec, TWL4030_REG_VOICE_IF);
	format = old_format;

	/* set master/slave audio interface */
	switch (fmt & SND_SOC_DAIFMT_MASTER_MASK) {
	case SND_SOC_DAIFMT_CBM_CFM:
		format &= ~(TWL4030_VIF_SLAVE_EN);
		break;
	case SND_SOC_DAIFMT_CBS_CFS:
		format |= TWL4030_VIF_SLAVE_EN;
		break;
	default:
		return -EINVAL;
	}

	/* clock inversion */
	switch (fmt & SND_SOC_DAIFMT_INV_MASK) {
	case SND_SOC_DAIFMT_IB_NF:
		format &= ~(TWL4030_VIF_FORMAT);
		break;
	case SND_SOC_DAIFMT_NB_IF:
		format |= TWL4030_VIF_FORMAT;
		break;
	default:
		return -EINVAL;
	}

	if (format != old_format) {
		/* change format and set CODECPDZ */
		twl4030_codec_enable(codec, 0);
		twl4030_write(codec, TWL4030_REG_VOICE_IF, format);
		twl4030_codec_enable(codec, 1);
	}

	return 0;
}

static int twl4030_voice_set_tristate(struct snd_soc_dai *dai, int tristate)
{
	struct snd_soc_codec *codec = dai->codec;
	u8 reg = twl4030_read_reg_cache(codec, TWL4030_REG_VOICE_IF);

	if (tristate)
		reg |= TWL4030_VIF_TRI_EN;
	else
		reg &= ~TWL4030_VIF_TRI_EN;

	return twl4030_write(codec, TWL4030_REG_VOICE_IF, reg);
}

#define TWL4030_RATES	 (SNDRV_PCM_RATE_8000_48000)
#define TWL4030_FORMATS	 (SNDRV_PCM_FMTBIT_S16_LE | SNDRV_PCM_FORMAT_S24_LE)

static struct snd_soc_dai_ops twl4030_dai_ops = {
	.startup	= twl4030_startup,
	.shutdown	= twl4030_shutdown,
	.hw_params	= twl4030_hw_params,
	.set_sysclk	= twl4030_set_dai_sysclk,
	.set_fmt	= twl4030_set_dai_fmt,
	.set_tristate	= twl4030_set_tristate,
};

static struct snd_soc_dai_ops twl4030_dai_voice_ops = {
	.startup	= twl4030_voice_startup,
	.shutdown	= twl4030_voice_shutdown,
	.hw_params	= twl4030_voice_hw_params,
	.set_sysclk	= twl4030_voice_set_dai_sysclk,
	.set_fmt	= twl4030_voice_set_dai_fmt,
	.set_tristate	= twl4030_voice_set_tristate,
};

struct snd_soc_dai twl4030_dai[] = {
{
	.name = "twl4030",
	.playback = {
		.stream_name = "HiFi Playback",
		.channels_min = 2,
		.channels_max = 4,
		.rates = TWL4030_RATES | SNDRV_PCM_RATE_96000,
		.formats = TWL4030_FORMATS,},
	.capture = {
		.stream_name = "Capture",
		.channels_min = 2,
		.channels_max = 4,
		.rates = TWL4030_RATES,
		.formats = TWL4030_FORMATS,},
	.ops = &twl4030_dai_ops,
},
{
	.name = "twl4030 Voice",
	.playback = {
		.stream_name = "Voice Playback",
		.channels_min = 1,
		.channels_max = 1,
		.rates = SNDRV_PCM_RATE_8000 | SNDRV_PCM_RATE_16000,
		.formats = SNDRV_PCM_FMTBIT_S16_LE,},
	.capture = {
		.stream_name = "Capture",
		.channels_min = 1,
		.channels_max = 2,
		.rates = SNDRV_PCM_RATE_8000 | SNDRV_PCM_RATE_16000,
		.formats = SNDRV_PCM_FMTBIT_S16_LE,},
	.ops = &twl4030_dai_voice_ops,
},
};
EXPORT_SYMBOL_GPL(twl4030_dai);

static int twl4030_soc_suspend(struct platform_device *pdev, pm_message_t state)
{
	struct snd_soc_device *socdev = platform_get_drvdata(pdev);
	struct snd_soc_codec *codec = socdev->card->codec;

	twl4030_set_bias_level(codec, SND_SOC_BIAS_OFF);

	return 0;
}

static int twl4030_soc_resume(struct platform_device *pdev)
{
	struct snd_soc_device *socdev = platform_get_drvdata(pdev);
	struct snd_soc_codec *codec = socdev->card->codec;

	twl4030_set_bias_level(codec, SND_SOC_BIAS_STANDBY);
	twl4030_set_bias_level(codec, codec->suspend_bias_level);
	return 0;
}

static struct snd_soc_codec *twl4030_codec;

static int twl4030_soc_probe(struct platform_device *pdev)
{
	struct snd_soc_device *socdev = platform_get_drvdata(pdev);
	struct twl4030_setup_data *setup = socdev->codec_data;
	struct snd_soc_codec *codec;
	struct twl4030_priv *twl4030;
	int ret;

	BUG_ON(!twl4030_codec);

	codec = twl4030_codec;
	twl4030 = codec->private_data;
	socdev->card->codec = codec;

	/* Configuration for headset ramp delay from setup data */
	if (setup) {
		unsigned char hs_pop;

		if (setup->sysclk)
			twl4030->sysclk = setup->sysclk;
		else
			twl4030->sysclk = 26000;

		hs_pop = twl4030_read_reg_cache(codec, TWL4030_REG_HS_POPN_SET);
		hs_pop &= ~TWL4030_RAMP_DELAY;
		hs_pop |= (setup->ramp_delay_value << 2);
		twl4030_write_reg_cache(codec, TWL4030_REG_HS_POPN_SET, hs_pop);
	} else {
		twl4030->sysclk = 26000;
	}

	/* register pcms */
	ret = snd_soc_new_pcms(socdev, SNDRV_DEFAULT_IDX1, SNDRV_DEFAULT_STR1);
	if (ret < 0) {
		dev_err(&pdev->dev, "failed to create pcms\n");
		return ret;
	}

	snd_soc_add_controls(codec, twl4030_snd_controls,
				ARRAY_SIZE(twl4030_snd_controls));
	twl4030_add_widgets(codec);

<<<<<<< HEAD
	ret = snd_soc_init_card(socdev);
	if (ret < 0) {
		dev_err(&pdev->dev, "failed to register card\n");
		goto card_err;
	}

	return 0;
=======
	return 0;
}

static int twl4030_soc_remove(struct platform_device *pdev)
{
	struct snd_soc_device *socdev = platform_get_drvdata(pdev);
	struct snd_soc_codec *codec = socdev->card->codec;
>>>>>>> 330f28f6

	twl4030_set_bias_level(codec, SND_SOC_BIAS_OFF);
	snd_soc_free_pcms(socdev);
	snd_soc_dapm_free(socdev);
<<<<<<< HEAD

	return ret;
}

static int twl4030_soc_remove(struct platform_device *pdev)
{
	struct snd_soc_device *socdev = platform_get_drvdata(pdev);
	struct snd_soc_codec *codec = socdev->card->codec;

	twl4030_set_bias_level(codec, SND_SOC_BIAS_OFF);
	snd_soc_free_pcms(socdev);
	snd_soc_dapm_free(socdev);
	kfree(codec->private_data);
	kfree(codec);

	return 0;
}

static int __devinit twl4030_codec_probe(struct platform_device *pdev)
{
=======
	kfree(codec->private_data);
	kfree(codec);

	return 0;
}

static int __devinit twl4030_codec_probe(struct platform_device *pdev)
{
>>>>>>> 330f28f6
	struct twl4030_codec_audio_data *pdata = pdev->dev.platform_data;
	struct snd_soc_codec *codec;
	struct twl4030_priv *twl4030;
	int ret;

	if (!pdata || !(pdata->audio_mclk == 19200000 ||
			pdata->audio_mclk == 26000000 ||
			pdata->audio_mclk == 38400000)) {
		dev_err(&pdev->dev, "Invalid platform_data\n");
		return -EINVAL;
	}

	twl4030 = kzalloc(sizeof(struct twl4030_priv), GFP_KERNEL);
	if (twl4030 == NULL) {
		dev_err(&pdev->dev, "Can not allocate memroy\n");
		return -ENOMEM;
	}

	codec = &twl4030->codec;
	codec->private_data = twl4030;
	codec->dev = &pdev->dev;
	twl4030_dai[0].dev = &pdev->dev;
	twl4030_dai[1].dev = &pdev->dev;

	mutex_init(&codec->mutex);
	INIT_LIST_HEAD(&codec->dapm_widgets);
	INIT_LIST_HEAD(&codec->dapm_paths);

	codec->name = "twl4030";
	codec->owner = THIS_MODULE;
	codec->read = twl4030_read_reg_cache;
	codec->write = twl4030_write;
	codec->set_bias_level = twl4030_set_bias_level;
	codec->dai = twl4030_dai;
	codec->num_dai = ARRAY_SIZE(twl4030_dai),
	codec->reg_cache_size = sizeof(twl4030_reg);
	codec->reg_cache = kmemdup(twl4030_reg, sizeof(twl4030_reg),
					GFP_KERNEL);
	if (codec->reg_cache == NULL) {
		ret = -ENOMEM;
		goto error_cache;
	}

	platform_set_drvdata(pdev, twl4030);
	twl4030_codec = codec;

	/* Set the defaults, and power up the codec */
	twl4030_init_chip(codec);
	codec->bias_level = SND_SOC_BIAS_OFF;
	twl4030_set_bias_level(codec, SND_SOC_BIAS_STANDBY);

	ret = snd_soc_register_codec(codec);
	if (ret != 0) {
		dev_err(codec->dev, "Failed to register codec: %d\n", ret);
		goto error_codec;
	}

	ret = snd_soc_register_dais(&twl4030_dai[0], ARRAY_SIZE(twl4030_dai));
	if (ret != 0) {
		dev_err(codec->dev, "Failed to register DAIs: %d\n", ret);
		snd_soc_unregister_codec(codec);
		goto error_codec;
	}

	return 0;

error_codec:
	twl4030_power_down(codec);
	kfree(codec->reg_cache);
error_cache:
	kfree(twl4030);
	return ret;
}

static int __devexit twl4030_codec_remove(struct platform_device *pdev)
{
	struct twl4030_priv *twl4030 = platform_get_drvdata(pdev);

	kfree(twl4030);

	twl4030_codec = NULL;
	return 0;
}

MODULE_ALIAS("platform:twl4030_codec_audio");

static struct platform_driver twl4030_codec_driver = {
	.probe		= twl4030_codec_probe,
	.remove		= __devexit_p(twl4030_codec_remove),
	.driver		= {
		.name	= "twl4030_codec_audio",
		.owner	= THIS_MODULE,
	},
};

static int __init twl4030_modinit(void)
{
	return platform_driver_register(&twl4030_codec_driver);
}
module_init(twl4030_modinit);

static void __exit twl4030_exit(void)
{
	platform_driver_unregister(&twl4030_codec_driver);
}
module_exit(twl4030_exit);

struct snd_soc_codec_device soc_codec_dev_twl4030 = {
	.probe = twl4030_soc_probe,
	.remove = twl4030_soc_remove,
	.suspend = twl4030_soc_suspend,
	.resume = twl4030_soc_resume,
};
EXPORT_SYMBOL_GPL(soc_codec_dev_twl4030);

MODULE_DESCRIPTION("ASoC TWL4030 codec driver");
MODULE_AUTHOR("Steve Sakoman");
MODULE_LICENSE("GPL");<|MERGE_RESOLUTION|>--- conflicted
+++ resolved
@@ -2155,30 +2155,7 @@
 				ARRAY_SIZE(twl4030_snd_controls));
 	twl4030_add_widgets(codec);
 
-<<<<<<< HEAD
-	ret = snd_soc_init_card(socdev);
-	if (ret < 0) {
-		dev_err(&pdev->dev, "failed to register card\n");
-		goto card_err;
-	}
-
-	return 0;
-=======
-	return 0;
-}
-
-static int twl4030_soc_remove(struct platform_device *pdev)
-{
-	struct snd_soc_device *socdev = platform_get_drvdata(pdev);
-	struct snd_soc_codec *codec = socdev->card->codec;
->>>>>>> 330f28f6
-
-	twl4030_set_bias_level(codec, SND_SOC_BIAS_OFF);
-	snd_soc_free_pcms(socdev);
-	snd_soc_dapm_free(socdev);
-<<<<<<< HEAD
-
-	return ret;
+	return 0;
 }
 
 static int twl4030_soc_remove(struct platform_device *pdev)
@@ -2197,16 +2174,6 @@
 
 static int __devinit twl4030_codec_probe(struct platform_device *pdev)
 {
-=======
-	kfree(codec->private_data);
-	kfree(codec);
-
-	return 0;
-}
-
-static int __devinit twl4030_codec_probe(struct platform_device *pdev)
-{
->>>>>>> 330f28f6
 	struct twl4030_codec_audio_data *pdata = pdev->dev.platform_data;
 	struct snd_soc_codec *codec;
 	struct twl4030_priv *twl4030;
