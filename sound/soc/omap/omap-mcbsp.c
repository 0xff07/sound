--- conflicted
+++ resolved
@@ -259,10 +259,7 @@
 			regs->xcr2	|= XFRLEN2(wpf - 1);
 		}
 	case 1:
-<<<<<<< HEAD
-=======
 	case 4:
->>>>>>> 8a1f936a
 		/* Set word per (McBSP) frame for phase1 */
 		regs->rcr1	|= RFRLEN1(wpf - 1);
 		regs->xcr1	|= XFRLEN1(wpf - 1);
