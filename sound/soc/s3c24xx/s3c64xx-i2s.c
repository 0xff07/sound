/* sound/soc/s3c24xx/s3c64xx-i2s.c
 *
 * ALSA SoC Audio Layer - S3C64XX I2S driver
 *
 * Copyright 2008 Openmoko, Inc.
 * Copyright 2008 Simtec Electronics
 *      Ben Dooks <ben@simtec.co.uk>
 *      http://armlinux.simtec.co.uk/
 *
 * This program is free software; you can redistribute it and/or modify
 * it under the terms of the GNU General Public License version 2 as
 * published by the Free Software Foundation.
 */

<<<<<<< HEAD
=======
#include <linux/init.h>
#include <linux/module.h>
#include <linux/device.h>
>>>>>>> c027ddcd
#include <linux/clk.h>
#include <linux/gpio.h>
#include <linux/io.h>

#include <sound/soc.h>

#include <plat/regs-s3c2412-iis.h>
#include <mach/gpio-bank-d.h>
#include <mach/gpio-bank-e.h>
#include <plat/gpio-cfg.h>

#include <mach/map.h>
#include <mach/dma.h>

#include "s3c-dma.h"
#include "s3c64xx-i2s.h"

/* The value should be set to maximum of the total number
 * of I2Sv3 controllers that any supported SoC has.
 */
#define MAX_I2SV3	2

static struct s3c2410_dma_client s3c64xx_dma_client_out = {
	.name		= "I2S PCM Stereo out"
};

static struct s3c2410_dma_client s3c64xx_dma_client_in = {
	.name		= "I2S PCM Stereo in"
};

static struct s3c_dma_params s3c64xx_i2s_pcm_stereo_out[MAX_I2SV3];
static struct s3c_dma_params s3c64xx_i2s_pcm_stereo_in[MAX_I2SV3];
static struct s3c_i2sv2_info s3c64xx_i2s[MAX_I2SV3];

struct snd_soc_dai s3c64xx_i2s_dai[MAX_I2SV3];
EXPORT_SYMBOL_GPL(s3c64xx_i2s_dai);

static inline struct s3c_i2sv2_info *to_info(struct snd_soc_dai *cpu_dai)
{
	return cpu_dai->private_data;
}

static int s3c64xx_i2s_set_sysclk(struct snd_soc_dai *cpu_dai,
				  int clk_id, unsigned int freq, int dir)
{
	struct s3c_i2sv2_info *i2s = to_info(cpu_dai);
	u32 iismod = readl(i2s->regs + S3C2412_IISMOD);

	switch (clk_id) {
	case S3C64XX_CLKSRC_PCLK:
		iismod &= ~S3C64XX_IISMOD_IMS_SYSMUX;
		break;

	case S3C64XX_CLKSRC_MUX:
		iismod |= S3C64XX_IISMOD_IMS_SYSMUX;
		break;

	case S3C64XX_CLKSRC_CDCLK:
		switch (dir) {
		case SND_SOC_CLOCK_IN:
			iismod |= S3C64XX_IISMOD_CDCLKCON;
			break;
		case SND_SOC_CLOCK_OUT:
			iismod &= ~S3C64XX_IISMOD_CDCLKCON;
			break;
		default:
			return -EINVAL;
		}
		break;

	default:
		return -EINVAL;
	}

	writel(iismod, i2s->regs + S3C2412_IISMOD);

	return 0;
}

struct clk *s3c64xx_i2s_get_clock(struct snd_soc_dai *dai)
{
	struct s3c_i2sv2_info *i2s = to_info(dai);
	u32 iismod = readl(i2s->regs + S3C2412_IISMOD);

	if (iismod & S3C64XX_IISMOD_IMS_SYSMUX)
		return i2s->iis_cclk;
	else
		return i2s->iis_pclk;
}
EXPORT_SYMBOL_GPL(s3c64xx_i2s_get_clock);

static int s3c64xx_i2s_probe(struct platform_device *pdev,
			     struct snd_soc_dai *dai)
{
	/* configure GPIO for i2s port */
	switch (dai->id) {
	case 0:
		s3c_gpio_cfgpin(S3C64XX_GPD(0), S3C64XX_GPD0_I2S0_CLK);
		s3c_gpio_cfgpin(S3C64XX_GPD(1), S3C64XX_GPD1_I2S0_CDCLK);
		s3c_gpio_cfgpin(S3C64XX_GPD(2), S3C64XX_GPD2_I2S0_LRCLK);
		s3c_gpio_cfgpin(S3C64XX_GPD(3), S3C64XX_GPD3_I2S0_DI);
		s3c_gpio_cfgpin(S3C64XX_GPD(4), S3C64XX_GPD4_I2S0_D0);
		break;
	case 1:
		s3c_gpio_cfgpin(S3C64XX_GPE(0), S3C64XX_GPE0_I2S1_CLK);
		s3c_gpio_cfgpin(S3C64XX_GPE(1), S3C64XX_GPE1_I2S1_CDCLK);
		s3c_gpio_cfgpin(S3C64XX_GPE(2), S3C64XX_GPE2_I2S1_LRCLK);
		s3c_gpio_cfgpin(S3C64XX_GPE(3), S3C64XX_GPE3_I2S1_DI);
		s3c_gpio_cfgpin(S3C64XX_GPE(4), S3C64XX_GPE4_I2S1_D0);
	}

	return 0;
}


static struct snd_soc_dai_ops s3c64xx_i2s_dai_ops = {
	.set_sysclk	= s3c64xx_i2s_set_sysclk,	
};

static __devinit int s3c64xx_iis_dev_probe(struct platform_device *pdev)
{
	struct s3c_i2sv2_info *i2s;
	struct snd_soc_dai *dai;
	int ret;

	if (pdev->id >= MAX_I2SV3) {
		dev_err(&pdev->dev, "id %d out of range\n", pdev->id);
		return -EINVAL;
	}

	i2s = &s3c64xx_i2s[pdev->id];
	dai = &s3c64xx_i2s_dai[pdev->id];
	dai->dev = &pdev->dev;
	dai->name = "s3c64xx-i2s";
	dai->id = pdev->id;
	dai->symmetric_rates = 1;
	dai->playback.channels_min = 2;
	dai->playback.channels_max = 2;
	dai->playback.rates = S3C64XX_I2S_RATES;
	dai->playback.formats = S3C64XX_I2S_FMTS;
	dai->capture.channels_min = 2;
	dai->capture.channels_max = 2;
	dai->capture.rates = S3C64XX_I2S_RATES;
	dai->capture.formats = S3C64XX_I2S_FMTS;
	dai->probe = s3c64xx_i2s_probe;
	dai->ops = &s3c64xx_i2s_dai_ops;

	i2s->dma_capture = &s3c64xx_i2s_pcm_stereo_in[pdev->id];
	i2s->dma_playback = &s3c64xx_i2s_pcm_stereo_out[pdev->id];

	if (pdev->id == 0) {
		i2s->dma_capture->channel = DMACH_I2S0_IN;
		i2s->dma_capture->dma_addr = S3C64XX_PA_IIS0 + S3C2412_IISRXD;
		i2s->dma_playback->channel = DMACH_I2S0_OUT;
		i2s->dma_playback->dma_addr = S3C64XX_PA_IIS0 + S3C2412_IISTXD;
	} else {
		i2s->dma_capture->channel = DMACH_I2S1_IN;
		i2s->dma_capture->dma_addr = S3C64XX_PA_IIS1 + S3C2412_IISRXD;
		i2s->dma_playback->channel = DMACH_I2S1_OUT;
		i2s->dma_playback->dma_addr = S3C64XX_PA_IIS1 + S3C2412_IISTXD;
	}

	i2s->dma_capture->client = &s3c64xx_dma_client_in;
	i2s->dma_capture->dma_size = 4;
	i2s->dma_playback->client = &s3c64xx_dma_client_out;
	i2s->dma_playback->dma_size = 4;

	i2s->iis_cclk = clk_get(&pdev->dev, "audio-bus");
	if (IS_ERR(i2s->iis_cclk)) {
		dev_err(&pdev->dev, "failed to get audio-bus\n");
		ret = PTR_ERR(i2s->iis_cclk);
		goto err;
	}

	clk_enable(i2s->iis_cclk);

	ret = s3c_i2sv2_probe(pdev, dai, i2s, 0);
	if (ret)
		goto err_clk;

	ret = s3c_i2sv2_register_dai(dai);
	if (ret != 0)
		goto err_i2sv2;

	return 0;

err_i2sv2:
	/* Not implemented for I2Sv2 core yet */
err_clk:
	clk_put(i2s->iis_cclk);
err:
	return ret;
}

static __devexit int s3c64xx_iis_dev_remove(struct platform_device *pdev)
{
	dev_err(&pdev->dev, "Device removal not yet supported\n");
	return 0;
}

static struct platform_driver s3c64xx_iis_driver = {
	.probe  = s3c64xx_iis_dev_probe,
	.remove = s3c64xx_iis_dev_remove,
	.driver = {
		.name = "s3c64xx-iis",
		.owner = THIS_MODULE,
	},
};

static int __init s3c64xx_i2s_init(void)
{
	return platform_driver_register(&s3c64xx_iis_driver);
}
module_init(s3c64xx_i2s_init);

static void __exit s3c64xx_i2s_exit(void)
{
	platform_driver_unregister(&s3c64xx_iis_driver);
}
module_exit(s3c64xx_i2s_exit);

/* Module information */
MODULE_AUTHOR("Ben Dooks, <ben@simtec.co.uk>");
MODULE_DESCRIPTION("S3C64XX I2S SoC Interface");
MODULE_LICENSE("GPL");<|MERGE_RESOLUTION|>--- conflicted
+++ resolved
@@ -12,12 +12,6 @@
  * published by the Free Software Foundation.
  */
 
-<<<<<<< HEAD
-=======
-#include <linux/init.h>
-#include <linux/module.h>
-#include <linux/device.h>
->>>>>>> c027ddcd
 #include <linux/clk.h>
 #include <linux/gpio.h>
 #include <linux/io.h>
