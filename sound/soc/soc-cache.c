/*
 * soc-cache.c  --  ASoC register cache helpers
 *
 * Copyright 2009 Wolfson Microelectronics PLC.
 *
 * Author: Mark Brown <broonie@opensource.wolfsonmicro.com>
 *
 *  This program is free software; you can redistribute  it and/or modify it
 *  under  the terms of  the GNU General  Public License as published by the
 *  Free Software Foundation;  either version 2 of the  License, or (at your
 *  option) any later version.
 */

#include <linux/i2c.h>
#include <linux/spi/spi.h>
#include <sound/soc.h>

static unsigned int snd_soc_7_9_read(struct snd_soc_codec *codec,
				     unsigned int reg)
{
	u16 *cache = codec->reg_cache;
	if (reg >= codec->reg_cache_size)
		return -1;
	return cache[reg];
}

static int snd_soc_7_9_write(struct snd_soc_codec *codec, unsigned int reg,
			     unsigned int value)
{
	u16 *cache = codec->reg_cache;
	u8 data[2];
	int ret;

	BUG_ON(codec->volatile_register);

	data[0] = (reg << 1) | ((value >> 8) & 0x0001);
	data[1] = value & 0x00ff;

	if (reg < codec->reg_cache_size)
		cache[reg] = value;
	ret = codec->hw_write(codec->control_data, data, 2);
	if (ret == 2)
		return 0;
	if (ret < 0)
		return ret;
	else
		return -EIO;
}

#if defined(CONFIG_SPI_MASTER)
static int snd_soc_7_9_spi_write(void *control_data, const char *data,
				 int len)
{
	struct spi_device *spi = control_data;
	struct spi_transfer t;
	struct spi_message m;
	u8 msg[2];

	if (len <= 0)
		return 0;

	msg[0] = data[0];
	msg[1] = data[1];

	spi_message_init(&m);
	memset(&t, 0, (sizeof t));

	t.tx_buf = &msg[0];
	t.len = len;

	spi_message_add_tail(&t, &m);
	spi_sync(spi, &m);

	return len;
}
#else
#define snd_soc_7_9_spi_write NULL
#endif

static int snd_soc_8_8_write(struct snd_soc_codec *codec, unsigned int reg,
			     unsigned int value)
{
	u8 *cache = codec->reg_cache;
	u8 data[2];

	BUG_ON(codec->volatile_register);

	data[0] = reg & 0xff;
	data[1] = value & 0xff;

	if (reg < codec->reg_cache_size)
		cache[reg] = value;

	if (codec->hw_write(codec->control_data, data, 2) == 2)
		return 0;
	else
		return -EIO;
}

static unsigned int snd_soc_8_8_read(struct snd_soc_codec *codec,
				     unsigned int reg)
{
	u8 *cache = codec->reg_cache;
	if (reg >= codec->reg_cache_size)
		return -1;
	return cache[reg];
}

static int snd_soc_8_16_write(struct snd_soc_codec *codec, unsigned int reg,
			      unsigned int value)
{
	u16 *reg_cache = codec->reg_cache;
	u8 data[3];

	data[0] = reg;
	data[1] = (value >> 8) & 0xff;
	data[2] = value & 0xff;

	if (!snd_soc_codec_volatile_register(codec, reg))
		reg_cache[reg] = value;

	if (codec->hw_write(codec->control_data, data, 3) == 3)
		return 0;
	else
		return -EIO;
}

static unsigned int snd_soc_8_16_read(struct snd_soc_codec *codec,
				      unsigned int reg)
{
	u16 *cache = codec->reg_cache;

	if (reg >= codec->reg_cache_size ||
	    snd_soc_codec_volatile_register(codec, reg))
		return codec->hw_read(codec, reg);
	else
		return cache[reg];
}

#if defined(CONFIG_I2C) || (defined(CONFIG_I2C_MODULE) && defined(MODULE))
static unsigned int snd_soc_8_16_read_i2c(struct snd_soc_codec *codec,
					  unsigned int r)
{
	struct i2c_msg xfer[2];
	u8 reg = r;
	u16 data;
	int ret;
	struct i2c_client *client = codec->control_data;

	/* Write register */
	xfer[0].addr = client->addr;
	xfer[0].flags = 0;
	xfer[0].len = 1;
	xfer[0].buf = &reg;

	/* Read data */
	xfer[1].addr = client->addr;
	xfer[1].flags = I2C_M_RD;
	xfer[1].len = 2;
	xfer[1].buf = (u8 *)&data;

	ret = i2c_transfer(client->adapter, xfer, 2);
	if (ret != 2) {
		dev_err(&client->dev, "i2c_transfer() returned %d\n", ret);
		return 0;
	}

	return (data >> 8) | ((data & 0xff) << 8);
}
#else
#define snd_soc_8_16_read_i2c NULL
#endif

static struct {
	int addr_bits;
	int data_bits;
	int (*write)(struct snd_soc_codec *codec, unsigned int, unsigned int);
	int (*spi_write)(void *, const char *, int);
	unsigned int (*read)(struct snd_soc_codec *, unsigned int);
	unsigned int (*i2c_read)(struct snd_soc_codec *, unsigned int);
} io_types[] = {
<<<<<<< HEAD
	{ 7, 9, snd_soc_7_9_write, snd_soc_7_9_spi_write, snd_soc_7_9_read },
	{ 8, 8, snd_soc_8_8_write, NULL, snd_soc_8_8_read, NULL },
	{ 8, 16, snd_soc_8_16_write, NULL, snd_soc_8_16_read,
	  snd_soc_8_16_read_i2c },
=======
	{
		.addr_bits = 7, .data_bits = 9,
		.write = snd_soc_7_9_write, .read = snd_soc_7_9_read,
		.spi_write = snd_soc_7_9_spi_write 
	},
	{
		.addr_bits = 8, .data_bits = 8,
		.write = snd_soc_8_8_write, .read = snd_soc_8_8_read,
	},
	{
		.addr_bits = 8, .data_bits = 16,
		.write = snd_soc_8_16_write, .read = snd_soc_8_16_read,
		.i2c_read = snd_soc_8_16_read_i2c,
	},
>>>>>>> 2c9ee33d
};

/**
 * snd_soc_codec_set_cache_io: Set up standard I/O functions.
 *
 * @codec: CODEC to configure.
 * @type: Type of cache.
 * @addr_bits: Number of bits of register address data.
 * @data_bits: Number of bits of data per register.
 * @control: Control bus used.
 *
 * Register formats are frequently shared between many I2C and SPI
 * devices.  In order to promote code reuse the ASoC core provides
 * some standard implementations of CODEC read and write operations
 * which can be set up using this function.
 *
 * The caller is responsible for allocating and initialising the
 * actual cache.
 *
 * Note that at present this code cannot be used by CODECs with
 * volatile registers.
 */
int snd_soc_codec_set_cache_io(struct snd_soc_codec *codec,
			       int addr_bits, int data_bits,
			       enum snd_soc_control_type control)
{
	int i;

	for (i = 0; i < ARRAY_SIZE(io_types); i++)
		if (io_types[i].addr_bits == addr_bits &&
		    io_types[i].data_bits == data_bits)
			break;
	if (i == ARRAY_SIZE(io_types)) {
		printk(KERN_ERR
		       "No I/O functions for %d bit address %d bit data\n",
		       addr_bits, data_bits);
		return -EINVAL;
	}

	codec->write = io_types[i].write;
	codec->read = io_types[i].read;

	switch (control) {
	case SND_SOC_CUSTOM:
		break;

	case SND_SOC_I2C:
#if defined(CONFIG_I2C) || (defined(CONFIG_I2C_MODULE) && defined(MODULE))
		codec->hw_write = (hw_write_t)i2c_master_send;
#endif
		if (io_types[i].i2c_read)
			codec->hw_read = io_types[i].i2c_read;
		break;

	case SND_SOC_SPI:
		if (io_types[i].spi_write)
			codec->hw_write = io_types[i].spi_write;
		break;
	}

	return 0;
}
EXPORT_SYMBOL_GPL(snd_soc_codec_set_cache_io);<|MERGE_RESOLUTION|>--- conflicted
+++ resolved
@@ -179,12 +179,6 @@
 	unsigned int (*read)(struct snd_soc_codec *, unsigned int);
 	unsigned int (*i2c_read)(struct snd_soc_codec *, unsigned int);
 } io_types[] = {
-<<<<<<< HEAD
-	{ 7, 9, snd_soc_7_9_write, snd_soc_7_9_spi_write, snd_soc_7_9_read },
-	{ 8, 8, snd_soc_8_8_write, NULL, snd_soc_8_8_read, NULL },
-	{ 8, 16, snd_soc_8_16_write, NULL, snd_soc_8_16_read,
-	  snd_soc_8_16_read_i2c },
-=======
 	{
 		.addr_bits = 7, .data_bits = 9,
 		.write = snd_soc_7_9_write, .read = snd_soc_7_9_read,
@@ -199,7 +193,6 @@
 		.write = snd_soc_8_16_write, .read = snd_soc_8_16_read,
 		.i2c_read = snd_soc_8_16_read_i2c,
 	},
->>>>>>> 2c9ee33d
 };
 
 /**
