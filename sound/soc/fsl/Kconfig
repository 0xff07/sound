config SND_SOC_OF_SIMPLE
	tristate

# ASoC platform support for the Freescale MPC8610 SOC.  This compiles drivers
# for the SSI and the Elo DMA controller.  You will still need to select
# a platform driver and a codec driver.
config SND_SOC_MPC8610
	tristate
	depends on MPC8610

config SND_SOC_MPC8610_HPCD
	tristate "ALSA SoC support for the Freescale MPC8610 HPCD board"
<<<<<<< HEAD
	depends on MPC8610_HPCD
=======
	# I2C is necessary for the CS4270 driver
	depends on MPC8610_HPCD && I2C
>>>>>>> 070504ad
	select SND_SOC_MPC8610
	select SND_SOC_CS4270
	select SND_SOC_CS4270_VD33_ERRATA
	default y if MPC8610_HPCD
	help
	  Say Y if you want to enable audio on the Freescale MPC8610 HPCD.

config SND_SOC_MPC5200_I2S
	tristate "Freescale MPC5200 PSC in I2S mode driver"
	depends on PPC_MPC52xx && PPC_BESTCOMM
	select SND_SOC_OF_SIMPLE
	select PPC_BESTCOMM_GEN_BD
	help
	  Say Y here to support the MPC5200 PSCs in I2S mode.<|MERGE_RESOLUTION|>--- conflicted
+++ resolved
@@ -10,12 +10,8 @@
 
 config SND_SOC_MPC8610_HPCD
 	tristate "ALSA SoC support for the Freescale MPC8610 HPCD board"
-<<<<<<< HEAD
-	depends on MPC8610_HPCD
-=======
 	# I2C is necessary for the CS4270 driver
 	depends on MPC8610_HPCD && I2C
->>>>>>> 070504ad
 	select SND_SOC_MPC8610
 	select SND_SOC_CS4270
 	select SND_SOC_CS4270_VD33_ERRATA
