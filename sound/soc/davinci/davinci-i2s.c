--- conflicted
+++ resolved
@@ -228,16 +228,6 @@
 		pcr = DAVINCI_MCBSP_PCR_SCLKME |
 			DAVINCI_MCBSP_PCR_FSXM |
 			DAVINCI_MCBSP_PCR_FSRM;
-		break;
-	case SND_SOC_DAIFMT_CBM_CFS:
-		/* McBSP CLKR pin is the input for the Sample Rate Generator.
-		 * McBSP FSR and FSX are driven by the Sample Rate Generator. */
-		davinci_mcbsp_write_reg(dev, DAVINCI_MCBSP_PCR_REG,
-					DAVINCI_MCBSP_PCR_SCLKME |
-					DAVINCI_MCBSP_PCR_FSXM |
-					DAVINCI_MCBSP_PCR_FSRM);
-		davinci_mcbsp_write_reg(dev, DAVINCI_MCBSP_SRGR_REG,
-					DAVINCI_MCBSP_SRGR_FSGM);
 		break;
 	case SND_SOC_DAIFMT_CBM_CFM:
 		/* codec is master */
@@ -332,36 +322,10 @@
 	default:
 		return -EINVAL;
 	}
-<<<<<<< HEAD
-
-	switch (fmt & SND_SOC_DAIFMT_FORMAT_MASK) {
-	case SND_SOC_DAIFMT_RIGHT_J:
-		davinci_mcbsp_write_reg(dev, DAVINCI_MCBSP_RCR_REG,
-					DAVINCI_MCBSP_RCR_RFRLEN1(1) |
-					DAVINCI_MCBSP_RCR_RDATDLY(0));
-		davinci_mcbsp_write_reg(dev, DAVINCI_MCBSP_XCR_REG,
-					DAVINCI_MCBSP_XCR_XFRLEN1(1) |
-					DAVINCI_MCBSP_XCR_XDATDLY(0) |
-					DAVINCI_MCBSP_XCR_XFIG);
-		break;
-	case SND_SOC_DAIFMT_I2S:
-	default:
-		davinci_mcbsp_write_reg(dev, DAVINCI_MCBSP_RCR_REG,
-					DAVINCI_MCBSP_RCR_RFRLEN1(1) |
-					DAVINCI_MCBSP_RCR_RDATDLY(1));
-		davinci_mcbsp_write_reg(dev, DAVINCI_MCBSP_XCR_REG,
-					DAVINCI_MCBSP_XCR_XFRLEN1(1) |
-					DAVINCI_MCBSP_XCR_XDATDLY(1) |
-					DAVINCI_MCBSP_XCR_XFIG);
-		break;
-	}
-
-=======
 	davinci_mcbsp_write_reg(dev, DAVINCI_MCBSP_SRGR_REG, srgr);
 	davinci_mcbsp_write_reg(dev, DAVINCI_MCBSP_PCR_REG, pcr);
 	davinci_mcbsp_write_reg(dev, DAVINCI_MCBSP_RCR_REG, rcr);
 	davinci_mcbsp_write_reg(dev, DAVINCI_MCBSP_XCR_REG, xcr);
->>>>>>> d6f83396
 	return 0;
 }
 
