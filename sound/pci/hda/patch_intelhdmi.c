--- conflicted
+++ resolved
@@ -685,11 +685,7 @@
 	{ .id = 0x80862802, .name = "G45 DEVCTG", .patch = patch_intel_hdmi },
 	{ .id = 0x80862803, .name = "G45 DEVELK", .patch = patch_intel_hdmi },
 	{ .id = 0x80862804, .name = "G45 DEVIBX", .patch = patch_intel_hdmi },
-<<<<<<< HEAD
-	{ .id = 0x80860054, .name = "G45 DEVIBX", .patch = patch_intel_hdmi },
-=======
 	{ .id = 0x80860054, .name = "Q57 DEVIBX", .patch = patch_intel_hdmi_ibexpeak },
->>>>>>> e44d4e4c
 	{ .id = 0x10951392, .name = "SiI1392 HDMI",     .patch = patch_intel_hdmi },
 	{} /* terminator */
 };
