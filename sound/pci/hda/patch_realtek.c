--- conflicted
+++ resolved
@@ -185,10 +185,7 @@
 	unsigned int vol_in_capsrc:1; /* use capsrc volume (ADC has no vol) */
 	unsigned int parse_flags; /* passed to snd_hda_parse_pin_defcfg() */
 	unsigned int shared_mic_hp:1; /* HP/Mic-in sharing */
-<<<<<<< HEAD
-=======
 	unsigned int use_jack_tbl:1; /* 1 for model=auto */
->>>>>>> 78c058df
 
 	/* auto-mute control */
 	int automute_mode;
@@ -1520,27 +1517,9 @@
 		q = snd_pci_quirk_lookup(codec->bus->pci, quirk);
 		if (q) {
 			id = q->value;
-<<<<<<< HEAD
-#ifdef CONFIG_SND_DEBUG_VERBOSE
-			name = q->name;
-=======
 #ifdef CONFIG_SND_DEBUG_VERBOSE
 			name = q->name;
 #endif
-		}
-	}
-	if (id < 0) {
-		for (q = quirk; q->subvendor; q++) {
-			unsigned int vendorid =
-				q->subdevice | (q->subvendor << 16);
-			if (vendorid == codec->subsystem_id) {
-				id = q->value;
-#ifdef CONFIG_SND_DEBUG_VERBOSE
-				name = q->name;
->>>>>>> 78c058df
-#endif
-				break;
-			}
 		}
 	}
 	if (id < 0) {
