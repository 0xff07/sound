--- conflicted
+++ resolved
@@ -4824,7 +4824,6 @@
 }
 EXPORT_SYMBOL_HDA(snd_hda_multi_out_analog_cleanup);
 
-<<<<<<< HEAD
 /**
  * snd_hda_get_default_vref - Get the default (mic) VREF pin bits
  *
@@ -4878,587 +4877,6 @@
 }
 EXPORT_SYMBOL_HDA(_snd_hda_set_pin_ctl);
 
-/*
- * Helper for automatic pin configuration
- */
-
-static int is_in_nid_list(hda_nid_t nid, const hda_nid_t *list)
-{
-	for (; *list; list++)
-		if (*list == nid)
-			return 1;
-	return 0;
-}
-
-
-/*
- * Sort an associated group of pins according to their sequence numbers.
- */
-static void sort_pins_by_sequence(hda_nid_t *pins, short *sequences,
-				  int num_pins)
-{
-	int i, j;
-	short seq;
-	hda_nid_t nid;
-
-	for (i = 0; i < num_pins; i++) {
-		for (j = i + 1; j < num_pins; j++) {
-			if (sequences[i] > sequences[j]) {
-				seq = sequences[i];
-				sequences[i] = sequences[j];
-				sequences[j] = seq;
-				nid = pins[i];
-				pins[i] = pins[j];
-				pins[j] = nid;
-			}
-		}
-	}
-}
-
-
-/* add the found input-pin to the cfg->inputs[] table */
-static void add_auto_cfg_input_pin(struct auto_pin_cfg *cfg, hda_nid_t nid,
-				   int type)
-{
-	if (cfg->num_inputs < AUTO_CFG_MAX_INS) {
-		cfg->inputs[cfg->num_inputs].pin = nid;
-		cfg->inputs[cfg->num_inputs].type = type;
-		cfg->num_inputs++;
-	}
-}
-
-/* sort inputs in the order of AUTO_PIN_* type */
-static void sort_autocfg_input_pins(struct auto_pin_cfg *cfg)
-{
-	int i, j;
-
-	for (i = 0; i < cfg->num_inputs; i++) {
-		for (j = i + 1; j < cfg->num_inputs; j++) {
-			if (cfg->inputs[i].type > cfg->inputs[j].type) {
-				struct auto_pin_cfg_item tmp;
-				tmp = cfg->inputs[i];
-				cfg->inputs[i] = cfg->inputs[j];
-				cfg->inputs[j] = tmp;
-			}
-		}
-	}
-}
-
-/* Reorder the surround channels
- * ALSA sequence is front/surr/clfe/side
- * HDA sequence is:
- *    4-ch: front/surr  =>  OK as it is
- *    6-ch: front/clfe/surr
- *    8-ch: front/clfe/rear/side|fc
- */
-static void reorder_outputs(unsigned int nums, hda_nid_t *pins)
-{
-	hda_nid_t nid;
-
-	switch (nums) {
-	case 3:
-	case 4:
-		nid = pins[1];
-		pins[1] = pins[2];
-		pins[2] = nid;
-		break;
-	}
-}
-
-/*
- * Parse all pin widgets and store the useful pin nids to cfg
- *
- * The number of line-outs or any primary output is stored in line_outs,
- * and the corresponding output pins are assigned to line_out_pins[],
- * in the order of front, rear, CLFE, side, ...
- *
- * If more extra outputs (speaker and headphone) are found, the pins are
- * assisnged to hp_pins[] and speaker_pins[], respectively.  If no line-out jack
- * is detected, one of speaker of HP pins is assigned as the primary
- * output, i.e. to line_out_pins[0].  So, line_outs is always positive
- * if any analog output exists.
- *
- * The analog input pins are assigned to inputs array.
- * The digital input/output pins are assigned to dig_in_pin and dig_out_pin,
- * respectively.
- */
-int snd_hda_parse_pin_defcfg(struct hda_codec *codec,
-			     struct auto_pin_cfg *cfg,
-			     const hda_nid_t *ignore_nids,
-			     unsigned int cond_flags)
-{
-	hda_nid_t nid, end_nid;
-	short seq, assoc_line_out;
-	short sequences_line_out[ARRAY_SIZE(cfg->line_out_pins)];
-	short sequences_speaker[ARRAY_SIZE(cfg->speaker_pins)];
-	short sequences_hp[ARRAY_SIZE(cfg->hp_pins)];
-	int i;
-
-	memset(cfg, 0, sizeof(*cfg));
-
-	memset(sequences_line_out, 0, sizeof(sequences_line_out));
-	memset(sequences_speaker, 0, sizeof(sequences_speaker));
-	memset(sequences_hp, 0, sizeof(sequences_hp));
-	assoc_line_out = 0;
-
-	codec->ignore_misc_bit = true;
-	end_nid = codec->start_nid + codec->num_nodes;
-	for (nid = codec->start_nid; nid < end_nid; nid++) {
-		unsigned int wid_caps = get_wcaps(codec, nid);
-		unsigned int wid_type = get_wcaps_type(wid_caps);
-		unsigned int def_conf;
-		short assoc, loc, conn, dev;
-
-		/* read all default configuration for pin complex */
-		if (wid_type != AC_WID_PIN)
-			continue;
-		/* ignore the given nids (e.g. pc-beep returns error) */
-		if (ignore_nids && is_in_nid_list(nid, ignore_nids))
-			continue;
-
-		def_conf = snd_hda_codec_get_pincfg(codec, nid);
-		if (!(get_defcfg_misc(snd_hda_codec_get_pincfg(codec, nid)) &
-		      AC_DEFCFG_MISC_NO_PRESENCE))
-			codec->ignore_misc_bit = false;
-		conn = get_defcfg_connect(def_conf);
-		if (conn == AC_JACK_PORT_NONE)
-			continue;
-		loc = get_defcfg_location(def_conf);
-		dev = get_defcfg_device(def_conf);
-
-		/* workaround for buggy BIOS setups */
-		if (dev == AC_JACK_LINE_OUT) {
-			if (conn == AC_JACK_PORT_FIXED)
-				dev = AC_JACK_SPEAKER;
-		}
-
-		switch (dev) {
-		case AC_JACK_LINE_OUT:
-			seq = get_defcfg_sequence(def_conf);
-			assoc = get_defcfg_association(def_conf);
-
-			if (!(wid_caps & AC_WCAP_STEREO))
-				if (!cfg->mono_out_pin)
-					cfg->mono_out_pin = nid;
-			if (!assoc)
-				continue;
-			if (!assoc_line_out)
-				assoc_line_out = assoc;
-			else if (assoc_line_out != assoc)
-				continue;
-			if (cfg->line_outs >= ARRAY_SIZE(cfg->line_out_pins))
-				continue;
-			cfg->line_out_pins[cfg->line_outs] = nid;
-			sequences_line_out[cfg->line_outs] = seq;
-			cfg->line_outs++;
-			break;
-		case AC_JACK_SPEAKER:
-			seq = get_defcfg_sequence(def_conf);
-			assoc = get_defcfg_association(def_conf);
-			if (cfg->speaker_outs >= ARRAY_SIZE(cfg->speaker_pins))
-				continue;
-			cfg->speaker_pins[cfg->speaker_outs] = nid;
-			sequences_speaker[cfg->speaker_outs] = (assoc << 4) | seq;
-			cfg->speaker_outs++;
-			break;
-		case AC_JACK_HP_OUT:
-			seq = get_defcfg_sequence(def_conf);
-			assoc = get_defcfg_association(def_conf);
-			if (cfg->hp_outs >= ARRAY_SIZE(cfg->hp_pins))
-				continue;
-			cfg->hp_pins[cfg->hp_outs] = nid;
-			sequences_hp[cfg->hp_outs] = (assoc << 4) | seq;
-			cfg->hp_outs++;
-			break;
-		case AC_JACK_MIC_IN:
-			add_auto_cfg_input_pin(cfg, nid, AUTO_PIN_MIC);
-			break;
-		case AC_JACK_LINE_IN:
-			add_auto_cfg_input_pin(cfg, nid, AUTO_PIN_LINE_IN);
-			break;
-		case AC_JACK_CD:
-			add_auto_cfg_input_pin(cfg, nid, AUTO_PIN_CD);
-			break;
-		case AC_JACK_AUX:
-			add_auto_cfg_input_pin(cfg, nid, AUTO_PIN_AUX);
-			break;
-		case AC_JACK_SPDIF_OUT:
-		case AC_JACK_DIG_OTHER_OUT:
-			if (cfg->dig_outs >= ARRAY_SIZE(cfg->dig_out_pins))
-				continue;
-			cfg->dig_out_pins[cfg->dig_outs] = nid;
-			cfg->dig_out_type[cfg->dig_outs] =
-				(loc == AC_JACK_LOC_HDMI) ?
-				HDA_PCM_TYPE_HDMI : HDA_PCM_TYPE_SPDIF;
-			cfg->dig_outs++;
-			break;
-		case AC_JACK_SPDIF_IN:
-		case AC_JACK_DIG_OTHER_IN:
-			cfg->dig_in_pin = nid;
-			if (loc == AC_JACK_LOC_HDMI)
-				cfg->dig_in_type = HDA_PCM_TYPE_HDMI;
-			else
-				cfg->dig_in_type = HDA_PCM_TYPE_SPDIF;
-			break;
-		}
-	}
-
-	/* FIX-UP:
-	 * If no line-out is defined but multiple HPs are found,
-	 * some of them might be the real line-outs.
-	 */
-	if (!cfg->line_outs && cfg->hp_outs > 1 &&
-	    !(cond_flags & HDA_PINCFG_NO_HP_FIXUP)) {
-		int i = 0;
-		while (i < cfg->hp_outs) {
-			/* The real HPs should have the sequence 0x0f */
-			if ((sequences_hp[i] & 0x0f) == 0x0f) {
-				i++;
-				continue;
-			}
-			/* Move it to the line-out table */
-			cfg->line_out_pins[cfg->line_outs] = cfg->hp_pins[i];
-			sequences_line_out[cfg->line_outs] = sequences_hp[i];
-			cfg->line_outs++;
-			cfg->hp_outs--;
-			memmove(cfg->hp_pins + i, cfg->hp_pins + i + 1,
-				sizeof(cfg->hp_pins[0]) * (cfg->hp_outs - i));
-			memmove(sequences_hp + i, sequences_hp + i + 1,
-				sizeof(sequences_hp[0]) * (cfg->hp_outs - i));
-		}
-		memset(cfg->hp_pins + cfg->hp_outs, 0,
-		       sizeof(hda_nid_t) * (AUTO_CFG_MAX_OUTS - cfg->hp_outs));
-		if (!cfg->hp_outs)
-			cfg->line_out_type = AUTO_PIN_HP_OUT;
-
-	}
-
-	/* sort by sequence */
-	sort_pins_by_sequence(cfg->line_out_pins, sequences_line_out,
-			      cfg->line_outs);
-	sort_pins_by_sequence(cfg->speaker_pins, sequences_speaker,
-			      cfg->speaker_outs);
-	sort_pins_by_sequence(cfg->hp_pins, sequences_hp,
-			      cfg->hp_outs);
-
-	/*
-	 * FIX-UP: if no line-outs are detected, try to use speaker or HP pin
-	 * as a primary output
-	 */
-	if (!cfg->line_outs &&
-	    !(cond_flags & HDA_PINCFG_NO_LO_FIXUP)) {
-		if (cfg->speaker_outs) {
-			cfg->line_outs = cfg->speaker_outs;
-			memcpy(cfg->line_out_pins, cfg->speaker_pins,
-			       sizeof(cfg->speaker_pins));
-			cfg->speaker_outs = 0;
-			memset(cfg->speaker_pins, 0, sizeof(cfg->speaker_pins));
-			cfg->line_out_type = AUTO_PIN_SPEAKER_OUT;
-		} else if (cfg->hp_outs) {
-			cfg->line_outs = cfg->hp_outs;
-			memcpy(cfg->line_out_pins, cfg->hp_pins,
-			       sizeof(cfg->hp_pins));
-			cfg->hp_outs = 0;
-			memset(cfg->hp_pins, 0, sizeof(cfg->hp_pins));
-			cfg->line_out_type = AUTO_PIN_HP_OUT;
-		}
-	}
-
-	reorder_outputs(cfg->line_outs, cfg->line_out_pins);
-	reorder_outputs(cfg->hp_outs, cfg->hp_pins);
-	reorder_outputs(cfg->speaker_outs, cfg->speaker_pins);
-
-	sort_autocfg_input_pins(cfg);
-
-	/*
-	 * debug prints of the parsed results
-	 */
-	snd_printd("autoconfig: line_outs=%d (0x%x/0x%x/0x%x/0x%x/0x%x) type:%s\n",
-		   cfg->line_outs, cfg->line_out_pins[0], cfg->line_out_pins[1],
-		   cfg->line_out_pins[2], cfg->line_out_pins[3],
-		   cfg->line_out_pins[4],
-		   cfg->line_out_type == AUTO_PIN_HP_OUT ? "hp" :
-		   (cfg->line_out_type == AUTO_PIN_SPEAKER_OUT ?
-		    "speaker" : "line"));
-	snd_printd("   speaker_outs=%d (0x%x/0x%x/0x%x/0x%x/0x%x)\n",
-		   cfg->speaker_outs, cfg->speaker_pins[0],
-		   cfg->speaker_pins[1], cfg->speaker_pins[2],
-		   cfg->speaker_pins[3], cfg->speaker_pins[4]);
-	snd_printd("   hp_outs=%d (0x%x/0x%x/0x%x/0x%x/0x%x)\n",
-		   cfg->hp_outs, cfg->hp_pins[0],
-		   cfg->hp_pins[1], cfg->hp_pins[2],
-		   cfg->hp_pins[3], cfg->hp_pins[4]);
-	snd_printd("   mono: mono_out=0x%x\n", cfg->mono_out_pin);
-	if (cfg->dig_outs)
-		snd_printd("   dig-out=0x%x/0x%x\n",
-			   cfg->dig_out_pins[0], cfg->dig_out_pins[1]);
-	snd_printd("   inputs:");
-	for (i = 0; i < cfg->num_inputs; i++) {
-		snd_printd(" %s=0x%x",
-			    hda_get_autocfg_input_label(codec, cfg, i),
-			    cfg->inputs[i].pin);
-	}
-	snd_printd("\n");
-	if (cfg->dig_in_pin)
-		snd_printd("   dig-in=0x%x\n", cfg->dig_in_pin);
-
-	return 0;
-}
-EXPORT_SYMBOL_HDA(snd_hda_parse_pin_defcfg);
-
-int snd_hda_get_input_pin_attr(unsigned int def_conf)
-{
-	unsigned int loc = get_defcfg_location(def_conf);
-	unsigned int conn = get_defcfg_connect(def_conf);
-	if (conn == AC_JACK_PORT_NONE)
-		return INPUT_PIN_ATTR_UNUSED;
-	/* Windows may claim the internal mic to be BOTH, too */
-	if (conn == AC_JACK_PORT_FIXED || conn == AC_JACK_PORT_BOTH)
-		return INPUT_PIN_ATTR_INT;
-	if ((loc & 0x30) == AC_JACK_LOC_INTERNAL)
-		return INPUT_PIN_ATTR_INT;
-	if ((loc & 0x30) == AC_JACK_LOC_SEPARATE)
-		return INPUT_PIN_ATTR_DOCK;
-	if (loc == AC_JACK_LOC_REAR)
-		return INPUT_PIN_ATTR_REAR;
-	if (loc == AC_JACK_LOC_FRONT)
-		return INPUT_PIN_ATTR_FRONT;
-	return INPUT_PIN_ATTR_NORMAL;
-}
-EXPORT_SYMBOL_HDA(snd_hda_get_input_pin_attr);
-
-/**
- * hda_get_input_pin_label - Give a label for the given input pin
- *
- * When check_location is true, the function checks the pin location
- * for mic and line-in pins, and set an appropriate prefix like "Front",
- * "Rear", "Internal".
- */
-
-static const char *hda_get_input_pin_label(struct hda_codec *codec,
-					   hda_nid_t pin, bool check_location)
-{
-	unsigned int def_conf;
-	static const char * const mic_names[] = {
-		"Internal Mic", "Dock Mic", "Mic", "Front Mic", "Rear Mic",
-	};
-	int attr;
-
-	def_conf = snd_hda_codec_get_pincfg(codec, pin);
-
-	switch (get_defcfg_device(def_conf)) {
-	case AC_JACK_MIC_IN:
-		if (!check_location)
-			return "Mic";
-		attr = snd_hda_get_input_pin_attr(def_conf);
-		if (!attr)
-			return "None";
-		return mic_names[attr - 1];
-	case AC_JACK_LINE_IN:
-		if (!check_location)
-			return "Line";
-		attr = snd_hda_get_input_pin_attr(def_conf);
-		if (!attr)
-			return "None";
-		if (attr == INPUT_PIN_ATTR_DOCK)
-			return "Dock Line";
-		return "Line";
-	case AC_JACK_AUX:
-		return "Aux";
-	case AC_JACK_CD:
-		return "CD";
-	case AC_JACK_SPDIF_IN:
-		return "SPDIF In";
-	case AC_JACK_DIG_OTHER_IN:
-		return "Digital In";
-	default:
-		return "Misc";
-	}
-}
-
-/* Check whether the location prefix needs to be added to the label.
- * If all mic-jacks are in the same location (e.g. rear panel), we don't
- * have to put "Front" prefix to each label.  In such a case, returns false.
- */
-static int check_mic_location_need(struct hda_codec *codec,
-				   const struct auto_pin_cfg *cfg,
-				   int input)
-{
-	unsigned int defc;
-	int i, attr, attr2;
-
-	defc = snd_hda_codec_get_pincfg(codec, cfg->inputs[input].pin);
-	attr = snd_hda_get_input_pin_attr(defc);
-	/* for internal or docking mics, we need locations */
-	if (attr <= INPUT_PIN_ATTR_NORMAL)
-		return 1;
-
-	attr = 0;
-	for (i = 0; i < cfg->num_inputs; i++) {
-		defc = snd_hda_codec_get_pincfg(codec, cfg->inputs[i].pin);
-		attr2 = snd_hda_get_input_pin_attr(defc);
-		if (attr2 >= INPUT_PIN_ATTR_NORMAL) {
-			if (attr && attr != attr2)
-				return 1; /* different locations found */
-			attr = attr2;
-		}
-	}
-	return 0;
-}
-
-/**
- * hda_get_autocfg_input_label - Get a label for the given input
- *
- * Get a label for the given input pin defined by the autocfg item.
- * Unlike hda_get_input_pin_label(), this function checks all inputs
- * defined in autocfg and avoids the redundant mic/line prefix as much as
- * possible.
- */
-const char *hda_get_autocfg_input_label(struct hda_codec *codec,
-					const struct auto_pin_cfg *cfg,
-					int input)
-{
-	int type = cfg->inputs[input].type;
-	int has_multiple_pins = 0;
-
-	if ((input > 0 && cfg->inputs[input - 1].type == type) ||
-	    (input < cfg->num_inputs - 1 && cfg->inputs[input + 1].type == type))
-		has_multiple_pins = 1;
-	if (has_multiple_pins && type == AUTO_PIN_MIC)
-		has_multiple_pins &= check_mic_location_need(codec, cfg, input);
-	return hda_get_input_pin_label(codec, cfg->inputs[input].pin,
-				       has_multiple_pins);
-}
-EXPORT_SYMBOL_HDA(hda_get_autocfg_input_label);
-
-/* return the position of NID in the list, or -1 if not found */
-static int find_idx_in_nid_list(hda_nid_t nid, const hda_nid_t *list, int nums)
-{
-	int i;
-	for (i = 0; i < nums; i++)
-		if (list[i] == nid)
-			return i;
-	return -1;
-}
-
-/* get a unique suffix or an index number */
-static const char *check_output_sfx(hda_nid_t nid, const hda_nid_t *pins,
-				    int num_pins, int *indexp)
-{
-	static const char * const channel_sfx[] = {
-		" Front", " Surround", " CLFE", " Side"
-	};
-	int i;
-
-	i = find_idx_in_nid_list(nid, pins, num_pins);
-	if (i < 0)
-		return NULL;
-	if (num_pins == 1)
-		return "";
-	if (num_pins > ARRAY_SIZE(channel_sfx)) {
-		if (indexp)
-			*indexp = i;
-		return "";
-	}
-	return channel_sfx[i];
-}
-
-static int fill_audio_out_name(struct hda_codec *codec, hda_nid_t nid,
-			       const struct auto_pin_cfg *cfg,
-			       const char *name, char *label, int maxlen,
-			       int *indexp)
-{
-	unsigned int def_conf = snd_hda_codec_get_pincfg(codec, nid);
-	int attr = snd_hda_get_input_pin_attr(def_conf);
-	const char *pfx = "", *sfx = "";
-
-	/* handle as a speaker if it's a fixed line-out */
-	if (!strcmp(name, "Line Out") && attr == INPUT_PIN_ATTR_INT)
-		name = "Speaker";
-	/* check the location */
-	switch (attr) {
-	case INPUT_PIN_ATTR_DOCK:
-		pfx = "Dock ";
-		break;
-	case INPUT_PIN_ATTR_FRONT:
-		pfx = "Front ";
-		break;
-	}
-	if (cfg) {
-		/* try to give a unique suffix if needed */
-		sfx = check_output_sfx(nid, cfg->line_out_pins, cfg->line_outs,
-				       indexp);
-		if (!sfx)
-			sfx = check_output_sfx(nid, cfg->speaker_pins, cfg->speaker_outs,
-					       indexp);
-		if (!sfx) {
-			/* don't add channel suffix for Headphone controls */
-			int idx = find_idx_in_nid_list(nid, cfg->hp_pins,
-						       cfg->hp_outs);
-			if (idx >= 0)
-				*indexp = idx;
-			sfx = "";
-		}
-	}
-	snprintf(label, maxlen, "%s%s%s", pfx, name, sfx);
-	return 1;
-}
-
-=======
->>>>>>> 128bc4ba
-/**
- * snd_hda_get_default_vref - Get the default (mic) VREF pin bits
- *
- * Guess the suitable VREF pin bits to be set as the pin-control value.
- * Note: the function doesn't set the AC_PINCTL_IN_EN bit.
- */
-unsigned int snd_hda_get_default_vref(struct hda_codec *codec, hda_nid_t pin)
-{
-	unsigned int pincap;
-	unsigned int oldval;
-	oldval = snd_hda_codec_read(codec, pin, 0,
-				    AC_VERB_GET_PIN_WIDGET_CONTROL, 0);
-	pincap = snd_hda_query_pin_caps(codec, pin);
-	pincap = (pincap & AC_PINCAP_VREF) >> AC_PINCAP_VREF_SHIFT;
-	/* Exception: if the default pin setup is vref50, we give it priority */
-	if ((pincap & AC_PINCAP_VREF_80) && oldval != PIN_VREF50)
-		return AC_PINCTL_VREF_80;
-	else if (pincap & AC_PINCAP_VREF_50)
-		return AC_PINCTL_VREF_50;
-	else if (pincap & AC_PINCAP_VREF_100)
-		return AC_PINCTL_VREF_100;
-	else if (pincap & AC_PINCAP_VREF_GRD)
-		return AC_PINCTL_VREF_GRD;
-	return AC_PINCTL_VREF_HIZ;
-}
-EXPORT_SYMBOL_HDA(snd_hda_get_default_vref);
-
-int _snd_hda_set_pin_ctl(struct hda_codec *codec, hda_nid_t pin,
-			 unsigned int val, bool cached)
-{
-	if (val) {
-		unsigned int cap = snd_hda_query_pin_caps(codec, pin);
-		if (cap && (val & AC_PINCTL_OUT_EN)) {
-			if (!(cap & AC_PINCAP_OUT))
-				val &= ~(AC_PINCTL_OUT_EN | AC_PINCTL_HP_EN);
-			else if ((val & AC_PINCTL_HP_EN) &&
-				 !(cap & AC_PINCAP_HP_DRV))
-				val &= ~AC_PINCTL_HP_EN;
-		}
-		if (cap && (val & AC_PINCTL_IN_EN)) {
-			if (!(cap & AC_PINCAP_IN))
-				val &= ~(AC_PINCTL_IN_EN | AC_PINCTL_VREFEN);
-		}
-	}
-	if (cached)
-		return snd_hda_codec_update_cache(codec, pin, 0,
-				AC_VERB_SET_PIN_WIDGET_CONTROL, val);
-	else
-		return snd_hda_codec_write(codec, pin, 0,
-					   AC_VERB_SET_PIN_WIDGET_CONTROL, val);
-}
-EXPORT_SYMBOL_HDA(_snd_hda_set_pin_ctl);
-
 /**
  * snd_hda_add_imux_item - Add an item to input_mux
  *
