--- conflicted
+++ resolved
@@ -2302,13 +2302,7 @@
 /*
  * white/black-list for enable_msi
  */
-<<<<<<< HEAD
-static struct snd_pci_quirk msi_white_list[] __devinitdata = {
-	SND_PCI_QUIRK(0x103c, 0x30f7, "HP Pavilion dv4t-1300", 1),
-	SND_PCI_QUIRK(0x103c, 0x3607, "HP Compa CQ40", 1),
-=======
 static struct snd_pci_quirk msi_black_list[] __devinitdata = {
->>>>>>> 71623855
 	{}
 };
 
