--- conflicted
+++ resolved
@@ -1203,29 +1203,6 @@
 };
 
 
-<<<<<<< HEAD
-static struct snd_kcontrol_new stac92hd83xxx_mixer[] = {
-	HDA_CODEC_VOLUME("DAC0 Capture Volume", 0x1b, 0x3, HDA_INPUT),
-	HDA_CODEC_MUTE("DAC0 Capture Switch", 0x1b, 0x3, HDA_INPUT),
-
-	HDA_CODEC_VOLUME("DAC1 Capture Volume", 0x1b, 0x4, HDA_INPUT),
-	HDA_CODEC_MUTE("DAC1 Capture Switch", 0x1b, 0x4, HDA_INPUT),
-
-	HDA_CODEC_VOLUME("Front Mic Capture Volume", 0x1b, 0x0, HDA_INPUT),
-	HDA_CODEC_MUTE("Front Mic Capture Switch", 0x1b, 0x0, HDA_INPUT),
-
-	HDA_CODEC_VOLUME("Line In Capture Volume", 0x1b, 0x2, HDA_INPUT),
-	HDA_CODEC_MUTE("Line In Capture Switch", 0x1b, 0x2, HDA_INPUT),
-
-	/*
-	HDA_CODEC_VOLUME("Mic Capture Volume", 0x1b, 0x1, HDA_INPUT),
-	HDA_CODEC_MUTE("Mic Capture Switch", 0x1b 0x1, HDA_INPUT),
-	*/
-	{ } /* end */
-};
-
-=======
->>>>>>> 667067d8
 static struct snd_kcontrol_new stac92hd71bxx_loopback[] = {
 	STAC_ANALOG_LOOPBACK(0xFA0, 0x7A0, 2)
 };
@@ -3623,10 +3600,6 @@
 	struct hda_input_mux *dimux = &spec->private_dimux;
 	int err, i, active_mics;
 	unsigned int def_conf;
-<<<<<<< HEAD
-	char name[32];
-=======
->>>>>>> 667067d8
 
 	dimux->items[dimux->num_items].label = stac92xx_dmic_labels[0];
 	dimux->items[dimux->num_items].index = 0;
@@ -3634,13 +3607,10 @@
 
 	active_mics = 0;
 	for (i = 0; i < spec->num_dmics; i++) {
-<<<<<<< HEAD
-=======
 		/* check the validity: sometimes it's a dead vendor-spec node */
 		if (get_wcaps_type(get_wcaps(codec, spec->dmic_nids[i]))
 		    != AC_WID_PIN)
 			continue;
->>>>>>> 667067d8
 		def_conf = snd_hda_codec_get_pincfg(codec, spec->dmic_nids[i]);
 		if (get_defcfg_connect(def_conf) != AC_JACK_PORT_NONE)
 			active_mics++;
@@ -3649,10 +3619,6 @@
 	for (i = 0; i < spec->num_dmics; i++) {
 		hda_nid_t nid;
 		int index;
-<<<<<<< HEAD
-		unsigned int wcaps;
-=======
->>>>>>> 667067d8
 		const char *label;
 
 		nid = spec->dmic_nids[i];
@@ -3670,15 +3636,6 @@
 			label = "Digital Mic";
 		else
 			label = stac92xx_dmic_labels[dimux->num_items];
-<<<<<<< HEAD
-
-		wcaps = get_wcaps(codec, nid) &
-			(AC_WCAP_OUT_AMP | AC_WCAP_IN_AMP);
-
-		if (wcaps) {
-			sprintf(name, "%s Capture Volume", label);
-=======
->>>>>>> 667067d8
 
 		err = create_elem_capture_vol(codec, nid, label);
 		if (err < 0)
@@ -5347,13 +5304,6 @@
 
 	spec->init = stac92hd83xxx_core_init;
 	spec->num_pins = ARRAY_SIZE(stac92hd83xxx_pin_nids);
-<<<<<<< HEAD
-	spec->num_dmuxes = ARRAY_SIZE(stac92hd83xxx_dmux_nids);
-	spec->num_adcs = ARRAY_SIZE(stac92hd83xxx_adc_nids);
-	spec->num_amps = ARRAY_SIZE(stac92hd83xxx_amp_nids);
-	spec->num_dmics = STAC92HD83XXX_NUM_DMICS;
-=======
->>>>>>> 667067d8
 	spec->pin_nids = stac92hd83xxx_pin_nids;
 	spec->num_caps = STAC92HD83XXX_NUM_CAPS;
 	spec->capvols = stac92hd83xxx_capvols;
