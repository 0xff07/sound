/*
 * Universal Interface for Intel High Definition Audio Codec
 *
 * HD audio interface patch for SigmaTel STAC92xx
 *
 * Copyright (c) 2005 Embedded Alley Solutions, Inc.
 * Matt Porter <mporter@embeddedalley.com>
 *
 * Based on patch_cmedia.c and patch_realtek.c
 * Copyright (c) 2004 Takashi Iwai <tiwai@suse.de>
 *
 *  This driver is free software; you can redistribute it and/or modify
 *  it under the terms of the GNU General Public License as published by
 *  the Free Software Foundation; either version 2 of the License, or
 *  (at your option) any later version.
 *
 *  This driver is distributed in the hope that it will be useful,
 *  but WITHOUT ANY WARRANTY; without even the implied warranty of
 *  MERCHANTABILITY or FITNESS FOR A PARTICULAR PURPOSE.  See the
 *  GNU General Public License for more details.
 *
 *  You should have received a copy of the GNU General Public License
 *  along with this program; if not, write to the Free Software
 *  Foundation, Inc., 59 Temple Place, Suite 330, Boston, MA  02111-1307 USA
 */

#include <linux/init.h>
#include <linux/delay.h>
#include <linux/slab.h>
#include <linux/pci.h>
#include <sound/core.h>
#include <sound/asoundef.h>
#include <sound/jack.h>
#include "hda_codec.h"
#include "hda_local.h"
#include "hda_beep.h"

enum {
	STAC_VREF_EVENT	= 1,
	STAC_INSERT_EVENT,
	STAC_PWR_EVENT,
	STAC_HP_EVENT,
	STAC_LO_EVENT,
	STAC_MIC_EVENT,
};

enum {
	STAC_AUTO,
	STAC_REF,
	STAC_9200_OQO,
	STAC_9200_DELL_D21,
	STAC_9200_DELL_D22,
	STAC_9200_DELL_D23,
	STAC_9200_DELL_M21,
	STAC_9200_DELL_M22,
	STAC_9200_DELL_M23,
	STAC_9200_DELL_M24,
	STAC_9200_DELL_M25,
	STAC_9200_DELL_M26,
	STAC_9200_DELL_M27,
	STAC_9200_M4,
	STAC_9200_M4_2,
	STAC_9200_PANASONIC,
	STAC_9200_MODELS
};

enum {
	STAC_9205_AUTO,
	STAC_9205_REF,
	STAC_9205_DELL_M42,
	STAC_9205_DELL_M43,
	STAC_9205_DELL_M44,
	STAC_9205_EAPD,
	STAC_9205_MODELS
};

enum {
	STAC_92HD73XX_AUTO,
	STAC_92HD73XX_NO_JD, /* no jack-detection */
	STAC_92HD73XX_REF,
	STAC_DELL_M6_AMIC,
	STAC_DELL_M6_DMIC,
	STAC_DELL_M6_BOTH,
	STAC_DELL_EQ,
	STAC_92HD73XX_MODELS
};

enum {
	STAC_92HD83XXX_AUTO,
	STAC_92HD83XXX_REF,
	STAC_92HD83XXX_PWR_REF,
	STAC_DELL_S14,
	STAC_92HD83XXX_MODELS
};

enum {
	STAC_92HD71BXX_AUTO,
	STAC_92HD71BXX_REF,
	STAC_DELL_M4_1,
	STAC_DELL_M4_2,
	STAC_DELL_M4_3,
	STAC_HP_M4,
	STAC_HP_DV5,
	STAC_HP_HDX,
	STAC_HP_DV4_1222NR,
	STAC_92HD71BXX_MODELS
};

enum {
	STAC_925x_AUTO,
	STAC_925x_REF,
	STAC_M1,
	STAC_M1_2,
	STAC_M2,
	STAC_M2_2,
	STAC_M3,
	STAC_M5,
	STAC_M6,
	STAC_925x_MODELS
};

enum {
	STAC_922X_AUTO,
	STAC_D945_REF,
	STAC_D945GTP3,
	STAC_D945GTP5,
	STAC_INTEL_MAC_V1,
	STAC_INTEL_MAC_V2,
	STAC_INTEL_MAC_V3,
	STAC_INTEL_MAC_V4,
	STAC_INTEL_MAC_V5,
	STAC_INTEL_MAC_AUTO, /* This model is selected if no module parameter
			      * is given, one of the above models will be
			      * chosen according to the subsystem id. */
	/* for backward compatibility */
	STAC_MACMINI,
	STAC_MACBOOK,
	STAC_MACBOOK_PRO_V1,
	STAC_MACBOOK_PRO_V2,
	STAC_IMAC_INTEL,
	STAC_IMAC_INTEL_20,
	STAC_ECS_202,
	STAC_922X_DELL_D81,
	STAC_922X_DELL_D82,
	STAC_922X_DELL_M81,
	STAC_922X_DELL_M82,
	STAC_922X_MODELS
};

enum {
	STAC_927X_AUTO,
	STAC_D965_REF_NO_JD, /* no jack-detection */
	STAC_D965_REF,
	STAC_D965_3ST,
	STAC_D965_5ST,
	STAC_D965_5ST_NO_FP,
	STAC_DELL_3ST,
	STAC_DELL_BIOS,
	STAC_927X_MODELS
};

enum {
	STAC_9872_AUTO,
	STAC_9872_VAIO,
	STAC_9872_MODELS
};

struct sigmatel_event {
	hda_nid_t nid;
	unsigned char type;
	unsigned char tag;
	int data;
};

struct sigmatel_jack {
	hda_nid_t nid;
	int type;
	struct snd_jack *jack;
};

struct sigmatel_mic_route {
	hda_nid_t pin;
	unsigned char mux_idx;
	unsigned char dmux_idx;
};

struct sigmatel_spec {
	struct snd_kcontrol_new *mixers[4];
	unsigned int num_mixers;

	int board_config;
	unsigned int eapd_switch: 1;
	unsigned int surr_switch: 1;
	unsigned int alt_switch: 1;
	unsigned int hp_detect: 1;
	unsigned int spdif_mute: 1;
	unsigned int check_volume_offset:1;
	unsigned int auto_mic:1;

	/* gpio lines */
	unsigned int eapd_mask;
	unsigned int gpio_mask;
	unsigned int gpio_dir;
	unsigned int gpio_data;
	unsigned int gpio_mute;
	unsigned int gpio_led;

	/* stream */
	unsigned int stream_delay;

	/* analog loopback */
	struct snd_kcontrol_new *aloopback_ctl;
	unsigned char aloopback_mask;
	unsigned char aloopback_shift;

	/* power management */
	unsigned int num_pwrs;
	unsigned int *pwr_mapping;
	hda_nid_t *pwr_nids;
	hda_nid_t *dac_list;

	/* jack detection */
	struct snd_array jacks;

	/* events */
	struct snd_array events;

	/* playback */
	struct hda_input_mux *mono_mux;
	struct hda_input_mux *amp_mux;
	unsigned int cur_mmux;
	struct hda_multi_out multiout;
	hda_nid_t dac_nids[5];
	hda_nid_t hp_dacs[5];
	hda_nid_t speaker_dacs[5];

	int volume_offset;

	/* capture */
	hda_nid_t *adc_nids;
	unsigned int num_adcs;
	hda_nid_t *mux_nids;
	unsigned int num_muxes;
	hda_nid_t *dmic_nids;
	unsigned int num_dmics;
	hda_nid_t *dmux_nids;
	unsigned int num_dmuxes;
	hda_nid_t *smux_nids;
	unsigned int num_smuxes;
<<<<<<< HEAD
	unsigned int num_analog_muxes;
=======
>>>>>>> e44d4e4c

	unsigned long *capvols; /* amp-volume attr: HDA_COMPOSE_AMP_VAL() */
	unsigned long *capsws; /* amp-mute attr: HDA_COMPOSE_AMP_VAL() */
	unsigned int num_caps; /* number of capture volume/switch elements */

	struct sigmatel_mic_route ext_mic;
	struct sigmatel_mic_route int_mic;

	const char **spdif_labels;

	hda_nid_t dig_in_nid;
	hda_nid_t mono_nid;
	hda_nid_t anabeep_nid;
	hda_nid_t digbeep_nid;

	/* pin widgets */
	hda_nid_t *pin_nids;
	unsigned int num_pins;

	/* codec specific stuff */
	struct hda_verb *init;
	struct snd_kcontrol_new *mixer;

	/* capture source */
	struct hda_input_mux *dinput_mux;
	unsigned int cur_dmux[2];
	struct hda_input_mux *input_mux;
	unsigned int cur_mux[3];
	struct hda_input_mux *sinput_mux;
	unsigned int cur_smux[2];
	unsigned int cur_amux;
	hda_nid_t *amp_nids;
	unsigned int num_amps;
	unsigned int powerdown_adcs;

	/* i/o switches */
	unsigned int io_switch[2];
	unsigned int clfe_swap;
	hda_nid_t line_switch;	/* shared line-in for input and output */
	hda_nid_t mic_switch;	/* shared mic-in for input and output */
	hda_nid_t hp_switch; /* NID of HP as line-out */
	unsigned int aloopback;

	struct hda_pcm pcm_rec[2];	/* PCM information */

	/* dynamic controls and input_mux */
	struct auto_pin_cfg autocfg;
	struct snd_array kctls;
	struct hda_input_mux private_dimux;
	struct hda_input_mux private_imux;
	struct hda_input_mux private_smux;
	struct hda_input_mux private_amp_mux;
	struct hda_input_mux private_mono_mux;
};

static hda_nid_t stac9200_adc_nids[1] = {
        0x03,
};

static hda_nid_t stac9200_mux_nids[1] = {
        0x0c,
};

static hda_nid_t stac9200_dac_nids[1] = {
        0x02,
};

static hda_nid_t stac92hd73xx_pwr_nids[8] = {
	0x0a, 0x0b, 0x0c, 0xd, 0x0e,
	0x0f, 0x10, 0x11
};

static hda_nid_t stac92hd73xx_slave_dig_outs[2] = {
	0x26, 0,
};

static hda_nid_t stac92hd73xx_adc_nids[2] = {
	0x1a, 0x1b
};

#define DELL_M6_AMP 2
static hda_nid_t stac92hd73xx_amp_nids[3] = {
	0x0b, 0x0c, 0x0e
};

#define STAC92HD73XX_NUM_DMICS	2
static hda_nid_t stac92hd73xx_dmic_nids[STAC92HD73XX_NUM_DMICS + 1] = {
	0x13, 0x14, 0
};

#define STAC92HD73_DAC_COUNT 5

static hda_nid_t stac92hd73xx_mux_nids[4] = {
	0x28, 0x29, 0x2a, 0x2b,
};

static hda_nid_t stac92hd73xx_dmux_nids[2] = {
	0x20, 0x21,
};

static hda_nid_t stac92hd73xx_smux_nids[2] = {
	0x22, 0x23,
};

#define STAC92HD73XX_NUM_CAPS	2
static unsigned long stac92hd73xx_capvols[] = {
	HDA_COMPOSE_AMP_VAL(0x20, 3, 0, HDA_OUTPUT),
	HDA_COMPOSE_AMP_VAL(0x21, 3, 0, HDA_OUTPUT),
};
#define stac92hd73xx_capsws	stac92hd73xx_capvols

#define STAC92HD83XXX_NUM_DMICS	2
static hda_nid_t stac92hd83xxx_dmic_nids[STAC92HD83XXX_NUM_DMICS + 1] = {
	0x11, 0x12, 0
};

#define STAC92HD83_DAC_COUNT 3

static hda_nid_t stac92hd83xxx_dmux_nids[2] = {
	0x17, 0x18,
};

static hda_nid_t stac92hd83xxx_adc_nids[2] = {
	0x15, 0x16,
};

static hda_nid_t stac92hd83xxx_pwr_nids[4] = {
	0xa, 0xb, 0xd, 0xe,
};

static hda_nid_t stac92hd83xxx_slave_dig_outs[2] = {
	0x1e, 0,
};

static unsigned int stac92hd83xxx_pwr_mapping[4] = {
	0x03, 0x0c, 0x20, 0x40,
};

static hda_nid_t stac92hd83xxx_amp_nids[1] = {
	0xc,
};

#define STAC92HD83XXX_NUM_CAPS	2
static unsigned long stac92hd83xxx_capvols[] = {
	HDA_COMPOSE_AMP_VAL(0x17, 3, 0, HDA_OUTPUT),
	HDA_COMPOSE_AMP_VAL(0x18, 3, 0, HDA_OUTPUT),
};
#define stac92hd83xxx_capsws	stac92hd83xxx_capvols

static hda_nid_t stac92hd71bxx_pwr_nids[3] = {
	0x0a, 0x0d, 0x0f
};

static hda_nid_t stac92hd71bxx_adc_nids[2] = {
	0x12, 0x13,
};

static hda_nid_t stac92hd71bxx_mux_nids[2] = {
	0x1a, 0x1b
};

static hda_nid_t stac92hd71bxx_dmux_nids[2] = {
	0x1c, 0x1d,
};

static hda_nid_t stac92hd71bxx_smux_nids[2] = {
	0x24, 0x25,
};

#define STAC92HD71BXX_NUM_DMICS	2
static hda_nid_t stac92hd71bxx_dmic_nids[STAC92HD71BXX_NUM_DMICS + 1] = {
	0x18, 0x19, 0
};

static hda_nid_t stac92hd71bxx_slave_dig_outs[2] = {
	0x22, 0
};

#define STAC92HD71BXX_NUM_CAPS		2
static unsigned long stac92hd71bxx_capvols[] = {
	HDA_COMPOSE_AMP_VAL(0x1c, 3, 0, HDA_OUTPUT),
	HDA_COMPOSE_AMP_VAL(0x1d, 3, 0, HDA_OUTPUT),
};
#define stac92hd71bxx_capsws	stac92hd71bxx_capvols

static hda_nid_t stac925x_adc_nids[1] = {
        0x03,
};

static hda_nid_t stac925x_mux_nids[1] = {
        0x0f,
};

static hda_nid_t stac925x_dac_nids[1] = {
        0x02,
};

#define STAC925X_NUM_DMICS	1
static hda_nid_t stac925x_dmic_nids[STAC925X_NUM_DMICS + 1] = {
	0x15, 0
};

static hda_nid_t stac925x_dmux_nids[1] = {
	0x14,
};

static unsigned long stac925x_capvols[] = {
	HDA_COMPOSE_AMP_VAL(0x09, 3, 0, HDA_OUTPUT),
};
static unsigned long stac925x_capsws[] = {
	HDA_COMPOSE_AMP_VAL(0x14, 3, 0, HDA_OUTPUT),
};

static hda_nid_t stac922x_adc_nids[2] = {
        0x06, 0x07,
};

static hda_nid_t stac922x_mux_nids[2] = {
        0x12, 0x13,
};

#define STAC922X_NUM_CAPS	2
static unsigned long stac922x_capvols[] = {
	HDA_COMPOSE_AMP_VAL(0x17, 3, 0, HDA_INPUT),
	HDA_COMPOSE_AMP_VAL(0x18, 3, 0, HDA_INPUT),
};
#define stac922x_capsws		stac922x_capvols

static hda_nid_t stac927x_slave_dig_outs[2] = {
	0x1f, 0,
};

static hda_nid_t stac927x_adc_nids[3] = {
        0x07, 0x08, 0x09
};

static hda_nid_t stac927x_mux_nids[3] = {
        0x15, 0x16, 0x17
};

static hda_nid_t stac927x_smux_nids[1] = {
	0x21,
};

static hda_nid_t stac927x_dac_nids[6] = {
	0x02, 0x03, 0x04, 0x05, 0x06, 0
};

static hda_nid_t stac927x_dmux_nids[1] = {
	0x1b,
};

#define STAC927X_NUM_DMICS 2
static hda_nid_t stac927x_dmic_nids[STAC927X_NUM_DMICS + 1] = {
	0x13, 0x14, 0
};

#define STAC927X_NUM_CAPS	3
static unsigned long stac927x_capvols[] = {
	HDA_COMPOSE_AMP_VAL(0x18, 3, 0, HDA_INPUT),
	HDA_COMPOSE_AMP_VAL(0x19, 3, 0, HDA_INPUT),
	HDA_COMPOSE_AMP_VAL(0x1a, 3, 0, HDA_INPUT),
};
static unsigned long stac927x_capsws[] = {
	HDA_COMPOSE_AMP_VAL(0x1b, 3, 0, HDA_OUTPUT),
	HDA_COMPOSE_AMP_VAL(0x1c, 3, 0, HDA_OUTPUT),
	HDA_COMPOSE_AMP_VAL(0x1d, 3, 0, HDA_OUTPUT),
};

static const char *stac927x_spdif_labels[5] = {
	"Digital Playback", "ADAT", "Analog Mux 1",
	"Analog Mux 2", "Analog Mux 3"
};

static hda_nid_t stac9205_adc_nids[2] = {
        0x12, 0x13
};

static hda_nid_t stac9205_mux_nids[2] = {
        0x19, 0x1a
};

static hda_nid_t stac9205_dmux_nids[1] = {
	0x1d,
};

static hda_nid_t stac9205_smux_nids[1] = {
	0x21,
};

#define STAC9205_NUM_DMICS	2
static hda_nid_t stac9205_dmic_nids[STAC9205_NUM_DMICS + 1] = {
        0x17, 0x18, 0
};

#define STAC9205_NUM_CAPS	2
static unsigned long stac9205_capvols[] = {
	HDA_COMPOSE_AMP_VAL(0x1b, 3, 0, HDA_INPUT),
	HDA_COMPOSE_AMP_VAL(0x1c, 3, 0, HDA_INPUT),
};
static unsigned long stac9205_capsws[] = {
	HDA_COMPOSE_AMP_VAL(0x1d, 3, 0, HDA_OUTPUT),
	HDA_COMPOSE_AMP_VAL(0x1e, 3, 0, HDA_OUTPUT),
};

static hda_nid_t stac9200_pin_nids[8] = {
	0x08, 0x09, 0x0d, 0x0e, 
	0x0f, 0x10, 0x11, 0x12,
};

static hda_nid_t stac925x_pin_nids[8] = {
	0x07, 0x08, 0x0a, 0x0b, 
	0x0c, 0x0d, 0x10, 0x11,
};

static hda_nid_t stac922x_pin_nids[10] = {
	0x0a, 0x0b, 0x0c, 0x0d, 0x0e,
	0x0f, 0x10, 0x11, 0x15, 0x1b,
};

static hda_nid_t stac92hd73xx_pin_nids[13] = {
	0x0a, 0x0b, 0x0c, 0x0d, 0x0e,
	0x0f, 0x10, 0x11, 0x12, 0x13,
	0x14, 0x22, 0x23
};

static hda_nid_t stac92hd83xxx_pin_nids[10] = {
	0x0a, 0x0b, 0x0c, 0x0d, 0x0e,
	0x0f, 0x10, 0x11, 0x1f, 0x20,
};

#define STAC92HD71BXX_NUM_PINS 13
static hda_nid_t stac92hd71bxx_pin_nids_4port[STAC92HD71BXX_NUM_PINS] = {
	0x0a, 0x0b, 0x0c, 0x0d, 0x00,
	0x00, 0x14, 0x18, 0x19, 0x1e,
	0x1f, 0x20, 0x27
};
static hda_nid_t stac92hd71bxx_pin_nids_6port[STAC92HD71BXX_NUM_PINS] = {
	0x0a, 0x0b, 0x0c, 0x0d, 0x0e,
	0x0f, 0x14, 0x18, 0x19, 0x1e,
	0x1f, 0x20, 0x27
};

static hda_nid_t stac927x_pin_nids[14] = {
	0x0a, 0x0b, 0x0c, 0x0d, 0x0e,
	0x0f, 0x10, 0x11, 0x12, 0x13,
	0x14, 0x21, 0x22, 0x23,
};

static hda_nid_t stac9205_pin_nids[12] = {
	0x0a, 0x0b, 0x0c, 0x0d, 0x0e,
	0x0f, 0x14, 0x16, 0x17, 0x18,
	0x21, 0x22,
};

#define stac92xx_amp_volume_info snd_hda_mixer_amp_volume_info

static int stac92xx_amp_volume_get(struct snd_kcontrol *kcontrol,
				 struct snd_ctl_elem_value *ucontrol)
{
	struct hda_codec *codec = snd_kcontrol_chip(kcontrol);
	struct sigmatel_spec *spec = codec->spec;
	hda_nid_t nid = spec->amp_nids[spec->cur_amux];

	kcontrol->private_value ^= get_amp_nid(kcontrol);
	kcontrol->private_value |= nid;

	return snd_hda_mixer_amp_volume_get(kcontrol, ucontrol);
}

static int stac92xx_amp_volume_put(struct snd_kcontrol *kcontrol,
				 struct snd_ctl_elem_value *ucontrol)
{
	struct hda_codec *codec = snd_kcontrol_chip(kcontrol);
	struct sigmatel_spec *spec = codec->spec;
	hda_nid_t nid = spec->amp_nids[spec->cur_amux];

	kcontrol->private_value ^= get_amp_nid(kcontrol);
	kcontrol->private_value |= nid;

	return snd_hda_mixer_amp_volume_put(kcontrol, ucontrol);
}

static int stac92xx_dmux_enum_info(struct snd_kcontrol *kcontrol,
				   struct snd_ctl_elem_info *uinfo)
{
	struct hda_codec *codec = snd_kcontrol_chip(kcontrol);
	struct sigmatel_spec *spec = codec->spec;
	return snd_hda_input_mux_info(spec->dinput_mux, uinfo);
}

static int stac92xx_dmux_enum_get(struct snd_kcontrol *kcontrol,
				  struct snd_ctl_elem_value *ucontrol)
{
	struct hda_codec *codec = snd_kcontrol_chip(kcontrol);
	struct sigmatel_spec *spec = codec->spec;
	unsigned int dmux_idx = snd_ctl_get_ioffidx(kcontrol, &ucontrol->id);

	ucontrol->value.enumerated.item[0] = spec->cur_dmux[dmux_idx];
	return 0;
}

static int stac92xx_dmux_enum_put(struct snd_kcontrol *kcontrol,
				  struct snd_ctl_elem_value *ucontrol)
{
	struct hda_codec *codec = snd_kcontrol_chip(kcontrol);
	struct sigmatel_spec *spec = codec->spec;
	unsigned int dmux_idx = snd_ctl_get_ioffidx(kcontrol, &ucontrol->id);

	return snd_hda_input_mux_put(codec, spec->dinput_mux, ucontrol,
			spec->dmux_nids[dmux_idx], &spec->cur_dmux[dmux_idx]);
}

static int stac92xx_smux_enum_info(struct snd_kcontrol *kcontrol,
				   struct snd_ctl_elem_info *uinfo)
{
	struct hda_codec *codec = snd_kcontrol_chip(kcontrol);
	struct sigmatel_spec *spec = codec->spec;
	return snd_hda_input_mux_info(spec->sinput_mux, uinfo);
}

static int stac92xx_smux_enum_get(struct snd_kcontrol *kcontrol,
				  struct snd_ctl_elem_value *ucontrol)
{
	struct hda_codec *codec = snd_kcontrol_chip(kcontrol);
	struct sigmatel_spec *spec = codec->spec;
	unsigned int smux_idx = snd_ctl_get_ioffidx(kcontrol, &ucontrol->id);

	ucontrol->value.enumerated.item[0] = spec->cur_smux[smux_idx];
	return 0;
}

static int stac92xx_smux_enum_put(struct snd_kcontrol *kcontrol,
				  struct snd_ctl_elem_value *ucontrol)
{
	struct hda_codec *codec = snd_kcontrol_chip(kcontrol);
	struct sigmatel_spec *spec = codec->spec;
	struct hda_input_mux *smux = &spec->private_smux;
	unsigned int smux_idx = snd_ctl_get_ioffidx(kcontrol, &ucontrol->id);
	int err, val;
	hda_nid_t nid;

	err = snd_hda_input_mux_put(codec, spec->sinput_mux, ucontrol,
			spec->smux_nids[smux_idx], &spec->cur_smux[smux_idx]);
	if (err < 0)
		return err;

	if (spec->spdif_mute) {
		if (smux_idx == 0)
			nid = spec->multiout.dig_out_nid;
		else
			nid = codec->slave_dig_outs[smux_idx - 1];
		if (spec->cur_smux[smux_idx] == smux->num_items - 1)
			val = HDA_AMP_MUTE;
		else
			val = 0;
		/* un/mute SPDIF out */
		snd_hda_codec_amp_stereo(codec, nid, HDA_OUTPUT, 0,
					 HDA_AMP_MUTE, val);
	}
	return 0;
}

static unsigned int stac92xx_vref_set(struct hda_codec *codec,
					hda_nid_t nid, unsigned int new_vref)
{
	int error;
	unsigned int pincfg;
	pincfg = snd_hda_codec_read(codec, nid, 0,
				AC_VERB_GET_PIN_WIDGET_CONTROL, 0);

	pincfg &= 0xff;
	pincfg &= ~(AC_PINCTL_VREFEN | AC_PINCTL_IN_EN | AC_PINCTL_OUT_EN);
	pincfg |= new_vref;

	if (new_vref == AC_PINCTL_VREF_HIZ)
		pincfg |= AC_PINCTL_OUT_EN;
	else
		pincfg |= AC_PINCTL_IN_EN;

	error = snd_hda_codec_write_cache(codec, nid, 0,
					AC_VERB_SET_PIN_WIDGET_CONTROL, pincfg);
	if (error < 0)
		return error;
	else
		return 1;
}

static unsigned int stac92xx_vref_get(struct hda_codec *codec, hda_nid_t nid)
{
	unsigned int vref;
	vref = snd_hda_codec_read(codec, nid, 0,
				AC_VERB_GET_PIN_WIDGET_CONTROL, 0);
	vref &= AC_PINCTL_VREFEN;
	return vref;
}

static int stac92xx_mux_enum_info(struct snd_kcontrol *kcontrol, struct snd_ctl_elem_info *uinfo)
{
	struct hda_codec *codec = snd_kcontrol_chip(kcontrol);
	struct sigmatel_spec *spec = codec->spec;
	return snd_hda_input_mux_info(spec->input_mux, uinfo);
}

static int stac92xx_mux_enum_get(struct snd_kcontrol *kcontrol, struct snd_ctl_elem_value *ucontrol)
{
	struct hda_codec *codec = snd_kcontrol_chip(kcontrol);
	struct sigmatel_spec *spec = codec->spec;
	unsigned int adc_idx = snd_ctl_get_ioffidx(kcontrol, &ucontrol->id);

	ucontrol->value.enumerated.item[0] = spec->cur_mux[adc_idx];
	return 0;
}

static int stac92xx_mux_enum_put(struct snd_kcontrol *kcontrol, struct snd_ctl_elem_value *ucontrol)
{
	struct hda_codec *codec = snd_kcontrol_chip(kcontrol);
	struct sigmatel_spec *spec = codec->spec;
	unsigned int adc_idx = snd_ctl_get_ioffidx(kcontrol, &ucontrol->id);
	const struct hda_input_mux *imux = spec->input_mux;
	unsigned int idx, prev_idx;

	idx = ucontrol->value.enumerated.item[0];
	if (idx >= imux->num_items)
		idx = imux->num_items - 1;
	prev_idx = spec->cur_mux[adc_idx];
	if (prev_idx == idx)
		return 0;
	if (idx < spec->num_analog_muxes) {
		snd_hda_codec_write_cache(codec, spec->mux_nids[adc_idx], 0,
					  AC_VERB_SET_CONNECT_SEL,
					  imux->items[idx].index);
		if (prev_idx >= spec->num_analog_muxes) {
			imux = spec->dinput_mux;
			/* 0 = analog */
			snd_hda_codec_write_cache(codec,
						  spec->dmux_nids[adc_idx], 0,
						  AC_VERB_SET_CONNECT_SEL,
						  imux->items[0].index);
		}
	} else {
		imux = spec->dinput_mux;
		snd_hda_codec_write_cache(codec, spec->dmux_nids[adc_idx], 0,
					  AC_VERB_SET_CONNECT_SEL,
					  imux->items[idx - 1].index);
	}
	spec->cur_mux[adc_idx] = idx;
	return 1;
}

static int stac92xx_mono_mux_enum_info(struct snd_kcontrol *kcontrol,
	struct snd_ctl_elem_info *uinfo)
{
	struct hda_codec *codec = snd_kcontrol_chip(kcontrol);
	struct sigmatel_spec *spec = codec->spec;
	return snd_hda_input_mux_info(spec->mono_mux, uinfo);
}

static int stac92xx_mono_mux_enum_get(struct snd_kcontrol *kcontrol,
	struct snd_ctl_elem_value *ucontrol)
{
	struct hda_codec *codec = snd_kcontrol_chip(kcontrol);
	struct sigmatel_spec *spec = codec->spec;

	ucontrol->value.enumerated.item[0] = spec->cur_mmux;
	return 0;
}

static int stac92xx_mono_mux_enum_put(struct snd_kcontrol *kcontrol,
	struct snd_ctl_elem_value *ucontrol)
{
	struct hda_codec *codec = snd_kcontrol_chip(kcontrol);
	struct sigmatel_spec *spec = codec->spec;

	return snd_hda_input_mux_put(codec, spec->mono_mux, ucontrol,
				     spec->mono_nid, &spec->cur_mmux);
}

static int stac92xx_amp_mux_enum_info(struct snd_kcontrol *kcontrol,
	struct snd_ctl_elem_info *uinfo)
{
	struct hda_codec *codec = snd_kcontrol_chip(kcontrol);
	struct sigmatel_spec *spec = codec->spec;
	return snd_hda_input_mux_info(spec->amp_mux, uinfo);
}

static int stac92xx_amp_mux_enum_get(struct snd_kcontrol *kcontrol,
	struct snd_ctl_elem_value *ucontrol)
{
	struct hda_codec *codec = snd_kcontrol_chip(kcontrol);
	struct sigmatel_spec *spec = codec->spec;

	ucontrol->value.enumerated.item[0] = spec->cur_amux;
	return 0;
}

static int stac92xx_amp_mux_enum_put(struct snd_kcontrol *kcontrol,
	struct snd_ctl_elem_value *ucontrol)
{
	struct hda_codec *codec = snd_kcontrol_chip(kcontrol);
	struct sigmatel_spec *spec = codec->spec;
	struct snd_kcontrol *ctl =
		snd_hda_find_mixer_ctl(codec, "Amp Capture Volume");
	if (!ctl)
		return -EINVAL;

	snd_ctl_notify(codec->bus->card, SNDRV_CTL_EVENT_MASK_VALUE |
		SNDRV_CTL_EVENT_MASK_INFO, &ctl->id);

	return snd_hda_input_mux_put(codec, spec->amp_mux, ucontrol,
				     0, &spec->cur_amux);
}

#define stac92xx_aloopback_info snd_ctl_boolean_mono_info

static int stac92xx_aloopback_get(struct snd_kcontrol *kcontrol,
	struct snd_ctl_elem_value *ucontrol)
{
	struct hda_codec *codec = snd_kcontrol_chip(kcontrol);
	unsigned int idx = snd_ctl_get_ioffidx(kcontrol, &ucontrol->id);
	struct sigmatel_spec *spec = codec->spec;

	ucontrol->value.integer.value[0] = !!(spec->aloopback &
					      (spec->aloopback_mask << idx));
	return 0;
}

static int stac92xx_aloopback_put(struct snd_kcontrol *kcontrol,
		struct snd_ctl_elem_value *ucontrol)
{
	struct hda_codec *codec = snd_kcontrol_chip(kcontrol);
	struct sigmatel_spec *spec = codec->spec;
	unsigned int idx = snd_ctl_get_ioffidx(kcontrol, &ucontrol->id);
	unsigned int dac_mode;
	unsigned int val, idx_val;

	idx_val = spec->aloopback_mask << idx;
	if (ucontrol->value.integer.value[0])
		val = spec->aloopback | idx_val;
	else
		val = spec->aloopback & ~idx_val;
	if (spec->aloopback == val)
		return 0;

	spec->aloopback = val;

	/* Only return the bits defined by the shift value of the
	 * first two bytes of the mask
	 */
	dac_mode = snd_hda_codec_read(codec, codec->afg, 0,
				      kcontrol->private_value & 0xFFFF, 0x0);
	dac_mode >>= spec->aloopback_shift;

	if (spec->aloopback & idx_val) {
		snd_hda_power_up(codec);
		dac_mode |= idx_val;
	} else {
		snd_hda_power_down(codec);
		dac_mode &= ~idx_val;
	}

	snd_hda_codec_write_cache(codec, codec->afg, 0,
		kcontrol->private_value >> 16, dac_mode);

	return 1;
}

static struct hda_verb stac9200_core_init[] = {
	/* set dac0mux for dac converter */
	{ 0x07, AC_VERB_SET_CONNECT_SEL, 0x00},
	{}
};

static struct hda_verb stac9200_eapd_init[] = {
	/* set dac0mux for dac converter */
	{0x07, AC_VERB_SET_CONNECT_SEL, 0x00},
	{0x08, AC_VERB_SET_EAPD_BTLENABLE, 0x02},
	{}
};

static struct hda_verb stac92hd73xx_6ch_core_init[] = {
	/* set master volume and direct control */
	{ 0x1f, AC_VERB_SET_VOLUME_KNOB_CONTROL, 0xff},
	/* setup adcs to point to mixer */
	{ 0x20, AC_VERB_SET_CONNECT_SEL, 0x0b},
	{ 0x21, AC_VERB_SET_CONNECT_SEL, 0x0b},
	{ 0x0f, AC_VERB_SET_PIN_WIDGET_CONTROL, PIN_OUT},
	{ 0x10, AC_VERB_SET_PIN_WIDGET_CONTROL, PIN_OUT},
	{ 0x11, AC_VERB_SET_PIN_WIDGET_CONTROL, PIN_OUT},
	/* setup import muxs */
	{ 0x28, AC_VERB_SET_CONNECT_SEL, 0x01},
	{ 0x29, AC_VERB_SET_CONNECT_SEL, 0x01},
	{ 0x2a, AC_VERB_SET_CONNECT_SEL, 0x01},
	{ 0x2b, AC_VERB_SET_CONNECT_SEL, 0x00},
	{}
};

static struct hda_verb dell_eq_core_init[] = {
	/* set master volume to max value without distortion
	 * and direct control */
	{ 0x1f, AC_VERB_SET_VOLUME_KNOB_CONTROL, 0xec},
	/* setup adcs to point to mixer */
	{ 0x20, AC_VERB_SET_CONNECT_SEL, 0x0b},
	{ 0x21, AC_VERB_SET_CONNECT_SEL, 0x0b},
	/* setup import muxs */
	{ 0x28, AC_VERB_SET_CONNECT_SEL, 0x01},
	{ 0x29, AC_VERB_SET_CONNECT_SEL, 0x01},
	{ 0x2a, AC_VERB_SET_CONNECT_SEL, 0x01},
	{ 0x2b, AC_VERB_SET_CONNECT_SEL, 0x00},
	{}
};

static struct hda_verb dell_m6_core_init[] = {
	{ 0x1f, AC_VERB_SET_VOLUME_KNOB_CONTROL, 0xff},
	/* setup adcs to point to mixer */
	{ 0x20, AC_VERB_SET_CONNECT_SEL, 0x0b},
	{ 0x21, AC_VERB_SET_CONNECT_SEL, 0x0b},
	/* setup import muxs */
	{ 0x28, AC_VERB_SET_CONNECT_SEL, 0x01},
	{ 0x29, AC_VERB_SET_CONNECT_SEL, 0x01},
	{ 0x2a, AC_VERB_SET_CONNECT_SEL, 0x01},
	{ 0x2b, AC_VERB_SET_CONNECT_SEL, 0x00},
	{}
};

static struct hda_verb stac92hd73xx_8ch_core_init[] = {
	/* set master volume and direct control */
	{ 0x1f, AC_VERB_SET_VOLUME_KNOB_CONTROL, 0xff},
	/* setup adcs to point to mixer */
	{ 0x20, AC_VERB_SET_CONNECT_SEL, 0x0b},
	{ 0x21, AC_VERB_SET_CONNECT_SEL, 0x0b},
	{ 0x0f, AC_VERB_SET_PIN_WIDGET_CONTROL, PIN_OUT},
	{ 0x10, AC_VERB_SET_PIN_WIDGET_CONTROL, PIN_OUT},
	{ 0x11, AC_VERB_SET_PIN_WIDGET_CONTROL, PIN_OUT},
	/* setup import muxs */
	{ 0x28, AC_VERB_SET_CONNECT_SEL, 0x01},
	{ 0x29, AC_VERB_SET_CONNECT_SEL, 0x01},
	{ 0x2a, AC_VERB_SET_CONNECT_SEL, 0x01},
	{ 0x2b, AC_VERB_SET_CONNECT_SEL, 0x03},
	{}
};

static struct hda_verb stac92hd73xx_10ch_core_init[] = {
	/* set master volume and direct control */
	{ 0x1f, AC_VERB_SET_VOLUME_KNOB_CONTROL, 0xff},
	/* dac3 is connected to import3 mux */
	{ 0x18, AC_VERB_SET_AMP_GAIN_MUTE, 0xb07f},
	/* setup adcs to point to mixer */
	{ 0x20, AC_VERB_SET_CONNECT_SEL, 0x0b},
	{ 0x21, AC_VERB_SET_CONNECT_SEL, 0x0b},
	{ 0x0f, AC_VERB_SET_PIN_WIDGET_CONTROL, PIN_OUT},
	{ 0x10, AC_VERB_SET_PIN_WIDGET_CONTROL, PIN_OUT},
	{ 0x11, AC_VERB_SET_PIN_WIDGET_CONTROL, PIN_OUT},
	/* setup import muxs */
	{ 0x28, AC_VERB_SET_CONNECT_SEL, 0x01},
	{ 0x29, AC_VERB_SET_CONNECT_SEL, 0x01},
	{ 0x2a, AC_VERB_SET_CONNECT_SEL, 0x01},
	{ 0x2b, AC_VERB_SET_CONNECT_SEL, 0x03},
	{}
};

static struct hda_verb stac92hd83xxx_core_init[] = {
	{ 0xa, AC_VERB_SET_CONNECT_SEL, 0x1},
	{ 0xb, AC_VERB_SET_CONNECT_SEL, 0x1},
	{ 0xd, AC_VERB_SET_CONNECT_SEL, 0x0},

	/* power state controls amps */
	{ 0x01, AC_VERB_SET_EAPD, 1 << 2},
	{}
};

static struct hda_verb stac92hd71bxx_core_init[] = {
	/* set master volume and direct control */
	{ 0x28, AC_VERB_SET_VOLUME_KNOB_CONTROL, 0xff},
	{}
};

static struct hda_verb stac92hd71bxx_unmute_core_init[] = {
	/* unmute right and left channels for nodes 0x0f, 0xa, 0x0d */
	{ 0x0f, AC_VERB_SET_AMP_GAIN_MUTE, AMP_IN_UNMUTE(0)},
	{ 0x0a, AC_VERB_SET_AMP_GAIN_MUTE, AMP_IN_UNMUTE(0)},
	{ 0x0d, AC_VERB_SET_AMP_GAIN_MUTE, AMP_IN_UNMUTE(0)},
	{}
};

static struct hda_verb stac925x_core_init[] = {
	/* set dac0mux for dac converter */
	{ 0x06, AC_VERB_SET_CONNECT_SEL, 0x00},
	/* mute the master volume */
	{ 0x0e, AC_VERB_SET_AMP_GAIN_MUTE, AMP_OUT_MUTE },
	{}
};

static struct hda_verb stac922x_core_init[] = {
	/* set master volume and direct control */	
	{ 0x16, AC_VERB_SET_VOLUME_KNOB_CONTROL, 0xff},
	{}
};

static struct hda_verb d965_core_init[] = {
	/* set master volume and direct control */	
	{ 0x24, AC_VERB_SET_VOLUME_KNOB_CONTROL, 0xff},
	/* unmute node 0x1b */
	{ 0x1b, AC_VERB_SET_AMP_GAIN_MUTE, 0xb000},
	/* select node 0x03 as DAC */	
	{ 0x0b, AC_VERB_SET_CONNECT_SEL, 0x01},
	{}
};

static struct hda_verb stac927x_core_init[] = {
	/* set master volume and direct control */	
	{ 0x24, AC_VERB_SET_VOLUME_KNOB_CONTROL, 0xff},
	/* enable analog pc beep path */
	{ 0x01, AC_VERB_SET_DIGI_CONVERT_2, 1 << 5},
	{}
};

static struct hda_verb stac9205_core_init[] = {
	/* set master volume and direct control */	
	{ 0x24, AC_VERB_SET_VOLUME_KNOB_CONTROL, 0xff},
	/* enable analog pc beep path */
	{ 0x01, AC_VERB_SET_DIGI_CONVERT_2, 1 << 5},
	{}
};

#define STAC_MONO_MUX \
	{ \
		.iface = SNDRV_CTL_ELEM_IFACE_MIXER, \
		.name = "Mono Mux", \
		.count = 1, \
		.info = stac92xx_mono_mux_enum_info, \
		.get = stac92xx_mono_mux_enum_get, \
		.put = stac92xx_mono_mux_enum_put, \
	}

#define STAC_AMP_MUX \
	{ \
		.iface = SNDRV_CTL_ELEM_IFACE_MIXER, \
		.name = "Amp Selector Capture Switch", \
		.count = 1, \
		.info = stac92xx_amp_mux_enum_info, \
		.get = stac92xx_amp_mux_enum_get, \
		.put = stac92xx_amp_mux_enum_put, \
	}

#define STAC_AMP_VOL(xname, nid, chs, idx, dir) \
	{ \
		.iface = SNDRV_CTL_ELEM_IFACE_MIXER, \
		.name = xname, \
		.index = 0, \
		.access = SNDRV_CTL_ELEM_ACCESS_READWRITE | \
			SNDRV_CTL_ELEM_ACCESS_TLV_READ | \
			SNDRV_CTL_ELEM_ACCESS_TLV_CALLBACK, \
		.info = stac92xx_amp_volume_info, \
		.get = stac92xx_amp_volume_get, \
		.put = stac92xx_amp_volume_put, \
		.tlv = { .c = snd_hda_mixer_amp_tlv }, \
		.private_value = HDA_COMPOSE_AMP_VAL(nid, chs, idx, dir) \
	}

#define STAC_ANALOG_LOOPBACK(verb_read, verb_write, cnt) \
	{ \
		.iface = SNDRV_CTL_ELEM_IFACE_MIXER, \
		.name  = "Analog Loopback", \
		.count = cnt, \
		.info  = stac92xx_aloopback_info, \
		.get   = stac92xx_aloopback_get, \
		.put   = stac92xx_aloopback_put, \
		.private_value = verb_read | (verb_write << 16), \
	}

#define DC_BIAS(xname, idx, nid) \
	{ \
		.iface = SNDRV_CTL_ELEM_IFACE_MIXER, \
		.name = xname, \
		.index = idx, \
		.info = stac92xx_dc_bias_info, \
		.get = stac92xx_dc_bias_get, \
		.put = stac92xx_dc_bias_put, \
		.private_value = nid, \
	}

static struct snd_kcontrol_new stac9200_mixer[] = {
	HDA_CODEC_VOLUME("Master Playback Volume", 0xb, 0, HDA_OUTPUT),
	HDA_CODEC_MUTE("Master Playback Switch", 0xb, 0, HDA_OUTPUT),
	HDA_CODEC_VOLUME("Capture Volume", 0x0a, 0, HDA_OUTPUT),
	HDA_CODEC_MUTE("Capture Switch", 0x0a, 0, HDA_OUTPUT),
	{ } /* end */
};

#define DELL_M6_MIXER 6
static struct snd_kcontrol_new stac92hd73xx_6ch_mixer[] = {
	/* start of config #1 */
	HDA_CODEC_VOLUME("Front Mic Mixer Capture Volume", 0x1d, 0, HDA_INPUT),
	HDA_CODEC_MUTE("Front Mic Mixer Capture Switch", 0x1d, 0, HDA_INPUT),

	HDA_CODEC_VOLUME("Line In Mixer Capture Volume", 0x1d, 0x2, HDA_INPUT),
	HDA_CODEC_MUTE("Line In Mixer Capture Switch", 0x1d, 0x2, HDA_INPUT),

	HDA_CODEC_VOLUME("CD Mixer Capture Volume", 0x1d, 0x4, HDA_INPUT),
	HDA_CODEC_MUTE("CD Mixer Capture Switch", 0x1d, 0x4, HDA_INPUT),

	/* start of config #2 */
	HDA_CODEC_VOLUME("Mic Mixer Capture Volume", 0x1d, 0x1, HDA_INPUT),
	HDA_CODEC_MUTE("Mic Mixer Capture Switch", 0x1d, 0x1, HDA_INPUT),

	HDA_CODEC_VOLUME("DAC Mixer Capture Volume", 0x1d, 0x3, HDA_INPUT),
	HDA_CODEC_MUTE("DAC Mixer Capture Switch", 0x1d, 0x3, HDA_INPUT),

	{ } /* end */
};

static struct snd_kcontrol_new stac92hd73xx_6ch_loopback[] = {
	STAC_ANALOG_LOOPBACK(0xFA0, 0x7A1, 3),
	{}
};

static struct snd_kcontrol_new stac92hd73xx_8ch_loopback[] = {
	STAC_ANALOG_LOOPBACK(0xFA0, 0x7A1, 4),
	{}
};

static struct snd_kcontrol_new stac92hd73xx_10ch_loopback[] = {
	STAC_ANALOG_LOOPBACK(0xFA0, 0x7A1, 5),
	{}
};

static struct snd_kcontrol_new stac92hd73xx_8ch_mixer[] = {
	HDA_CODEC_VOLUME("Front Mic Mixer Capture Volume", 0x1d, 0, HDA_INPUT),
	HDA_CODEC_MUTE("Front Mic Mixer Capture Switch", 0x1d, 0, HDA_INPUT),

	HDA_CODEC_VOLUME("Mic Mixer Capture Volume", 0x1d, 0x1, HDA_INPUT),
	HDA_CODEC_MUTE("Mic Mixer Capture Switch", 0x1d, 0x1, HDA_INPUT),

	HDA_CODEC_VOLUME("Line In Mixer Capture Volume", 0x1d, 0x2, HDA_INPUT),
	HDA_CODEC_MUTE("Line In Mixer Capture Switch", 0x1d, 0x2, HDA_INPUT),

	HDA_CODEC_VOLUME("DAC Mixer Capture Volume", 0x1d, 0x3, HDA_INPUT),
	HDA_CODEC_MUTE("DAC Mixer Capture Switch", 0x1d, 0x3, HDA_INPUT),

	HDA_CODEC_VOLUME("CD Mixer Capture Volume", 0x1d, 0x4, HDA_INPUT),
	HDA_CODEC_MUTE("CD Mixer Capture Switch", 0x1d, 0x4, HDA_INPUT),
	{ } /* end */
};

static struct snd_kcontrol_new stac92hd73xx_10ch_mixer[] = {
	HDA_CODEC_VOLUME("Front Mic Mixer Capture Volume", 0x1d, 0, HDA_INPUT),
	HDA_CODEC_MUTE("Front Mic Mixer Capture Switch", 0x1d, 0, HDA_INPUT),

	HDA_CODEC_VOLUME("Mic Mixer Capture Volume", 0x1d, 0x1, HDA_INPUT),
	HDA_CODEC_MUTE("Mic Mixer Capture Switch", 0x1d, 0x1, HDA_INPUT),

	HDA_CODEC_VOLUME("Line In Mixer Capture Volume", 0x1d, 0x2, HDA_INPUT),
	HDA_CODEC_MUTE("Line In Mixer Capture Switch", 0x1d, 0x2, HDA_INPUT),

	HDA_CODEC_VOLUME("DAC Mixer Capture Volume", 0x1d, 0x3, HDA_INPUT),
	HDA_CODEC_MUTE("DAC Mixer Capture Switch", 0x1d, 0x3, HDA_INPUT),

	HDA_CODEC_VOLUME("CD Mixer Capture Volume", 0x1d, 0x4, HDA_INPUT),
	HDA_CODEC_MUTE("CD Mixer Capture Switch", 0x1d, 0x4, HDA_INPUT),
	{ } /* end */
};


static struct snd_kcontrol_new stac92hd83xxx_mixer[] = {
	HDA_CODEC_VOLUME("DAC0 Capture Volume", 0x1b, 0x3, HDA_INPUT),
	HDA_CODEC_MUTE("DAC0 Capture Switch", 0x1b, 0x3, HDA_INPUT),

	HDA_CODEC_VOLUME("DAC1 Capture Volume", 0x1b, 0x4, HDA_INPUT),
	HDA_CODEC_MUTE("DAC1 Capture Switch", 0x1b, 0x4, HDA_INPUT),

	HDA_CODEC_VOLUME("Front Mic Capture Volume", 0x1b, 0x0, HDA_INPUT),
	HDA_CODEC_MUTE("Front Mic Capture Switch", 0x1b, 0x0, HDA_INPUT),

	HDA_CODEC_VOLUME("Line In Capture Volume", 0x1b, 0x2, HDA_INPUT),
	HDA_CODEC_MUTE("Line In Capture Switch", 0x1b, 0x2, HDA_INPUT),

	/*
	HDA_CODEC_VOLUME("Mic Capture Volume", 0x1b, 0x1, HDA_INPUT),
	HDA_CODEC_MUTE("Mic Capture Switch", 0x1b 0x1, HDA_INPUT),
	*/
	{ } /* end */
};

<<<<<<< HEAD
=======
static struct snd_kcontrol_new stac92hd71bxx_analog_mixer[] = {
	HDA_CODEC_MUTE("Import0 Mux Capture Switch", 0x17, 0x0, HDA_INPUT),
	HDA_CODEC_VOLUME("Import0 Mux Capture Volume", 0x17, 0x0, HDA_INPUT),

	HDA_CODEC_MUTE("Import1 Mux Capture Switch", 0x17, 0x1, HDA_INPUT),
	HDA_CODEC_VOLUME("Import1 Mux Capture Volume", 0x17, 0x1, HDA_INPUT),

	HDA_CODEC_MUTE("DAC0 Capture Switch", 0x17, 0x3, HDA_INPUT),
	HDA_CODEC_VOLUME("DAC0 Capture Volume", 0x17, 0x3, HDA_INPUT),

	HDA_CODEC_MUTE("DAC1 Capture Switch", 0x17, 0x4, HDA_INPUT),
	HDA_CODEC_VOLUME("DAC1 Capture Volume", 0x17, 0x4, HDA_INPUT),
	{ } /* end */
};

>>>>>>> e44d4e4c
static struct snd_kcontrol_new stac92hd71bxx_loopback[] = {
	STAC_ANALOG_LOOPBACK(0xFA0, 0x7A0, 2)
};

static struct snd_kcontrol_new stac925x_mixer[] = {
	HDA_CODEC_VOLUME("Master Playback Volume", 0x0e, 0, HDA_OUTPUT),
	HDA_CODEC_MUTE("Master Playback Switch", 0x0e, 0, HDA_OUTPUT),
	{ } /* end */
};

static struct snd_kcontrol_new stac9205_loopback[] = {
	STAC_ANALOG_LOOPBACK(0xFE0, 0x7E0, 1),
	{}
};

static struct snd_kcontrol_new stac927x_loopback[] = {
	STAC_ANALOG_LOOPBACK(0xFEB, 0x7EB, 1),
	{}
};

static struct snd_kcontrol_new stac_dmux_mixer = {
	.iface = SNDRV_CTL_ELEM_IFACE_MIXER,
	.name = "Digital Input Source",
	/* count set later */
	.info = stac92xx_dmux_enum_info,
	.get = stac92xx_dmux_enum_get,
	.put = stac92xx_dmux_enum_put,
};

static struct snd_kcontrol_new stac_smux_mixer = {
	.iface = SNDRV_CTL_ELEM_IFACE_MIXER,
	.name = "IEC958 Playback Source",
	/* count set later */
	.info = stac92xx_smux_enum_info,
	.get = stac92xx_smux_enum_get,
	.put = stac92xx_smux_enum_put,
};

static const char *slave_vols[] = {
	"Front Playback Volume",
	"Surround Playback Volume",
	"Center Playback Volume",
	"LFE Playback Volume",
	"Side Playback Volume",
	"Headphone Playback Volume",
	"Speaker Playback Volume",
	NULL
};

static const char *slave_sws[] = {
	"Front Playback Switch",
	"Surround Playback Switch",
	"Center Playback Switch",
	"LFE Playback Switch",
	"Side Playback Switch",
	"Headphone Playback Switch",
	"Speaker Playback Switch",
	"IEC958 Playback Switch",
	NULL
};

static void stac92xx_free_kctls(struct hda_codec *codec);
static int stac92xx_add_jack(struct hda_codec *codec, hda_nid_t nid, int type);

static int stac92xx_build_controls(struct hda_codec *codec)
{
	struct sigmatel_spec *spec = codec->spec;
	struct auto_pin_cfg *cfg = &spec->autocfg;
	hda_nid_t nid;
	int err;
	int i;

	if (spec->mixer) {
		err = snd_hda_add_new_ctls(codec, spec->mixer);
		if (err < 0)
			return err;
	}

	for (i = 0; i < spec->num_mixers; i++) {
		err = snd_hda_add_new_ctls(codec, spec->mixers[i]);
		if (err < 0)
			return err;
	}
<<<<<<< HEAD
	if (!spec->auto_mic && spec->num_dmuxes > 0 &&
	    snd_hda_get_bool_hint(codec, "separate_dmux") == 1) {
=======
	if (!spec->auto_mic && spec->num_dmuxes > 0) {
>>>>>>> e44d4e4c
		stac_dmux_mixer.count = spec->num_dmuxes;
		err = snd_hda_ctl_add(codec,
				  snd_ctl_new1(&stac_dmux_mixer, codec));
		if (err < 0)
			return err;
	}
	if (spec->num_smuxes > 0) {
		int wcaps = get_wcaps(codec, spec->multiout.dig_out_nid);
		struct hda_input_mux *smux = &spec->private_smux;
		/* check for mute support on SPDIF out */
		if (wcaps & AC_WCAP_OUT_AMP) {
			smux->items[smux->num_items].label = "Off";
			smux->items[smux->num_items].index = 0;
			smux->num_items++;
			spec->spdif_mute = 1;
		}
		stac_smux_mixer.count = spec->num_smuxes;
		err = snd_hda_ctl_add(codec,
				  snd_ctl_new1(&stac_smux_mixer, codec));
		if (err < 0)
			return err;
	}

	if (spec->multiout.dig_out_nid) {
		err = snd_hda_create_spdif_out_ctls(codec, spec->multiout.dig_out_nid);
		if (err < 0)
			return err;
		err = snd_hda_create_spdif_share_sw(codec,
						    &spec->multiout);
		if (err < 0)
			return err;
		spec->multiout.share_spdif = 1;
	}
	if (spec->dig_in_nid && !(spec->gpio_dir & 0x01)) {
		err = snd_hda_create_spdif_in_ctls(codec, spec->dig_in_nid);
		if (err < 0)
			return err;
	}

	/* if we have no master control, let's create it */
	if (!snd_hda_find_mixer_ctl(codec, "Master Playback Volume")) {
		unsigned int vmaster_tlv[4];
		snd_hda_set_vmaster_tlv(codec, spec->multiout.dac_nids[0],
					HDA_OUTPUT, vmaster_tlv);
		/* correct volume offset */
		vmaster_tlv[2] += vmaster_tlv[3] * spec->volume_offset;
		err = snd_hda_add_vmaster(codec, "Master Playback Volume",
					  vmaster_tlv, slave_vols);
		if (err < 0)
			return err;
	}
	if (!snd_hda_find_mixer_ctl(codec, "Master Playback Switch")) {
		err = snd_hda_add_vmaster(codec, "Master Playback Switch",
					  NULL, slave_sws);
		if (err < 0)
			return err;
	}

	if (spec->aloopback_ctl &&
	    snd_hda_get_bool_hint(codec, "loopback") == 1) {
		err = snd_hda_add_new_ctls(codec, spec->aloopback_ctl);
		if (err < 0)
			return err;
	}

	stac92xx_free_kctls(codec); /* no longer needed */

	/* create jack input elements */
	if (spec->hp_detect) {
		for (i = 0; i < cfg->hp_outs; i++) {
			int type = SND_JACK_HEADPHONE;
			nid = cfg->hp_pins[i];
			/* jack detection */
			if (cfg->hp_outs == i)
				type |= SND_JACK_LINEOUT;
			err = stac92xx_add_jack(codec, nid, type);
			if (err < 0)
				return err;
		}
	}
	for (i = 0; i < cfg->line_outs; i++) {
		err = stac92xx_add_jack(codec, cfg->line_out_pins[i],
					SND_JACK_LINEOUT);
		if (err < 0)
			return err;
	}
	for (i = 0; i < AUTO_PIN_LAST; i++) {
		nid = cfg->input_pins[i];
		if (nid) {
			err = stac92xx_add_jack(codec, nid,
						SND_JACK_MICROPHONE);
			if (err < 0)
				return err;
		}
	}

	return 0;	
}

static unsigned int ref9200_pin_configs[8] = {
	0x01c47010, 0x01447010, 0x0221401f, 0x01114010,
	0x02a19020, 0x01a19021, 0x90100140, 0x01813122,
};

static unsigned int gateway9200_m4_pin_configs[8] = {
	0x400000fe, 0x404500f4, 0x400100f0, 0x90110010,
	0x400100f1, 0x02a1902e, 0x500000f2, 0x500000f3,
};
static unsigned int gateway9200_m4_2_pin_configs[8] = {
	0x400000fe, 0x404500f4, 0x400100f0, 0x90110010,
	0x400100f1, 0x02a1902e, 0x500000f2, 0x500000f3,
};

/*
    STAC 9200 pin configs for
    102801A8
    102801DE
    102801E8
*/
static unsigned int dell9200_d21_pin_configs[8] = {
	0x400001f0, 0x400001f1, 0x02214030, 0x01014010, 
	0x02a19020, 0x01a19021, 0x90100140, 0x01813122,
};

/* 
    STAC 9200 pin configs for
    102801C0
    102801C1
*/
static unsigned int dell9200_d22_pin_configs[8] = {
	0x400001f0, 0x400001f1, 0x0221401f, 0x01014010, 
	0x01813020, 0x02a19021, 0x90100140, 0x400001f2,
};

/* 
    STAC 9200 pin configs for
    102801C4 (Dell Dimension E310)
    102801C5
    102801C7
    102801D9
    102801DA
    102801E3
*/
static unsigned int dell9200_d23_pin_configs[8] = {
	0x400001f0, 0x400001f1, 0x0221401f, 0x01014010, 
	0x01813020, 0x01a19021, 0x90100140, 0x400001f2, 
};


/* 
    STAC 9200-32 pin configs for
    102801B5 (Dell Inspiron 630m)
    102801D8 (Dell Inspiron 640m)
*/
static unsigned int dell9200_m21_pin_configs[8] = {
	0x40c003fa, 0x03441340, 0x0321121f, 0x90170310,
	0x408003fb, 0x03a11020, 0x401003fc, 0x403003fd,
};

/* 
    STAC 9200-32 pin configs for
    102801C2 (Dell Latitude D620)
    102801C8 
    102801CC (Dell Latitude D820)
    102801D4 
    102801D6 
*/
static unsigned int dell9200_m22_pin_configs[8] = {
	0x40c003fa, 0x0144131f, 0x0321121f, 0x90170310, 
	0x90a70321, 0x03a11020, 0x401003fb, 0x40f000fc,
};

/* 
    STAC 9200-32 pin configs for
    102801CE (Dell XPS M1710)
    102801CF (Dell Precision M90)
*/
static unsigned int dell9200_m23_pin_configs[8] = {
	0x40c003fa, 0x01441340, 0x0421421f, 0x90170310,
	0x408003fb, 0x04a1102e, 0x90170311, 0x403003fc,
};

/*
    STAC 9200-32 pin configs for 
    102801C9
    102801CA
    102801CB (Dell Latitude 120L)
    102801D3
*/
static unsigned int dell9200_m24_pin_configs[8] = {
	0x40c003fa, 0x404003fb, 0x0321121f, 0x90170310, 
	0x408003fc, 0x03a11020, 0x401003fd, 0x403003fe, 
};

/*
    STAC 9200-32 pin configs for
    102801BD (Dell Inspiron E1505n)
    102801EE
    102801EF
*/
static unsigned int dell9200_m25_pin_configs[8] = {
	0x40c003fa, 0x01441340, 0x0421121f, 0x90170310, 
	0x408003fb, 0x04a11020, 0x401003fc, 0x403003fd,
};

/*
    STAC 9200-32 pin configs for
    102801F5 (Dell Inspiron 1501)
    102801F6
*/
static unsigned int dell9200_m26_pin_configs[8] = {
	0x40c003fa, 0x404003fb, 0x0421121f, 0x90170310, 
	0x408003fc, 0x04a11020, 0x401003fd, 0x403003fe,
};

/*
    STAC 9200-32
    102801CD (Dell Inspiron E1705/9400)
*/
static unsigned int dell9200_m27_pin_configs[8] = {
	0x40c003fa, 0x01441340, 0x0421121f, 0x90170310,
	0x90170310, 0x04a11020, 0x90170310, 0x40f003fc,
};

static unsigned int oqo9200_pin_configs[8] = {
	0x40c000f0, 0x404000f1, 0x0221121f, 0x02211210,
	0x90170111, 0x90a70120, 0x400000f2, 0x400000f3,
};


static unsigned int *stac9200_brd_tbl[STAC_9200_MODELS] = {
	[STAC_REF] = ref9200_pin_configs,
	[STAC_9200_OQO] = oqo9200_pin_configs,
	[STAC_9200_DELL_D21] = dell9200_d21_pin_configs,
	[STAC_9200_DELL_D22] = dell9200_d22_pin_configs,
	[STAC_9200_DELL_D23] = dell9200_d23_pin_configs,
	[STAC_9200_DELL_M21] = dell9200_m21_pin_configs,
	[STAC_9200_DELL_M22] = dell9200_m22_pin_configs,
	[STAC_9200_DELL_M23] = dell9200_m23_pin_configs,
	[STAC_9200_DELL_M24] = dell9200_m24_pin_configs,
	[STAC_9200_DELL_M25] = dell9200_m25_pin_configs,
	[STAC_9200_DELL_M26] = dell9200_m26_pin_configs,
	[STAC_9200_DELL_M27] = dell9200_m27_pin_configs,
	[STAC_9200_M4] = gateway9200_m4_pin_configs,
	[STAC_9200_M4_2] = gateway9200_m4_2_pin_configs,
	[STAC_9200_PANASONIC] = ref9200_pin_configs,
};

static const char *stac9200_models[STAC_9200_MODELS] = {
	[STAC_AUTO] = "auto",
	[STAC_REF] = "ref",
	[STAC_9200_OQO] = "oqo",
	[STAC_9200_DELL_D21] = "dell-d21",
	[STAC_9200_DELL_D22] = "dell-d22",
	[STAC_9200_DELL_D23] = "dell-d23",
	[STAC_9200_DELL_M21] = "dell-m21",
	[STAC_9200_DELL_M22] = "dell-m22",
	[STAC_9200_DELL_M23] = "dell-m23",
	[STAC_9200_DELL_M24] = "dell-m24",
	[STAC_9200_DELL_M25] = "dell-m25",
	[STAC_9200_DELL_M26] = "dell-m26",
	[STAC_9200_DELL_M27] = "dell-m27",
	[STAC_9200_M4] = "gateway-m4",
	[STAC_9200_M4_2] = "gateway-m4-2",
	[STAC_9200_PANASONIC] = "panasonic",
};

static struct snd_pci_quirk stac9200_cfg_tbl[] = {
	/* SigmaTel reference board */
	SND_PCI_QUIRK(PCI_VENDOR_ID_INTEL, 0x2668,
		      "DFI LanParty", STAC_REF),
	SND_PCI_QUIRK(PCI_VENDOR_ID_DFI, 0x3101,
		      "DFI LanParty", STAC_REF),
	/* Dell laptops have BIOS problem */
	SND_PCI_QUIRK(PCI_VENDOR_ID_DELL, 0x01a8,
		      "unknown Dell", STAC_9200_DELL_D21),
	SND_PCI_QUIRK(PCI_VENDOR_ID_DELL, 0x01b5,
		      "Dell Inspiron 630m", STAC_9200_DELL_M21),
	SND_PCI_QUIRK(PCI_VENDOR_ID_DELL, 0x01bd,
		      "Dell Inspiron E1505n", STAC_9200_DELL_M25),
	SND_PCI_QUIRK(PCI_VENDOR_ID_DELL, 0x01c0,
		      "unknown Dell", STAC_9200_DELL_D22),
	SND_PCI_QUIRK(PCI_VENDOR_ID_DELL, 0x01c1,
		      "unknown Dell", STAC_9200_DELL_D22),
	SND_PCI_QUIRK(PCI_VENDOR_ID_DELL, 0x01c2,
		      "Dell Latitude D620", STAC_9200_DELL_M22),
	SND_PCI_QUIRK(PCI_VENDOR_ID_DELL, 0x01c5,
		      "unknown Dell", STAC_9200_DELL_D23),
	SND_PCI_QUIRK(PCI_VENDOR_ID_DELL, 0x01c7,
		      "unknown Dell", STAC_9200_DELL_D23),
	SND_PCI_QUIRK(PCI_VENDOR_ID_DELL, 0x01c8,
		      "unknown Dell", STAC_9200_DELL_M22),
	SND_PCI_QUIRK(PCI_VENDOR_ID_DELL, 0x01c9,
		      "unknown Dell", STAC_9200_DELL_M24),
	SND_PCI_QUIRK(PCI_VENDOR_ID_DELL, 0x01ca,
		      "unknown Dell", STAC_9200_DELL_M24),
	SND_PCI_QUIRK(PCI_VENDOR_ID_DELL, 0x01cb,
		      "Dell Latitude 120L", STAC_9200_DELL_M24),
	SND_PCI_QUIRK(PCI_VENDOR_ID_DELL, 0x01cc,
		      "Dell Latitude D820", STAC_9200_DELL_M22),
	SND_PCI_QUIRK(PCI_VENDOR_ID_DELL, 0x01cd,
		      "Dell Inspiron E1705/9400", STAC_9200_DELL_M27),
	SND_PCI_QUIRK(PCI_VENDOR_ID_DELL, 0x01ce,
		      "Dell XPS M1710", STAC_9200_DELL_M23),
	SND_PCI_QUIRK(PCI_VENDOR_ID_DELL, 0x01cf,
		      "Dell Precision M90", STAC_9200_DELL_M23),
	SND_PCI_QUIRK(PCI_VENDOR_ID_DELL, 0x01d3,
		      "unknown Dell", STAC_9200_DELL_M22),
	SND_PCI_QUIRK(PCI_VENDOR_ID_DELL, 0x01d4,
		      "unknown Dell", STAC_9200_DELL_M22),
	SND_PCI_QUIRK(PCI_VENDOR_ID_DELL, 0x01d6,
		      "unknown Dell", STAC_9200_DELL_M22),
	SND_PCI_QUIRK(PCI_VENDOR_ID_DELL, 0x01d8,
		      "Dell Inspiron 640m", STAC_9200_DELL_M21),
	SND_PCI_QUIRK(PCI_VENDOR_ID_DELL, 0x01d9,
		      "unknown Dell", STAC_9200_DELL_D23),
	SND_PCI_QUIRK(PCI_VENDOR_ID_DELL, 0x01da,
		      "unknown Dell", STAC_9200_DELL_D23),
	SND_PCI_QUIRK(PCI_VENDOR_ID_DELL, 0x01de,
		      "unknown Dell", STAC_9200_DELL_D21),
	SND_PCI_QUIRK(PCI_VENDOR_ID_DELL, 0x01e3,
		      "unknown Dell", STAC_9200_DELL_D23),
	SND_PCI_QUIRK(PCI_VENDOR_ID_DELL, 0x01e8,
		      "unknown Dell", STAC_9200_DELL_D21),
	SND_PCI_QUIRK(PCI_VENDOR_ID_DELL, 0x01ee,
		      "unknown Dell", STAC_9200_DELL_M25),
	SND_PCI_QUIRK(PCI_VENDOR_ID_DELL, 0x01ef,
		      "unknown Dell", STAC_9200_DELL_M25),
	SND_PCI_QUIRK(PCI_VENDOR_ID_DELL, 0x01f5,
		      "Dell Inspiron 1501", STAC_9200_DELL_M26),
	SND_PCI_QUIRK(PCI_VENDOR_ID_DELL, 0x01f6,
		      "unknown Dell", STAC_9200_DELL_M26),
	/* Panasonic */
	SND_PCI_QUIRK(0x10f7, 0x8338, "Panasonic CF-74", STAC_9200_PANASONIC),
	/* Gateway machines needs EAPD to be set on resume */
	SND_PCI_QUIRK(0x107b, 0x0205, "Gateway S-7110M", STAC_9200_M4),
	SND_PCI_QUIRK(0x107b, 0x0317, "Gateway MT3423, MX341*", STAC_9200_M4_2),
	SND_PCI_QUIRK(0x107b, 0x0318, "Gateway ML3019, MT3707", STAC_9200_M4_2),
	/* OQO Mobile */
	SND_PCI_QUIRK(0x1106, 0x3288, "OQO Model 2", STAC_9200_OQO),
	{} /* terminator */
};

static unsigned int ref925x_pin_configs[8] = {
	0x40c003f0, 0x424503f2, 0x01813022, 0x02a19021,
	0x90a70320, 0x02214210, 0x01019020, 0x9033032e,
};

static unsigned int stac925xM1_pin_configs[8] = {
	0x40c003f4, 0x424503f2, 0x400000f3, 0x02a19020,
	0x40a000f0, 0x90100210, 0x400003f1, 0x9033032e,
};

static unsigned int stac925xM1_2_pin_configs[8] = {
	0x40c003f4, 0x424503f2, 0x400000f3, 0x02a19020,
	0x40a000f0, 0x90100210, 0x400003f1, 0x9033032e,
};

static unsigned int stac925xM2_pin_configs[8] = {
	0x40c003f4, 0x424503f2, 0x400000f3, 0x02a19020,
	0x40a000f0, 0x90100210, 0x400003f1, 0x9033032e,
};

static unsigned int stac925xM2_2_pin_configs[8] = {
	0x40c003f4, 0x424503f2, 0x400000f3, 0x02a19020,
	0x40a000f0, 0x90100210, 0x400003f1, 0x9033032e,
};

static unsigned int stac925xM3_pin_configs[8] = {
	0x40c003f4, 0x424503f2, 0x400000f3, 0x02a19020,
	0x40a000f0, 0x90100210, 0x400003f1, 0x503303f3,
};

static unsigned int stac925xM5_pin_configs[8] = {
	0x40c003f4, 0x424503f2, 0x400000f3, 0x02a19020,
	0x40a000f0, 0x90100210, 0x400003f1, 0x9033032e,
};

static unsigned int stac925xM6_pin_configs[8] = {
	0x40c003f4, 0x424503f2, 0x400000f3, 0x02a19020,
	0x40a000f0, 0x90100210, 0x400003f1, 0x90330320,
};

static unsigned int *stac925x_brd_tbl[STAC_925x_MODELS] = {
	[STAC_REF] = ref925x_pin_configs,
	[STAC_M1] = stac925xM1_pin_configs,
	[STAC_M1_2] = stac925xM1_2_pin_configs,
	[STAC_M2] = stac925xM2_pin_configs,
	[STAC_M2_2] = stac925xM2_2_pin_configs,
	[STAC_M3] = stac925xM3_pin_configs,
	[STAC_M5] = stac925xM5_pin_configs,
	[STAC_M6] = stac925xM6_pin_configs,
};

static const char *stac925x_models[STAC_925x_MODELS] = {
	[STAC_925x_AUTO] = "auto",
	[STAC_REF] = "ref",
	[STAC_M1] = "m1",
	[STAC_M1_2] = "m1-2",
	[STAC_M2] = "m2",
	[STAC_M2_2] = "m2-2",
	[STAC_M3] = "m3",
	[STAC_M5] = "m5",
	[STAC_M6] = "m6",
};

static struct snd_pci_quirk stac925x_codec_id_cfg_tbl[] = {
	SND_PCI_QUIRK(0x107b, 0x0316, "Gateway M255", STAC_M2),
	SND_PCI_QUIRK(0x107b, 0x0366, "Gateway MP6954", STAC_M5),
	SND_PCI_QUIRK(0x107b, 0x0461, "Gateway NX560XL", STAC_M1),
	SND_PCI_QUIRK(0x107b, 0x0681, "Gateway NX860", STAC_M2),
	SND_PCI_QUIRK(0x107b, 0x0367, "Gateway MX6453", STAC_M1_2),
	/* Not sure about the brand name for those */
	SND_PCI_QUIRK(0x107b, 0x0281, "Gateway mobile", STAC_M1),
	SND_PCI_QUIRK(0x107b, 0x0507, "Gateway mobile", STAC_M3),
	SND_PCI_QUIRK(0x107b, 0x0281, "Gateway mobile", STAC_M6),
	SND_PCI_QUIRK(0x107b, 0x0685, "Gateway mobile", STAC_M2_2),
	{} /* terminator */
};

static struct snd_pci_quirk stac925x_cfg_tbl[] = {
	/* SigmaTel reference board */
	SND_PCI_QUIRK(PCI_VENDOR_ID_INTEL, 0x2668, "DFI LanParty", STAC_REF),
	SND_PCI_QUIRK(PCI_VENDOR_ID_DFI, 0x3101, "DFI LanParty", STAC_REF),
	SND_PCI_QUIRK(0x8384, 0x7632, "Stac9202 Reference Board", STAC_REF),

	/* Default table for unknown ID */
	SND_PCI_QUIRK(0x1002, 0x437b, "Gateway mobile", STAC_M2_2),

	{} /* terminator */
};

static unsigned int ref92hd73xx_pin_configs[13] = {
	0x02214030, 0x02a19040, 0x01a19020, 0x02214030,
	0x0181302e, 0x01014010, 0x01014020, 0x01014030,
	0x02319040, 0x90a000f0, 0x90a000f0, 0x01452050,
	0x01452050,
};

static unsigned int dell_m6_pin_configs[13] = {
	0x0321101f, 0x4f00000f, 0x4f0000f0, 0x90170110,
	0x03a11020, 0x0321101f, 0x4f0000f0, 0x4f0000f0,
	0x4f0000f0, 0x90a60160, 0x4f0000f0, 0x4f0000f0,
	0x4f0000f0,
};

static unsigned int *stac92hd73xx_brd_tbl[STAC_92HD73XX_MODELS] = {
	[STAC_92HD73XX_REF]	= ref92hd73xx_pin_configs,
	[STAC_DELL_M6_AMIC]	= dell_m6_pin_configs,
	[STAC_DELL_M6_DMIC]	= dell_m6_pin_configs,
	[STAC_DELL_M6_BOTH]	= dell_m6_pin_configs,
	[STAC_DELL_EQ]	= dell_m6_pin_configs,
};

static const char *stac92hd73xx_models[STAC_92HD73XX_MODELS] = {
	[STAC_92HD73XX_AUTO] = "auto",
	[STAC_92HD73XX_NO_JD] = "no-jd",
	[STAC_92HD73XX_REF] = "ref",
	[STAC_DELL_M6_AMIC] = "dell-m6-amic",
	[STAC_DELL_M6_DMIC] = "dell-m6-dmic",
	[STAC_DELL_M6_BOTH] = "dell-m6",
	[STAC_DELL_EQ] = "dell-eq",
};

static struct snd_pci_quirk stac92hd73xx_cfg_tbl[] = {
	/* SigmaTel reference board */
	SND_PCI_QUIRK(PCI_VENDOR_ID_INTEL, 0x2668,
				"DFI LanParty", STAC_92HD73XX_REF),
	SND_PCI_QUIRK(PCI_VENDOR_ID_DFI, 0x3101,
				"DFI LanParty", STAC_92HD73XX_REF),
	SND_PCI_QUIRK(PCI_VENDOR_ID_DELL, 0x0254,
				"Dell Studio 1535", STAC_DELL_M6_DMIC),
	SND_PCI_QUIRK(PCI_VENDOR_ID_DELL, 0x0255,
				"unknown Dell", STAC_DELL_M6_DMIC),
	SND_PCI_QUIRK(PCI_VENDOR_ID_DELL, 0x0256,
				"unknown Dell", STAC_DELL_M6_BOTH),
	SND_PCI_QUIRK(PCI_VENDOR_ID_DELL, 0x0257,
				"unknown Dell", STAC_DELL_M6_BOTH),
	SND_PCI_QUIRK(PCI_VENDOR_ID_DELL, 0x025e,
				"unknown Dell", STAC_DELL_M6_AMIC),
	SND_PCI_QUIRK(PCI_VENDOR_ID_DELL, 0x025f,
				"unknown Dell", STAC_DELL_M6_AMIC),
	SND_PCI_QUIRK(PCI_VENDOR_ID_DELL, 0x0271,
				"unknown Dell", STAC_DELL_M6_DMIC),
	SND_PCI_QUIRK(PCI_VENDOR_ID_DELL, 0x0272,
				"unknown Dell", STAC_DELL_M6_DMIC),
	SND_PCI_QUIRK(PCI_VENDOR_ID_DELL, 0x029f,
				"Dell Studio 1537", STAC_DELL_M6_DMIC),
	SND_PCI_QUIRK(PCI_VENDOR_ID_DELL, 0x02a0,
				"Dell Studio 17", STAC_DELL_M6_DMIC),
	SND_PCI_QUIRK(PCI_VENDOR_ID_DELL, 0x02be,
				"Dell Studio 1555", STAC_DELL_M6_DMIC),
	{} /* terminator */
};

static unsigned int ref92hd83xxx_pin_configs[10] = {
	0x02214030, 0x02211010, 0x02a19020, 0x02170130,
	0x01014050, 0x01819040, 0x01014020, 0x90a3014e,
	0x01451160, 0x98560170,
};

static unsigned int dell_s14_pin_configs[10] = {
	0x02214030, 0x02211010, 0x02a19020, 0x01014050,
	0x40f000f0, 0x01819040, 0x40f000f0, 0x90a60160,
	0x40f000f0, 0x40f000f0,
};

static unsigned int *stac92hd83xxx_brd_tbl[STAC_92HD83XXX_MODELS] = {
	[STAC_92HD83XXX_REF] = ref92hd83xxx_pin_configs,
	[STAC_92HD83XXX_PWR_REF] = ref92hd83xxx_pin_configs,
	[STAC_DELL_S14] = dell_s14_pin_configs,
};

static const char *stac92hd83xxx_models[STAC_92HD83XXX_MODELS] = {
	[STAC_92HD83XXX_AUTO] = "auto",
	[STAC_92HD83XXX_REF] = "ref",
	[STAC_92HD83XXX_PWR_REF] = "mic-ref",
	[STAC_DELL_S14] = "dell-s14",
};

static struct snd_pci_quirk stac92hd83xxx_cfg_tbl[] = {
	/* SigmaTel reference board */
	SND_PCI_QUIRK(PCI_VENDOR_ID_INTEL, 0x2668,
		      "DFI LanParty", STAC_92HD83XXX_REF),
	SND_PCI_QUIRK(PCI_VENDOR_ID_DFI, 0x3101,
		      "DFI LanParty", STAC_92HD83XXX_REF),
	SND_PCI_QUIRK(PCI_VENDOR_ID_DELL, 0x02ba,
		      "unknown Dell", STAC_DELL_S14),
	{} /* terminator */
};

static unsigned int ref92hd71bxx_pin_configs[STAC92HD71BXX_NUM_PINS] = {
	0x02214030, 0x02a19040, 0x01a19020, 0x01014010,
	0x0181302e, 0x01014010, 0x01019020, 0x90a000f0,
	0x90a000f0, 0x01452050, 0x01452050, 0x00000000,
	0x00000000
};

static unsigned int dell_m4_1_pin_configs[STAC92HD71BXX_NUM_PINS] = {
	0x0421101f, 0x04a11221, 0x40f000f0, 0x90170110,
	0x23a1902e, 0x23014250, 0x40f000f0, 0x90a000f0,
	0x40f000f0, 0x4f0000f0, 0x4f0000f0, 0x00000000,
	0x00000000
};

static unsigned int dell_m4_2_pin_configs[STAC92HD71BXX_NUM_PINS] = {
	0x0421101f, 0x04a11221, 0x90a70330, 0x90170110,
	0x23a1902e, 0x23014250, 0x40f000f0, 0x40f000f0,
	0x40f000f0, 0x044413b0, 0x044413b0, 0x00000000,
	0x00000000
};

static unsigned int dell_m4_3_pin_configs[STAC92HD71BXX_NUM_PINS] = {
	0x0421101f, 0x04a11221, 0x90a70330, 0x90170110,
	0x40f000f0, 0x40f000f0, 0x40f000f0, 0x90a000f0,
	0x40f000f0, 0x044413b0, 0x044413b0, 0x00000000,
	0x00000000
};

static unsigned int *stac92hd71bxx_brd_tbl[STAC_92HD71BXX_MODELS] = {
	[STAC_92HD71BXX_REF] = ref92hd71bxx_pin_configs,
	[STAC_DELL_M4_1]	= dell_m4_1_pin_configs,
	[STAC_DELL_M4_2]	= dell_m4_2_pin_configs,
	[STAC_DELL_M4_3]	= dell_m4_3_pin_configs,
	[STAC_HP_M4]		= NULL,
	[STAC_HP_DV5]		= NULL,
	[STAC_HP_HDX]           = NULL,
	[STAC_HP_DV4_1222NR]	= NULL,
};

static const char *stac92hd71bxx_models[STAC_92HD71BXX_MODELS] = {
	[STAC_92HD71BXX_AUTO] = "auto",
	[STAC_92HD71BXX_REF] = "ref",
	[STAC_DELL_M4_1] = "dell-m4-1",
	[STAC_DELL_M4_2] = "dell-m4-2",
	[STAC_DELL_M4_3] = "dell-m4-3",
	[STAC_HP_M4] = "hp-m4",
	[STAC_HP_DV5] = "hp-dv5",
	[STAC_HP_HDX] = "hp-hdx",
	[STAC_HP_DV4_1222NR] = "hp-dv4-1222nr",
};

static struct snd_pci_quirk stac92hd71bxx_cfg_tbl[] = {
	/* SigmaTel reference board */
	SND_PCI_QUIRK(PCI_VENDOR_ID_INTEL, 0x2668,
		      "DFI LanParty", STAC_92HD71BXX_REF),
	SND_PCI_QUIRK(PCI_VENDOR_ID_DFI, 0x3101,
		      "DFI LanParty", STAC_92HD71BXX_REF),
	SND_PCI_QUIRK(PCI_VENDOR_ID_HP, 0x30fb,
		      "HP dv4-1222nr", STAC_HP_DV4_1222NR),
	SND_PCI_QUIRK_MASK(PCI_VENDOR_ID_HP, 0xfff0, 0x3080,
		      "HP", STAC_HP_DV5),
	SND_PCI_QUIRK_MASK(PCI_VENDOR_ID_HP, 0xfff0, 0x30f0,
		      "HP dv4-7", STAC_HP_DV5),
	SND_PCI_QUIRK_MASK(PCI_VENDOR_ID_HP, 0xfff0, 0x3600,
		      "HP dv4-7", STAC_HP_DV5),
	SND_PCI_QUIRK(PCI_VENDOR_ID_HP, 0x3610,
		      "HP HDX", STAC_HP_HDX),  /* HDX18 */
	SND_PCI_QUIRK(PCI_VENDOR_ID_HP, 0x361a,
		      "HP mini 1000", STAC_HP_M4),
	SND_PCI_QUIRK(PCI_VENDOR_ID_HP, 0x361b,
		      "HP HDX", STAC_HP_HDX),  /* HDX16 */
	SND_PCI_QUIRK(PCI_VENDOR_ID_DELL, 0x0233,
				"unknown Dell", STAC_DELL_M4_1),
	SND_PCI_QUIRK(PCI_VENDOR_ID_DELL, 0x0234,
				"unknown Dell", STAC_DELL_M4_1),
	SND_PCI_QUIRK(PCI_VENDOR_ID_DELL, 0x0250,
				"unknown Dell", STAC_DELL_M4_1),
	SND_PCI_QUIRK(PCI_VENDOR_ID_DELL, 0x024f,
				"unknown Dell", STAC_DELL_M4_1),
	SND_PCI_QUIRK(PCI_VENDOR_ID_DELL, 0x024d,
				"unknown Dell", STAC_DELL_M4_1),
	SND_PCI_QUIRK(PCI_VENDOR_ID_DELL, 0x0251,
				"unknown Dell", STAC_DELL_M4_1),
	SND_PCI_QUIRK(PCI_VENDOR_ID_DELL, 0x0277,
				"unknown Dell", STAC_DELL_M4_1),
	SND_PCI_QUIRK(PCI_VENDOR_ID_DELL, 0x0263,
				"unknown Dell", STAC_DELL_M4_2),
	SND_PCI_QUIRK(PCI_VENDOR_ID_DELL, 0x0265,
				"unknown Dell", STAC_DELL_M4_2),
	SND_PCI_QUIRK(PCI_VENDOR_ID_DELL, 0x0262,
				"unknown Dell", STAC_DELL_M4_2),
	SND_PCI_QUIRK(PCI_VENDOR_ID_DELL, 0x0264,
				"unknown Dell", STAC_DELL_M4_2),
	SND_PCI_QUIRK(PCI_VENDOR_ID_DELL, 0x02aa,
				"unknown Dell", STAC_DELL_M4_3),
	{} /* terminator */
};

static unsigned int ref922x_pin_configs[10] = {
	0x01014010, 0x01016011, 0x01012012, 0x0221401f,
	0x01813122, 0x01011014, 0x01441030, 0x01c41030,
	0x40000100, 0x40000100,
};

/*
    STAC 922X pin configs for
    102801A7
    102801AB
    102801A9
    102801D1
    102801D2
*/
static unsigned int dell_922x_d81_pin_configs[10] = {
	0x02214030, 0x01a19021, 0x01111012, 0x01114010,
	0x02a19020, 0x01117011, 0x400001f0, 0x400001f1,
	0x01813122, 0x400001f2,
};

/*
    STAC 922X pin configs for
    102801AC
    102801D0
*/
static unsigned int dell_922x_d82_pin_configs[10] = {
	0x02214030, 0x01a19021, 0x01111012, 0x01114010,
	0x02a19020, 0x01117011, 0x01451140, 0x400001f0,
	0x01813122, 0x400001f1,
};

/*
    STAC 922X pin configs for
    102801BF
*/
static unsigned int dell_922x_m81_pin_configs[10] = {
	0x0321101f, 0x01112024, 0x01111222, 0x91174220,
	0x03a11050, 0x01116221, 0x90a70330, 0x01452340, 
	0x40C003f1, 0x405003f0,
};

/*
    STAC 9221 A1 pin configs for
    102801D7 (Dell XPS M1210)
*/
static unsigned int dell_922x_m82_pin_configs[10] = {
	0x02211211, 0x408103ff, 0x02a1123e, 0x90100310, 
	0x408003f1, 0x0221121f, 0x03451340, 0x40c003f2, 
	0x508003f3, 0x405003f4, 
};

static unsigned int d945gtp3_pin_configs[10] = {
	0x0221401f, 0x01a19022, 0x01813021, 0x01014010,
	0x40000100, 0x40000100, 0x40000100, 0x40000100,
	0x02a19120, 0x40000100,
};

static unsigned int d945gtp5_pin_configs[10] = {
	0x0221401f, 0x01011012, 0x01813024, 0x01014010,
	0x01a19021, 0x01016011, 0x01452130, 0x40000100,
	0x02a19320, 0x40000100,
};

static unsigned int intel_mac_v1_pin_configs[10] = {
	0x0121e21f, 0x400000ff, 0x9017e110, 0x400000fd,
	0x400000fe, 0x0181e020, 0x1145e030, 0x11c5e240,
	0x400000fc, 0x400000fb,
};

static unsigned int intel_mac_v2_pin_configs[10] = {
	0x0121e21f, 0x90a7012e, 0x9017e110, 0x400000fd,
	0x400000fe, 0x0181e020, 0x1145e230, 0x500000fa,
	0x400000fc, 0x400000fb,
};

static unsigned int intel_mac_v3_pin_configs[10] = {
	0x0121e21f, 0x90a7012e, 0x9017e110, 0x400000fd,
	0x400000fe, 0x0181e020, 0x1145e230, 0x11c5e240,
	0x400000fc, 0x400000fb,
};

static unsigned int intel_mac_v4_pin_configs[10] = {
	0x0321e21f, 0x03a1e02e, 0x9017e110, 0x9017e11f,
	0x400000fe, 0x0381e020, 0x1345e230, 0x13c5e240,
	0x400000fc, 0x400000fb,
};

static unsigned int intel_mac_v5_pin_configs[10] = {
	0x0321e21f, 0x03a1e02e, 0x9017e110, 0x9017e11f,
	0x400000fe, 0x0381e020, 0x1345e230, 0x13c5e240,
	0x400000fc, 0x400000fb,
};

static unsigned int ecs202_pin_configs[10] = {
	0x0221401f, 0x02a19020, 0x01a19020, 0x01114010,
	0x408000f0, 0x01813022, 0x074510a0, 0x40c400f1,
	0x9037012e, 0x40e000f2,
};

static unsigned int *stac922x_brd_tbl[STAC_922X_MODELS] = {
	[STAC_D945_REF] = ref922x_pin_configs,
	[STAC_D945GTP3] = d945gtp3_pin_configs,
	[STAC_D945GTP5] = d945gtp5_pin_configs,
	[STAC_INTEL_MAC_V1] = intel_mac_v1_pin_configs,
	[STAC_INTEL_MAC_V2] = intel_mac_v2_pin_configs,
	[STAC_INTEL_MAC_V3] = intel_mac_v3_pin_configs,
	[STAC_INTEL_MAC_V4] = intel_mac_v4_pin_configs,
	[STAC_INTEL_MAC_V5] = intel_mac_v5_pin_configs,
	[STAC_INTEL_MAC_AUTO] = intel_mac_v3_pin_configs,
	/* for backward compatibility */
	[STAC_MACMINI] = intel_mac_v3_pin_configs,
	[STAC_MACBOOK] = intel_mac_v5_pin_configs,
	[STAC_MACBOOK_PRO_V1] = intel_mac_v3_pin_configs,
	[STAC_MACBOOK_PRO_V2] = intel_mac_v3_pin_configs,
	[STAC_IMAC_INTEL] = intel_mac_v2_pin_configs,
	[STAC_IMAC_INTEL_20] = intel_mac_v3_pin_configs,
	[STAC_ECS_202] = ecs202_pin_configs,
	[STAC_922X_DELL_D81] = dell_922x_d81_pin_configs,
	[STAC_922X_DELL_D82] = dell_922x_d82_pin_configs,	
	[STAC_922X_DELL_M81] = dell_922x_m81_pin_configs,
	[STAC_922X_DELL_M82] = dell_922x_m82_pin_configs,	
};

static const char *stac922x_models[STAC_922X_MODELS] = {
	[STAC_922X_AUTO] = "auto",
	[STAC_D945_REF]	= "ref",
	[STAC_D945GTP5]	= "5stack",
	[STAC_D945GTP3]	= "3stack",
	[STAC_INTEL_MAC_V1] = "intel-mac-v1",
	[STAC_INTEL_MAC_V2] = "intel-mac-v2",
	[STAC_INTEL_MAC_V3] = "intel-mac-v3",
	[STAC_INTEL_MAC_V4] = "intel-mac-v4",
	[STAC_INTEL_MAC_V5] = "intel-mac-v5",
	[STAC_INTEL_MAC_AUTO] = "intel-mac-auto",
	/* for backward compatibility */
	[STAC_MACMINI]	= "macmini",
	[STAC_MACBOOK]	= "macbook",
	[STAC_MACBOOK_PRO_V1]	= "macbook-pro-v1",
	[STAC_MACBOOK_PRO_V2]	= "macbook-pro",
	[STAC_IMAC_INTEL] = "imac-intel",
	[STAC_IMAC_INTEL_20] = "imac-intel-20",
	[STAC_ECS_202] = "ecs202",
	[STAC_922X_DELL_D81] = "dell-d81",
	[STAC_922X_DELL_D82] = "dell-d82",
	[STAC_922X_DELL_M81] = "dell-m81",
	[STAC_922X_DELL_M82] = "dell-m82",
};

static struct snd_pci_quirk stac922x_cfg_tbl[] = {
	/* SigmaTel reference board */
	SND_PCI_QUIRK(PCI_VENDOR_ID_INTEL, 0x2668,
		      "DFI LanParty", STAC_D945_REF),
	SND_PCI_QUIRK(PCI_VENDOR_ID_DFI, 0x3101,
		      "DFI LanParty", STAC_D945_REF),
	/* Intel 945G based systems */
	SND_PCI_QUIRK(PCI_VENDOR_ID_INTEL, 0x0101,
		      "Intel D945G", STAC_D945GTP3),
	SND_PCI_QUIRK(PCI_VENDOR_ID_INTEL, 0x0202,
		      "Intel D945G", STAC_D945GTP3),
	SND_PCI_QUIRK(PCI_VENDOR_ID_INTEL, 0x0606,
		      "Intel D945G", STAC_D945GTP3),
	SND_PCI_QUIRK(PCI_VENDOR_ID_INTEL, 0x0601,
		      "Intel D945G", STAC_D945GTP3),
	SND_PCI_QUIRK(PCI_VENDOR_ID_INTEL, 0x0111,
		      "Intel D945G", STAC_D945GTP3),
	SND_PCI_QUIRK(PCI_VENDOR_ID_INTEL, 0x1115,
		      "Intel D945G", STAC_D945GTP3),
	SND_PCI_QUIRK(PCI_VENDOR_ID_INTEL, 0x1116,
		      "Intel D945G", STAC_D945GTP3),
	SND_PCI_QUIRK(PCI_VENDOR_ID_INTEL, 0x1117,
		      "Intel D945G", STAC_D945GTP3),
	SND_PCI_QUIRK(PCI_VENDOR_ID_INTEL, 0x1118,
		      "Intel D945G", STAC_D945GTP3),
	SND_PCI_QUIRK(PCI_VENDOR_ID_INTEL, 0x1119,
		      "Intel D945G", STAC_D945GTP3),
	SND_PCI_QUIRK(PCI_VENDOR_ID_INTEL, 0x8826,
		      "Intel D945G", STAC_D945GTP3),
	SND_PCI_QUIRK(PCI_VENDOR_ID_INTEL, 0x5049,
		      "Intel D945G", STAC_D945GTP3),
	SND_PCI_QUIRK(PCI_VENDOR_ID_INTEL, 0x5055,
		      "Intel D945G", STAC_D945GTP3),
	SND_PCI_QUIRK(PCI_VENDOR_ID_INTEL, 0x5048,
		      "Intel D945G", STAC_D945GTP3),
	SND_PCI_QUIRK(PCI_VENDOR_ID_INTEL, 0x0110,
		      "Intel D945G", STAC_D945GTP3),
	/* Intel D945G 5-stack systems */
	SND_PCI_QUIRK(PCI_VENDOR_ID_INTEL, 0x0404,
		      "Intel D945G", STAC_D945GTP5),
	SND_PCI_QUIRK(PCI_VENDOR_ID_INTEL, 0x0303,
		      "Intel D945G", STAC_D945GTP5),
	SND_PCI_QUIRK(PCI_VENDOR_ID_INTEL, 0x0013,
		      "Intel D945G", STAC_D945GTP5),
	SND_PCI_QUIRK(PCI_VENDOR_ID_INTEL, 0x0417,
		      "Intel D945G", STAC_D945GTP5),
	/* Intel 945P based systems */
	SND_PCI_QUIRK(PCI_VENDOR_ID_INTEL, 0x0b0b,
		      "Intel D945P", STAC_D945GTP3),
	SND_PCI_QUIRK(PCI_VENDOR_ID_INTEL, 0x0112,
		      "Intel D945P", STAC_D945GTP3),
	SND_PCI_QUIRK(PCI_VENDOR_ID_INTEL, 0x0d0d,
		      "Intel D945P", STAC_D945GTP3),
	SND_PCI_QUIRK(PCI_VENDOR_ID_INTEL, 0x0909,
		      "Intel D945P", STAC_D945GTP3),
	SND_PCI_QUIRK(PCI_VENDOR_ID_INTEL, 0x0505,
		      "Intel D945P", STAC_D945GTP3),
	SND_PCI_QUIRK(PCI_VENDOR_ID_INTEL, 0x0707,
		      "Intel D945P", STAC_D945GTP5),
	/* other intel */
	SND_PCI_QUIRK(PCI_VENDOR_ID_INTEL, 0x0204,
		      "Intel D945", STAC_D945_REF),
	/* other systems  */
	/* Apple Intel Mac (Mac Mini, MacBook, MacBook Pro...) */
	SND_PCI_QUIRK(0x8384, 0x7680,
		      "Mac", STAC_INTEL_MAC_AUTO),
	/* Dell systems  */
	SND_PCI_QUIRK(PCI_VENDOR_ID_DELL, 0x01a7,
		      "unknown Dell", STAC_922X_DELL_D81),
	SND_PCI_QUIRK(PCI_VENDOR_ID_DELL, 0x01a9,
		      "unknown Dell", STAC_922X_DELL_D81),
	SND_PCI_QUIRK(PCI_VENDOR_ID_DELL, 0x01ab,
		      "unknown Dell", STAC_922X_DELL_D81),
	SND_PCI_QUIRK(PCI_VENDOR_ID_DELL, 0x01ac,
		      "unknown Dell", STAC_922X_DELL_D82),
	SND_PCI_QUIRK(PCI_VENDOR_ID_DELL, 0x01bf,
		      "unknown Dell", STAC_922X_DELL_M81),
	SND_PCI_QUIRK(PCI_VENDOR_ID_DELL, 0x01d0,
		      "unknown Dell", STAC_922X_DELL_D82),
	SND_PCI_QUIRK(PCI_VENDOR_ID_DELL, 0x01d1,
		      "unknown Dell", STAC_922X_DELL_D81),
	SND_PCI_QUIRK(PCI_VENDOR_ID_DELL, 0x01d2,
		      "unknown Dell", STAC_922X_DELL_D81),
	SND_PCI_QUIRK(PCI_VENDOR_ID_DELL, 0x01d7,
		      "Dell XPS M1210", STAC_922X_DELL_M82),
	/* ECS/PC Chips boards */
	SND_PCI_QUIRK_MASK(0x1019, 0xf000, 0x2000,
		      "ECS/PC chips", STAC_ECS_202),
	{} /* terminator */
};

static unsigned int ref927x_pin_configs[14] = {
	0x02214020, 0x02a19080, 0x0181304e, 0x01014010,
	0x01a19040, 0x01011012, 0x01016011, 0x0101201f, 
	0x183301f0, 0x18a001f0, 0x18a001f0, 0x01442070,
	0x01c42190, 0x40000100,
};

static unsigned int d965_3st_pin_configs[14] = {
	0x0221401f, 0x02a19120, 0x40000100, 0x01014011,
	0x01a19021, 0x01813024, 0x40000100, 0x40000100,
	0x40000100, 0x40000100, 0x40000100, 0x40000100,
	0x40000100, 0x40000100
};

static unsigned int d965_5st_pin_configs[14] = {
	0x02214020, 0x02a19080, 0x0181304e, 0x01014010,
	0x01a19040, 0x01011012, 0x01016011, 0x40000100,
	0x40000100, 0x40000100, 0x40000100, 0x01442070,
	0x40000100, 0x40000100
};

static unsigned int d965_5st_no_fp_pin_configs[14] = {
	0x40000100, 0x40000100, 0x0181304e, 0x01014010,
	0x01a19040, 0x01011012, 0x01016011, 0x40000100,
	0x40000100, 0x40000100, 0x40000100, 0x01442070,
	0x40000100, 0x40000100
};

static unsigned int dell_3st_pin_configs[14] = {
	0x02211230, 0x02a11220, 0x01a19040, 0x01114210,
	0x01111212, 0x01116211, 0x01813050, 0x01112214,
	0x403003fa, 0x90a60040, 0x90a60040, 0x404003fb,
	0x40c003fc, 0x40000100
};

static unsigned int *stac927x_brd_tbl[STAC_927X_MODELS] = {
	[STAC_D965_REF_NO_JD] = ref927x_pin_configs,
	[STAC_D965_REF]  = ref927x_pin_configs,
	[STAC_D965_3ST]  = d965_3st_pin_configs,
	[STAC_D965_5ST]  = d965_5st_pin_configs,
	[STAC_D965_5ST_NO_FP]  = d965_5st_no_fp_pin_configs,
	[STAC_DELL_3ST]  = dell_3st_pin_configs,
	[STAC_DELL_BIOS] = NULL,
};

static const char *stac927x_models[STAC_927X_MODELS] = {
	[STAC_927X_AUTO]	= "auto",
	[STAC_D965_REF_NO_JD]	= "ref-no-jd",
	[STAC_D965_REF]		= "ref",
	[STAC_D965_3ST]		= "3stack",
	[STAC_D965_5ST]		= "5stack",
	[STAC_D965_5ST_NO_FP]	= "5stack-no-fp",
	[STAC_DELL_3ST]		= "dell-3stack",
	[STAC_DELL_BIOS]	= "dell-bios",
};

static struct snd_pci_quirk stac927x_cfg_tbl[] = {
	/* SigmaTel reference board */
	SND_PCI_QUIRK(PCI_VENDOR_ID_INTEL, 0x2668,
		      "DFI LanParty", STAC_D965_REF),
	SND_PCI_QUIRK(PCI_VENDOR_ID_DFI, 0x3101,
		      "DFI LanParty", STAC_D965_REF),
	 /* Intel 946 based systems */
	SND_PCI_QUIRK(PCI_VENDOR_ID_INTEL, 0x3d01, "Intel D946", STAC_D965_3ST),
	SND_PCI_QUIRK(PCI_VENDOR_ID_INTEL, 0xa301, "Intel D946", STAC_D965_3ST),
	/* 965 based 3 stack systems */
	SND_PCI_QUIRK_MASK(PCI_VENDOR_ID_INTEL, 0xff00, 0x2100,
			   "Intel D965", STAC_D965_3ST),
	SND_PCI_QUIRK_MASK(PCI_VENDOR_ID_INTEL, 0xff00, 0x2000,
			   "Intel D965", STAC_D965_3ST),
	/* Dell 3 stack systems */
	SND_PCI_QUIRK(PCI_VENDOR_ID_DELL,  0x01f7, "Dell XPS M1730", STAC_DELL_3ST),
	SND_PCI_QUIRK(PCI_VENDOR_ID_DELL,  0x01dd, "Dell Dimension E520", STAC_DELL_3ST),
	SND_PCI_QUIRK(PCI_VENDOR_ID_DELL,  0x01ed, "Dell     ", STAC_DELL_3ST),
	SND_PCI_QUIRK(PCI_VENDOR_ID_DELL,  0x01f4, "Dell     ", STAC_DELL_3ST),
	/* Dell 3 stack systems with verb table in BIOS */
	SND_PCI_QUIRK(PCI_VENDOR_ID_DELL,  0x01f3, "Dell Inspiron 1420", STAC_DELL_BIOS),
	SND_PCI_QUIRK(PCI_VENDOR_ID_DELL,  0x0227, "Dell Vostro 1400  ", STAC_DELL_BIOS),
	SND_PCI_QUIRK(PCI_VENDOR_ID_DELL,  0x022e, "Dell     ", STAC_DELL_BIOS),
	SND_PCI_QUIRK(PCI_VENDOR_ID_DELL,  0x022f, "Dell Inspiron 1525", STAC_DELL_BIOS),
	SND_PCI_QUIRK(PCI_VENDOR_ID_DELL,  0x0242, "Dell     ", STAC_DELL_BIOS),
	SND_PCI_QUIRK(PCI_VENDOR_ID_DELL,  0x0243, "Dell     ", STAC_DELL_BIOS),
	SND_PCI_QUIRK(PCI_VENDOR_ID_DELL,  0x02ff, "Dell     ", STAC_DELL_BIOS),
	SND_PCI_QUIRK(PCI_VENDOR_ID_DELL,  0x0209, "Dell XPS 1330", STAC_DELL_BIOS),
	/* 965 based 5 stack systems */
	SND_PCI_QUIRK_MASK(PCI_VENDOR_ID_INTEL, 0xff00, 0x2300,
			   "Intel D965", STAC_D965_5ST),
	SND_PCI_QUIRK_MASK(PCI_VENDOR_ID_INTEL, 0xff00, 0x2500,
			   "Intel D965", STAC_D965_5ST),
	{} /* terminator */
};

static unsigned int ref9205_pin_configs[12] = {
	0x40000100, 0x40000100, 0x01016011, 0x01014010,
	0x01813122, 0x01a19021, 0x01019020, 0x40000100,
	0x90a000f0, 0x90a000f0, 0x01441030, 0x01c41030
};

/*
    STAC 9205 pin configs for
    102801F1
    102801F2
    102801FC
    102801FD
    10280204
    1028021F
    10280228 (Dell Vostro 1500)
*/
static unsigned int dell_9205_m42_pin_configs[12] = {
	0x0321101F, 0x03A11020, 0x400003FA, 0x90170310,
	0x400003FB, 0x400003FC, 0x400003FD, 0x40F000F9,
	0x90A60330, 0x400003FF, 0x0144131F, 0x40C003FE,
};

/*
    STAC 9205 pin configs for
    102801F9
    102801FA
    102801FE
    102801FF (Dell Precision M4300)
    10280206
    10280200
    10280201
*/
static unsigned int dell_9205_m43_pin_configs[12] = {
	0x0321101f, 0x03a11020, 0x90a70330, 0x90170310,
	0x400000fe, 0x400000ff, 0x400000fd, 0x40f000f9,
	0x400000fa, 0x400000fc, 0x0144131f, 0x40c003f8,
};

static unsigned int dell_9205_m44_pin_configs[12] = {
	0x0421101f, 0x04a11020, 0x400003fa, 0x90170310,
	0x400003fb, 0x400003fc, 0x400003fd, 0x400003f9,
	0x90a60330, 0x400003ff, 0x01441340, 0x40c003fe,
};

static unsigned int *stac9205_brd_tbl[STAC_9205_MODELS] = {
	[STAC_9205_REF] = ref9205_pin_configs,
	[STAC_9205_DELL_M42] = dell_9205_m42_pin_configs,
	[STAC_9205_DELL_M43] = dell_9205_m43_pin_configs,
	[STAC_9205_DELL_M44] = dell_9205_m44_pin_configs,
	[STAC_9205_EAPD] = NULL,
};

static const char *stac9205_models[STAC_9205_MODELS] = {
	[STAC_9205_AUTO] = "auto",
	[STAC_9205_REF] = "ref",
	[STAC_9205_DELL_M42] = "dell-m42",
	[STAC_9205_DELL_M43] = "dell-m43",
	[STAC_9205_DELL_M44] = "dell-m44",
	[STAC_9205_EAPD] = "eapd",
};

static struct snd_pci_quirk stac9205_cfg_tbl[] = {
	/* SigmaTel reference board */
	SND_PCI_QUIRK(PCI_VENDOR_ID_INTEL, 0x2668,
		      "DFI LanParty", STAC_9205_REF),
	SND_PCI_QUIRK(PCI_VENDOR_ID_INTEL, 0xfb30,
		      "SigmaTel", STAC_9205_REF),
	SND_PCI_QUIRK(PCI_VENDOR_ID_DFI, 0x3101,
		      "DFI LanParty", STAC_9205_REF),
	/* Dell */
	SND_PCI_QUIRK(PCI_VENDOR_ID_DELL, 0x01f1,
		      "unknown Dell", STAC_9205_DELL_M42),
	SND_PCI_QUIRK(PCI_VENDOR_ID_DELL, 0x01f2,
		      "unknown Dell", STAC_9205_DELL_M42),
	SND_PCI_QUIRK(PCI_VENDOR_ID_DELL, 0x01f8,
		      "Dell Precision", STAC_9205_DELL_M43),
	SND_PCI_QUIRK(PCI_VENDOR_ID_DELL, 0x01f9,
		      "Dell Precision", STAC_9205_DELL_M43),
	SND_PCI_QUIRK(PCI_VENDOR_ID_DELL, 0x01fa,
		      "Dell Precision", STAC_9205_DELL_M43),
	SND_PCI_QUIRK(PCI_VENDOR_ID_DELL, 0x01fc,
		      "unknown Dell", STAC_9205_DELL_M42),
	SND_PCI_QUIRK(PCI_VENDOR_ID_DELL, 0x01fd,
		      "unknown Dell", STAC_9205_DELL_M42),
	SND_PCI_QUIRK(PCI_VENDOR_ID_DELL, 0x01fe,
		      "Dell Precision", STAC_9205_DELL_M43),
	SND_PCI_QUIRK(PCI_VENDOR_ID_DELL, 0x01ff,
		      "Dell Precision M4300", STAC_9205_DELL_M43),
	SND_PCI_QUIRK(PCI_VENDOR_ID_DELL, 0x0204,
		      "unknown Dell", STAC_9205_DELL_M42),
	SND_PCI_QUIRK(PCI_VENDOR_ID_DELL, 0x0206,
		      "Dell Precision", STAC_9205_DELL_M43),
	SND_PCI_QUIRK(PCI_VENDOR_ID_DELL, 0x021b,
		      "Dell Precision", STAC_9205_DELL_M43),
	SND_PCI_QUIRK(PCI_VENDOR_ID_DELL, 0x021c,
		      "Dell Precision", STAC_9205_DELL_M43),
	SND_PCI_QUIRK(PCI_VENDOR_ID_DELL, 0x021f,
		      "Dell Inspiron", STAC_9205_DELL_M44),
	SND_PCI_QUIRK(PCI_VENDOR_ID_DELL, 0x0228,
		      "Dell Vostro 1500", STAC_9205_DELL_M42),
	/* Gateway */
	SND_PCI_QUIRK(0x107b, 0x0560, "Gateway T6834c", STAC_9205_EAPD),
	SND_PCI_QUIRK(0x107b, 0x0565, "Gateway T1616", STAC_9205_EAPD),
	{} /* terminator */
};

static void stac92xx_set_config_regs(struct hda_codec *codec,
				     unsigned int *pincfgs)
{
	int i;
	struct sigmatel_spec *spec = codec->spec;

	if (!pincfgs)
		return;

	for (i = 0; i < spec->num_pins; i++)
		if (spec->pin_nids[i] && pincfgs[i])
			snd_hda_codec_set_pincfg(codec, spec->pin_nids[i],
						 pincfgs[i]);
}

/*
 * Analog playback callbacks
 */
static int stac92xx_playback_pcm_open(struct hda_pcm_stream *hinfo,
				      struct hda_codec *codec,
				      struct snd_pcm_substream *substream)
{
	struct sigmatel_spec *spec = codec->spec;
	if (spec->stream_delay)
		msleep(spec->stream_delay);
	return snd_hda_multi_out_analog_open(codec, &spec->multiout, substream,
					     hinfo);
}

static int stac92xx_playback_pcm_prepare(struct hda_pcm_stream *hinfo,
					 struct hda_codec *codec,
					 unsigned int stream_tag,
					 unsigned int format,
					 struct snd_pcm_substream *substream)
{
	struct sigmatel_spec *spec = codec->spec;
	return snd_hda_multi_out_analog_prepare(codec, &spec->multiout, stream_tag, format, substream);
}

static int stac92xx_playback_pcm_cleanup(struct hda_pcm_stream *hinfo,
					struct hda_codec *codec,
					struct snd_pcm_substream *substream)
{
	struct sigmatel_spec *spec = codec->spec;
	return snd_hda_multi_out_analog_cleanup(codec, &spec->multiout);
}

/*
 * Digital playback callbacks
 */
static int stac92xx_dig_playback_pcm_open(struct hda_pcm_stream *hinfo,
					  struct hda_codec *codec,
					  struct snd_pcm_substream *substream)
{
	struct sigmatel_spec *spec = codec->spec;
	return snd_hda_multi_out_dig_open(codec, &spec->multiout);
}

static int stac92xx_dig_playback_pcm_close(struct hda_pcm_stream *hinfo,
					   struct hda_codec *codec,
					   struct snd_pcm_substream *substream)
{
	struct sigmatel_spec *spec = codec->spec;
	return snd_hda_multi_out_dig_close(codec, &spec->multiout);
}

static int stac92xx_dig_playback_pcm_prepare(struct hda_pcm_stream *hinfo,
					 struct hda_codec *codec,
					 unsigned int stream_tag,
					 unsigned int format,
					 struct snd_pcm_substream *substream)
{
	struct sigmatel_spec *spec = codec->spec;
	return snd_hda_multi_out_dig_prepare(codec, &spec->multiout,
					     stream_tag, format, substream);
}

static int stac92xx_dig_playback_pcm_cleanup(struct hda_pcm_stream *hinfo,
					struct hda_codec *codec,
					struct snd_pcm_substream *substream)
{
	struct sigmatel_spec *spec = codec->spec;
	return snd_hda_multi_out_dig_cleanup(codec, &spec->multiout);
}


/*
 * Analog capture callbacks
 */
static int stac92xx_capture_pcm_prepare(struct hda_pcm_stream *hinfo,
					struct hda_codec *codec,
					unsigned int stream_tag,
					unsigned int format,
					struct snd_pcm_substream *substream)
{
	struct sigmatel_spec *spec = codec->spec;
	hda_nid_t nid = spec->adc_nids[substream->number];

	if (spec->powerdown_adcs) {
		msleep(40);
		snd_hda_codec_write(codec, nid, 0,
			AC_VERB_SET_POWER_STATE, AC_PWRST_D0);
	}
	snd_hda_codec_setup_stream(codec, nid, stream_tag, 0, format);
	return 0;
}

static int stac92xx_capture_pcm_cleanup(struct hda_pcm_stream *hinfo,
					struct hda_codec *codec,
					struct snd_pcm_substream *substream)
{
	struct sigmatel_spec *spec = codec->spec;
	hda_nid_t nid = spec->adc_nids[substream->number];

	snd_hda_codec_cleanup_stream(codec, nid);
	if (spec->powerdown_adcs)
		snd_hda_codec_write(codec, nid, 0,
			AC_VERB_SET_POWER_STATE, AC_PWRST_D3);
	return 0;
}

static struct hda_pcm_stream stac92xx_pcm_digital_playback = {
	.substreams = 1,
	.channels_min = 2,
	.channels_max = 2,
	/* NID is set in stac92xx_build_pcms */
	.ops = {
		.open = stac92xx_dig_playback_pcm_open,
		.close = stac92xx_dig_playback_pcm_close,
		.prepare = stac92xx_dig_playback_pcm_prepare,
		.cleanup = stac92xx_dig_playback_pcm_cleanup
	},
};

static struct hda_pcm_stream stac92xx_pcm_digital_capture = {
	.substreams = 1,
	.channels_min = 2,
	.channels_max = 2,
	/* NID is set in stac92xx_build_pcms */
};

static struct hda_pcm_stream stac92xx_pcm_analog_playback = {
	.substreams = 1,
	.channels_min = 2,
	.channels_max = 8,
	.nid = 0x02, /* NID to query formats and rates */
	.ops = {
		.open = stac92xx_playback_pcm_open,
		.prepare = stac92xx_playback_pcm_prepare,
		.cleanup = stac92xx_playback_pcm_cleanup
	},
};

static struct hda_pcm_stream stac92xx_pcm_analog_alt_playback = {
	.substreams = 1,
	.channels_min = 2,
	.channels_max = 2,
	.nid = 0x06, /* NID to query formats and rates */
	.ops = {
		.open = stac92xx_playback_pcm_open,
		.prepare = stac92xx_playback_pcm_prepare,
		.cleanup = stac92xx_playback_pcm_cleanup
	},
};

static struct hda_pcm_stream stac92xx_pcm_analog_capture = {
	.channels_min = 2,
	.channels_max = 2,
	/* NID + .substreams is set in stac92xx_build_pcms */
	.ops = {
		.prepare = stac92xx_capture_pcm_prepare,
		.cleanup = stac92xx_capture_pcm_cleanup
	},
};

static int stac92xx_build_pcms(struct hda_codec *codec)
{
	struct sigmatel_spec *spec = codec->spec;
	struct hda_pcm *info = spec->pcm_rec;

	codec->num_pcms = 1;
	codec->pcm_info = info;

	info->name = "STAC92xx Analog";
	info->stream[SNDRV_PCM_STREAM_PLAYBACK] = stac92xx_pcm_analog_playback;
	info->stream[SNDRV_PCM_STREAM_PLAYBACK].nid =
		spec->multiout.dac_nids[0];
	info->stream[SNDRV_PCM_STREAM_CAPTURE] = stac92xx_pcm_analog_capture;
	info->stream[SNDRV_PCM_STREAM_CAPTURE].nid = spec->adc_nids[0];
	info->stream[SNDRV_PCM_STREAM_CAPTURE].substreams = spec->num_adcs;

	if (spec->alt_switch) {
		codec->num_pcms++;
		info++;
		info->name = "STAC92xx Analog Alt";
		info->stream[SNDRV_PCM_STREAM_PLAYBACK] = stac92xx_pcm_analog_alt_playback;
	}

	if (spec->multiout.dig_out_nid || spec->dig_in_nid) {
		codec->num_pcms++;
		info++;
		info->name = "STAC92xx Digital";
		info->pcm_type = spec->autocfg.dig_out_type[0];
		if (spec->multiout.dig_out_nid) {
			info->stream[SNDRV_PCM_STREAM_PLAYBACK] = stac92xx_pcm_digital_playback;
			info->stream[SNDRV_PCM_STREAM_PLAYBACK].nid = spec->multiout.dig_out_nid;
		}
		if (spec->dig_in_nid) {
			info->stream[SNDRV_PCM_STREAM_CAPTURE] = stac92xx_pcm_digital_capture;
			info->stream[SNDRV_PCM_STREAM_CAPTURE].nid = spec->dig_in_nid;
		}
	}

	return 0;
}

static unsigned int stac92xx_get_default_vref(struct hda_codec *codec,
					hda_nid_t nid)
{
	unsigned int pincap = snd_hda_query_pin_caps(codec, nid);
	pincap = (pincap & AC_PINCAP_VREF) >> AC_PINCAP_VREF_SHIFT;
	if (pincap & AC_PINCAP_VREF_100)
		return AC_PINCTL_VREF_100;
	if (pincap & AC_PINCAP_VREF_80)
		return AC_PINCTL_VREF_80;
	if (pincap & AC_PINCAP_VREF_50)
		return AC_PINCTL_VREF_50;
	if (pincap & AC_PINCAP_VREF_GRD)
		return AC_PINCTL_VREF_GRD;
	return 0;
}

static void stac92xx_auto_set_pinctl(struct hda_codec *codec, hda_nid_t nid, int pin_type)

{
	snd_hda_codec_write_cache(codec, nid, 0,
				  AC_VERB_SET_PIN_WIDGET_CONTROL, pin_type);
}

#define stac92xx_hp_switch_info		snd_ctl_boolean_mono_info

static int stac92xx_hp_switch_get(struct snd_kcontrol *kcontrol,
			struct snd_ctl_elem_value *ucontrol)
{
	struct hda_codec *codec = snd_kcontrol_chip(kcontrol);
	struct sigmatel_spec *spec = codec->spec;

	ucontrol->value.integer.value[0] = !!spec->hp_switch;
	return 0;
}

static void stac_issue_unsol_event(struct hda_codec *codec, hda_nid_t nid);

static int stac92xx_hp_switch_put(struct snd_kcontrol *kcontrol,
			struct snd_ctl_elem_value *ucontrol)
{
	struct hda_codec *codec = snd_kcontrol_chip(kcontrol);
	struct sigmatel_spec *spec = codec->spec;
	int nid = kcontrol->private_value;
 
	spec->hp_switch = ucontrol->value.integer.value[0] ? nid : 0;

	/* check to be sure that the ports are upto date with
	 * switch changes
	 */
	stac_issue_unsol_event(codec, nid);

	return 1;
}

static int stac92xx_dc_bias_info(struct snd_kcontrol *kcontrol,
				struct snd_ctl_elem_info *uinfo)
{
	int i;
	static char *texts[] = {
		"Mic In", "Line In", "Line Out"
	};

	struct hda_codec *codec = snd_kcontrol_chip(kcontrol);
	struct sigmatel_spec *spec = codec->spec;
	hda_nid_t nid = kcontrol->private_value;

	if (nid == spec->mic_switch || nid == spec->line_switch)
		i = 3;
	else
		i = 2;

	uinfo->type = SNDRV_CTL_ELEM_TYPE_ENUMERATED;
	uinfo->value.enumerated.items = i;
	uinfo->count = 1;
	if (uinfo->value.enumerated.item >= i)
		uinfo->value.enumerated.item = i-1;
	strcpy(uinfo->value.enumerated.name,
		texts[uinfo->value.enumerated.item]);

	return 0;
}

static int stac92xx_dc_bias_get(struct snd_kcontrol *kcontrol,
				struct snd_ctl_elem_value *ucontrol)
{
	struct hda_codec *codec = snd_kcontrol_chip(kcontrol);
	hda_nid_t nid = kcontrol->private_value;
	unsigned int vref = stac92xx_vref_get(codec, nid);

	if (vref == stac92xx_get_default_vref(codec, nid))
		ucontrol->value.enumerated.item[0] = 0;
	else if (vref == AC_PINCTL_VREF_GRD)
		ucontrol->value.enumerated.item[0] = 1;
	else if (vref == AC_PINCTL_VREF_HIZ)
		ucontrol->value.enumerated.item[0] = 2;

	return 0;
}

static int stac92xx_dc_bias_put(struct snd_kcontrol *kcontrol,
				struct snd_ctl_elem_value *ucontrol)
{
	struct hda_codec *codec = snd_kcontrol_chip(kcontrol);
	unsigned int new_vref = 0;
	int error;
	hda_nid_t nid = kcontrol->private_value;

	if (ucontrol->value.enumerated.item[0] == 0)
		new_vref = stac92xx_get_default_vref(codec, nid);
	else if (ucontrol->value.enumerated.item[0] == 1)
		new_vref = AC_PINCTL_VREF_GRD;
	else if (ucontrol->value.enumerated.item[0] == 2)
		new_vref = AC_PINCTL_VREF_HIZ;
	else
		return 0;

	if (new_vref != stac92xx_vref_get(codec, nid)) {
		error = stac92xx_vref_set(codec, nid, new_vref);
		return error;
	}

	return 0;
}

static int stac92xx_io_switch_info(struct snd_kcontrol *kcontrol,
				struct snd_ctl_elem_info *uinfo)
{
	static char *texts[2];
	struct hda_codec *codec = snd_kcontrol_chip(kcontrol);
	struct sigmatel_spec *spec = codec->spec;

	if (kcontrol->private_value == spec->line_switch)
		texts[0] = "Line In";
	else
		texts[0] = "Mic In";
	texts[1] = "Line Out";
	uinfo->type = SNDRV_CTL_ELEM_TYPE_ENUMERATED;
	uinfo->value.enumerated.items = 2;
	uinfo->count = 1;

	if (uinfo->value.enumerated.item >= 2)
		uinfo->value.enumerated.item = 1;
	strcpy(uinfo->value.enumerated.name,
		texts[uinfo->value.enumerated.item]);

	return 0;
}

static int stac92xx_io_switch_get(struct snd_kcontrol *kcontrol, struct snd_ctl_elem_value *ucontrol)
{
	struct hda_codec *codec = snd_kcontrol_chip(kcontrol);
	struct sigmatel_spec *spec = codec->spec;
	hda_nid_t nid = kcontrol->private_value;
	int io_idx = (nid == spec->mic_switch) ? 1 : 0;

	ucontrol->value.enumerated.item[0] = spec->io_switch[io_idx];
	return 0;
}

static int stac92xx_io_switch_put(struct snd_kcontrol *kcontrol, struct snd_ctl_elem_value *ucontrol)
{
        struct hda_codec *codec = snd_kcontrol_chip(kcontrol);
	struct sigmatel_spec *spec = codec->spec;
	hda_nid_t nid = kcontrol->private_value;
	int io_idx = (nid == spec->mic_switch) ? 1 : 0;
	unsigned short val = !!ucontrol->value.enumerated.item[0];

	spec->io_switch[io_idx] = val;

	if (val)
		stac92xx_auto_set_pinctl(codec, nid, AC_PINCTL_OUT_EN);
	else {
		unsigned int pinctl = AC_PINCTL_IN_EN;
		if (io_idx) /* set VREF for mic */
			pinctl |= stac92xx_get_default_vref(codec, nid);
		stac92xx_auto_set_pinctl(codec, nid, pinctl);
	}

	/* check the auto-mute again: we need to mute/unmute the speaker
	 * appropriately according to the pin direction
	 */
	if (spec->hp_detect)
		stac_issue_unsol_event(codec, nid);

        return 1;
}

#define stac92xx_clfe_switch_info snd_ctl_boolean_mono_info

static int stac92xx_clfe_switch_get(struct snd_kcontrol *kcontrol,
		struct snd_ctl_elem_value *ucontrol)
{
	struct hda_codec *codec = snd_kcontrol_chip(kcontrol);
	struct sigmatel_spec *spec = codec->spec;

	ucontrol->value.integer.value[0] = spec->clfe_swap;
	return 0;
}

static int stac92xx_clfe_switch_put(struct snd_kcontrol *kcontrol,
		struct snd_ctl_elem_value *ucontrol)
{
	struct hda_codec *codec = snd_kcontrol_chip(kcontrol);
	struct sigmatel_spec *spec = codec->spec;
	hda_nid_t nid = kcontrol->private_value & 0xff;
	unsigned int val = !!ucontrol->value.integer.value[0];

	if (spec->clfe_swap == val)
		return 0;

	spec->clfe_swap = val;

	snd_hda_codec_write_cache(codec, nid, 0, AC_VERB_SET_EAPD_BTLENABLE,
		spec->clfe_swap ? 0x4 : 0x0);

	return 1;
}

#define STAC_CODEC_HP_SWITCH(xname) \
	{ .iface = SNDRV_CTL_ELEM_IFACE_MIXER, \
	  .name = xname, \
	  .index = 0, \
	  .info = stac92xx_hp_switch_info, \
	  .get = stac92xx_hp_switch_get, \
	  .put = stac92xx_hp_switch_put, \
	}

#define STAC_CODEC_IO_SWITCH(xname, xpval) \
	{ .iface = SNDRV_CTL_ELEM_IFACE_MIXER, \
	  .name = xname, \
	  .index = 0, \
          .info = stac92xx_io_switch_info, \
          .get = stac92xx_io_switch_get, \
          .put = stac92xx_io_switch_put, \
          .private_value = xpval, \
	}

#define STAC_CODEC_CLFE_SWITCH(xname, xpval) \
	{ .iface = SNDRV_CTL_ELEM_IFACE_MIXER, \
	  .name = xname, \
	  .index = 0, \
	  .info = stac92xx_clfe_switch_info, \
	  .get = stac92xx_clfe_switch_get, \
	  .put = stac92xx_clfe_switch_put, \
	  .private_value = xpval, \
	}

enum {
	STAC_CTL_WIDGET_VOL,
	STAC_CTL_WIDGET_MUTE,
	STAC_CTL_WIDGET_MONO_MUX,
	STAC_CTL_WIDGET_AMP_MUX,
	STAC_CTL_WIDGET_AMP_VOL,
	STAC_CTL_WIDGET_HP_SWITCH,
	STAC_CTL_WIDGET_IO_SWITCH,
	STAC_CTL_WIDGET_CLFE_SWITCH,
	STAC_CTL_WIDGET_DC_BIAS
};

static struct snd_kcontrol_new stac92xx_control_templates[] = {
	HDA_CODEC_VOLUME(NULL, 0, 0, 0),
	HDA_CODEC_MUTE(NULL, 0, 0, 0),
	STAC_MONO_MUX,
	STAC_AMP_MUX,
	STAC_AMP_VOL(NULL, 0, 0, 0, 0),
	STAC_CODEC_HP_SWITCH(NULL),
	STAC_CODEC_IO_SWITCH(NULL, 0),
	STAC_CODEC_CLFE_SWITCH(NULL, 0),
	DC_BIAS(NULL, 0, 0),
};

/* add dynamic controls */
static struct snd_kcontrol_new *
stac_control_new(struct sigmatel_spec *spec,
		 struct snd_kcontrol_new *ktemp,
		 const char *name)
{
	struct snd_kcontrol_new *knew;

	snd_array_init(&spec->kctls, sizeof(*knew), 32);
	knew = snd_array_new(&spec->kctls);
	if (!knew)
		return NULL;
	*knew = *ktemp;
	knew->name = kstrdup(name, GFP_KERNEL);
	if (!knew->name) {
		/* roolback */
		memset(knew, 0, sizeof(*knew));
		spec->kctls.alloced--;
		return NULL;
	}
	return knew;
}

static int stac92xx_add_control_temp(struct sigmatel_spec *spec,
				     struct snd_kcontrol_new *ktemp,
				     int idx, const char *name,
				     unsigned long val)
{
	struct snd_kcontrol_new *knew = stac_control_new(spec, ktemp, name);
	if (!knew)
		return -ENOMEM;
	knew->index = idx;
	knew->private_value = val;
	return 0;
}

static inline int stac92xx_add_control_idx(struct sigmatel_spec *spec,
					   int type, int idx, const char *name,
					   unsigned long val)
{
	return stac92xx_add_control_temp(spec,
					 &stac92xx_control_templates[type],
					 idx, name, val);
}


/* add dynamic controls */
static inline int stac92xx_add_control(struct sigmatel_spec *spec, int type,
				       const char *name, unsigned long val)
{
	return stac92xx_add_control_idx(spec, type, 0, name, val);
}

static struct snd_kcontrol_new stac_input_src_temp = {
	.iface = SNDRV_CTL_ELEM_IFACE_MIXER,
	.name = "Input Source",
	.info = stac92xx_mux_enum_info,
	.get = stac92xx_mux_enum_get,
	.put = stac92xx_mux_enum_put,
};

static inline int stac92xx_add_jack_mode_control(struct hda_codec *codec,
						hda_nid_t nid, int idx)
{
	int def_conf = snd_hda_codec_get_pincfg(codec, nid);
	int control = 0;
	struct sigmatel_spec *spec = codec->spec;
	char name[22];

	if (!((get_defcfg_connect(def_conf)) & AC_JACK_PORT_FIXED)) {
		if (stac92xx_get_default_vref(codec, nid) == AC_PINCTL_VREF_GRD
			&& nid == spec->line_switch)
			control = STAC_CTL_WIDGET_IO_SWITCH;
		else if (snd_hda_query_pin_caps(codec, nid)
			& (AC_PINCAP_VREF_GRD << AC_PINCAP_VREF_SHIFT))
			control = STAC_CTL_WIDGET_DC_BIAS;
		else if (nid == spec->mic_switch)
			control = STAC_CTL_WIDGET_IO_SWITCH;
	}

	if (control) {
		strcpy(name, auto_pin_cfg_labels[idx]);
		return stac92xx_add_control(codec->spec, control,
					strcat(name, " Jack Mode"), nid);
	}

	return 0;
}

static int stac92xx_add_input_source(struct sigmatel_spec *spec)
{
	struct snd_kcontrol_new *knew;
	struct hda_input_mux *imux = &spec->private_imux;

	if (spec->auto_mic)
		return 0; /* no need for input source */
	if (!spec->num_adcs || imux->num_items <= 1)
		return 0; /* no need for input source control */
	knew = stac_control_new(spec, &stac_input_src_temp,
				stac_input_src_temp.name);
	if (!knew)
		return -ENOMEM;
	knew->count = spec->num_adcs;
	return 0;
}

/* check whether the line-input can be used as line-out */
static hda_nid_t check_line_out_switch(struct hda_codec *codec)
{
	struct sigmatel_spec *spec = codec->spec;
	struct auto_pin_cfg *cfg = &spec->autocfg;
	hda_nid_t nid;
	unsigned int pincap;

	if (cfg->line_out_type != AUTO_PIN_LINE_OUT)
		return 0;
	nid = cfg->input_pins[AUTO_PIN_LINE];
	pincap = snd_hda_query_pin_caps(codec, nid);
	if (pincap & AC_PINCAP_OUT)
		return nid;
	return 0;
}

/* check whether the mic-input can be used as line-out */
static hda_nid_t check_mic_out_switch(struct hda_codec *codec)
{
	struct sigmatel_spec *spec = codec->spec;
	struct auto_pin_cfg *cfg = &spec->autocfg;
	unsigned int def_conf, pincap;
	unsigned int mic_pin;

	if (cfg->line_out_type != AUTO_PIN_LINE_OUT)
		return 0;
	mic_pin = AUTO_PIN_MIC;
	for (;;) {
		hda_nid_t nid = cfg->input_pins[mic_pin];
		def_conf = snd_hda_codec_get_pincfg(codec, nid);
		/* some laptops have an internal analog microphone
		 * which can't be used as a output */
		if (get_defcfg_connect(def_conf) != AC_JACK_PORT_FIXED) {
			pincap = snd_hda_query_pin_caps(codec, nid);
			if (pincap & AC_PINCAP_OUT)
				return nid;
		}
		if (mic_pin == AUTO_PIN_MIC)
			mic_pin = AUTO_PIN_FRONT_MIC;
		else
			break;
	}
	return 0;
}

static int is_in_dac_nids(struct sigmatel_spec *spec, hda_nid_t nid)
{
	int i;
	
	for (i = 0; i < spec->multiout.num_dacs; i++) {
		if (spec->multiout.dac_nids[i] == nid)
			return 1;
	}

	return 0;
}

static int check_all_dac_nids(struct sigmatel_spec *spec, hda_nid_t nid)
{
	int i;
	if (is_in_dac_nids(spec, nid))
		return 1;
	for (i = 0; i < spec->autocfg.hp_outs; i++)
		if (spec->hp_dacs[i] == nid)
			return 1;
	for (i = 0; i < spec->autocfg.speaker_outs; i++)
		if (spec->speaker_dacs[i] == nid)
			return 1;
	return 0;
}

static hda_nid_t get_unassigned_dac(struct hda_codec *codec, hda_nid_t nid)
{
	struct sigmatel_spec *spec = codec->spec;
	int j, conn_len;
	hda_nid_t conn[HDA_MAX_CONNECTIONS];
	unsigned int wcaps, wtype;

	conn_len = snd_hda_get_connections(codec, nid, conn,
					   HDA_MAX_CONNECTIONS);
	for (j = 0; j < conn_len; j++) {
		wcaps = get_wcaps(codec, conn[j]);
		wtype = get_wcaps_type(wcaps);
		/* we check only analog outputs */
		if (wtype != AC_WID_AUD_OUT || (wcaps & AC_WCAP_DIGITAL))
			continue;
		/* if this route has a free DAC, assign it */
		if (!check_all_dac_nids(spec, conn[j])) {
			if (conn_len > 1) {
				/* select this DAC in the pin's input mux */
				snd_hda_codec_write_cache(codec, nid, 0,
						  AC_VERB_SET_CONNECT_SEL, j);
			}
			return conn[j];
		}
	}
	/* if all DACs are already assigned, connect to the primary DAC */
	if (conn_len > 1) {
		for (j = 0; j < conn_len; j++) {
			if (conn[j] == spec->multiout.dac_nids[0]) {
				snd_hda_codec_write_cache(codec, nid, 0,
						  AC_VERB_SET_CONNECT_SEL, j);
				break;
			}
		}
	}
	return 0;
}

static int add_spec_dacs(struct sigmatel_spec *spec, hda_nid_t nid);
static int add_spec_extra_dacs(struct sigmatel_spec *spec, hda_nid_t nid);

/*
 * Fill in the dac_nids table from the parsed pin configuration
 * This function only works when every pin in line_out_pins[]
 * contains atleast one DAC in its connection list. Some 92xx
 * codecs are not connected directly to a DAC, such as the 9200
 * and 9202/925x. For those, dac_nids[] must be hard-coded.
 */
static int stac92xx_auto_fill_dac_nids(struct hda_codec *codec)
{
	struct sigmatel_spec *spec = codec->spec;
	struct auto_pin_cfg *cfg = &spec->autocfg;
	int i;
	hda_nid_t nid, dac;
	
	for (i = 0; i < cfg->line_outs; i++) {
		nid = cfg->line_out_pins[i];
		dac = get_unassigned_dac(codec, nid);
		if (!dac) {
			if (spec->multiout.num_dacs > 0) {
				/* we have already working output pins,
				 * so let's drop the broken ones again
				 */
				cfg->line_outs = spec->multiout.num_dacs;
				break;
			}
			/* error out, no available DAC found */
			snd_printk(KERN_ERR
				   "%s: No available DAC for pin 0x%x\n",
				   __func__, nid);
			return -ENODEV;
		}
		add_spec_dacs(spec, dac);
	}

	for (i = 0; i < cfg->hp_outs; i++) {
		nid = cfg->hp_pins[i];
		dac = get_unassigned_dac(codec, nid);
		if (dac) {
			if (!spec->multiout.hp_nid)
				spec->multiout.hp_nid = dac;
			else
				add_spec_extra_dacs(spec, dac);
		}
		spec->hp_dacs[i] = dac;
	}

	for (i = 0; i < cfg->speaker_outs; i++) {
		nid = cfg->speaker_pins[i];
		dac = get_unassigned_dac(codec, nid);
		if (dac)
			add_spec_extra_dacs(spec, dac);
		spec->speaker_dacs[i] = dac;
	}

	/* add line-in as output */
	nid = check_line_out_switch(codec);
	if (nid) {
		dac = get_unassigned_dac(codec, nid);
		if (dac) {
			snd_printdd("STAC: Add line-in 0x%x as output %d\n",
				    nid, cfg->line_outs);
			cfg->line_out_pins[cfg->line_outs] = nid;
			cfg->line_outs++;
			spec->line_switch = nid;
			add_spec_dacs(spec, dac);
		}
	}
	/* add mic as output */
	nid = check_mic_out_switch(codec);
	if (nid) {
		dac = get_unassigned_dac(codec, nid);
		if (dac) {
			snd_printdd("STAC: Add mic-in 0x%x as output %d\n",
				    nid, cfg->line_outs);
			cfg->line_out_pins[cfg->line_outs] = nid;
			cfg->line_outs++;
			spec->mic_switch = nid;
			add_spec_dacs(spec, dac);
		}
	}

	snd_printd("stac92xx: dac_nids=%d (0x%x/0x%x/0x%x/0x%x/0x%x)\n",
		   spec->multiout.num_dacs,
		   spec->multiout.dac_nids[0],
		   spec->multiout.dac_nids[1],
		   spec->multiout.dac_nids[2],
		   spec->multiout.dac_nids[3],
		   spec->multiout.dac_nids[4]);

	return 0;
}

/* create volume control/switch for the given prefx type */
static int create_controls_idx(struct hda_codec *codec, const char *pfx,
			       int idx, hda_nid_t nid, int chs)
{
	struct sigmatel_spec *spec = codec->spec;
	char name[32];
	int err;

	if (!spec->check_volume_offset) {
		unsigned int caps, step, nums, db_scale;
		caps = query_amp_caps(codec, nid, HDA_OUTPUT);
		step = (caps & AC_AMPCAP_STEP_SIZE) >>
			AC_AMPCAP_STEP_SIZE_SHIFT;
		step = (step + 1) * 25; /* in .01dB unit */
		nums = (caps & AC_AMPCAP_NUM_STEPS) >>
			AC_AMPCAP_NUM_STEPS_SHIFT;
		db_scale = nums * step;
		/* if dB scale is over -64dB, and finer enough,
		 * let's reduce it to half
		 */
		if (db_scale > 6400 && nums >= 0x1f)
			spec->volume_offset = nums / 2;
		spec->check_volume_offset = 1;
	}

	sprintf(name, "%s Playback Volume", pfx);
	err = stac92xx_add_control_idx(spec, STAC_CTL_WIDGET_VOL, idx, name,
		HDA_COMPOSE_AMP_VAL_OFS(nid, chs, 0, HDA_OUTPUT,
					spec->volume_offset));
	if (err < 0)
		return err;
	sprintf(name, "%s Playback Switch", pfx);
	err = stac92xx_add_control_idx(spec, STAC_CTL_WIDGET_MUTE, idx, name,
				   HDA_COMPOSE_AMP_VAL(nid, chs, 0, HDA_OUTPUT));
	if (err < 0)
		return err;
	return 0;
}

#define create_controls(codec, pfx, nid, chs) \
	create_controls_idx(codec, pfx, 0, nid, chs)

static int add_spec_dacs(struct sigmatel_spec *spec, hda_nid_t nid)
{
	if (spec->multiout.num_dacs > 4) {
		printk(KERN_WARNING "stac92xx: No space for DAC 0x%x\n", nid);
		return 1;
	} else {
		spec->multiout.dac_nids[spec->multiout.num_dacs] = nid;
		spec->multiout.num_dacs++;
	}
	return 0;
}

static int add_spec_extra_dacs(struct sigmatel_spec *spec, hda_nid_t nid)
{
	int i;
	for (i = 0; i < ARRAY_SIZE(spec->multiout.extra_out_nid); i++) {
		if (!spec->multiout.extra_out_nid[i]) {
			spec->multiout.extra_out_nid[i] = nid;
			return 0;
		}
	}
	printk(KERN_WARNING "stac92xx: No space for extra DAC 0x%x\n", nid);
	return 1;
}

/* Create output controls
 * The mixer elements are named depending on the given type (AUTO_PIN_XXX_OUT)
 */
static int create_multi_out_ctls(struct hda_codec *codec, int num_outs,
				 const hda_nid_t *pins,
				 const hda_nid_t *dac_nids,
				 int type)
{
	struct sigmatel_spec *spec = codec->spec;
	static const char *chname[4] = {
		"Front", "Surround", NULL /*CLFE*/, "Side"
	};
	hda_nid_t nid;
	int i, err;
	unsigned int wid_caps;

	for (i = 0; i < num_outs && i < ARRAY_SIZE(chname); i++) {
		if (type == AUTO_PIN_HP_OUT && !spec->hp_detect) {
			wid_caps = get_wcaps(codec, pins[i]);
			if (wid_caps & AC_WCAP_UNSOL_CAP)
				spec->hp_detect = 1;
		}
		nid = dac_nids[i];
		if (!nid)
			continue;
		if (type != AUTO_PIN_HP_OUT && i == 2) {
			/* Center/LFE */
			err = create_controls(codec, "Center", nid, 1);
			if (err < 0)
				return err;
			err = create_controls(codec, "LFE", nid, 2);
			if (err < 0)
				return err;

			wid_caps = get_wcaps(codec, nid);

			if (wid_caps & AC_WCAP_LR_SWAP) {
				err = stac92xx_add_control(spec,
					STAC_CTL_WIDGET_CLFE_SWITCH,
					"Swap Center/LFE Playback Switch", nid);

				if (err < 0)
					return err;
			}

		} else {
			const char *name;
			int idx;
			switch (type) {
			case AUTO_PIN_HP_OUT:
				name = "Headphone";
				idx = i;
				break;
			case AUTO_PIN_SPEAKER_OUT:
				name = "Speaker";
				idx = i;
				break;
			default:
				name = chname[i];
				idx = 0;
				break;
			}
			err = create_controls_idx(codec, name, idx, nid, 3);
			if (err < 0)
				return err;
		}
	}
	return 0;
}

static int stac92xx_add_capvol_ctls(struct hda_codec *codec, unsigned long vol,
				    unsigned long sw, int idx)
{
	int err;
	err = stac92xx_add_control_idx(codec->spec, STAC_CTL_WIDGET_VOL, idx,
				       "Capture Volume", vol);
	if (err < 0)
		return err;
	err = stac92xx_add_control_idx(codec->spec, STAC_CTL_WIDGET_MUTE, idx,
				       "Capture Switch", sw);
	if (err < 0)
		return err;
	return 0;
}

/* add playback controls from the parsed DAC table */
static int stac92xx_auto_create_multi_out_ctls(struct hda_codec *codec,
					       const struct auto_pin_cfg *cfg)
{
	struct sigmatel_spec *spec = codec->spec;
	hda_nid_t nid;
	int err;
	int idx;

	err = create_multi_out_ctls(codec, cfg->line_outs, cfg->line_out_pins,
				    spec->multiout.dac_nids,
				    cfg->line_out_type);
	if (err < 0)
		return err;

	if (cfg->hp_outs > 1 && cfg->line_out_type == AUTO_PIN_LINE_OUT) {
		err = stac92xx_add_control(spec,
			STAC_CTL_WIDGET_HP_SWITCH,
			"Headphone as Line Out Switch",
			cfg->hp_pins[cfg->hp_outs - 1]);
		if (err < 0)
			return err;
	}

	for (idx = AUTO_PIN_MIC; idx <= AUTO_PIN_FRONT_LINE; idx++) {
		nid = cfg->input_pins[idx];
		if (nid) {
			err = stac92xx_add_jack_mode_control(codec, nid, idx);
			if (err < 0)
				return err;
		}
	}

	return 0;
}

/* add playback controls for Speaker and HP outputs */
static int stac92xx_auto_create_hp_ctls(struct hda_codec *codec,
					struct auto_pin_cfg *cfg)
{
	struct sigmatel_spec *spec = codec->spec;
	int err;

	err = create_multi_out_ctls(codec, cfg->hp_outs, cfg->hp_pins,
				    spec->hp_dacs, AUTO_PIN_HP_OUT);
	if (err < 0)
		return err;

	err = create_multi_out_ctls(codec, cfg->speaker_outs, cfg->speaker_pins,
				    spec->speaker_dacs, AUTO_PIN_SPEAKER_OUT);
	if (err < 0)
		return err;

	return 0;
}

/* labels for mono mux outputs */
static const char *stac92xx_mono_labels[4] = {
	"DAC0", "DAC1", "Mixer", "DAC2"
};

/* create mono mux for mono out on capable codecs */
static int stac92xx_auto_create_mono_output_ctls(struct hda_codec *codec)
{
	struct sigmatel_spec *spec = codec->spec;
	struct hda_input_mux *mono_mux = &spec->private_mono_mux;
	int i, num_cons;
	hda_nid_t con_lst[ARRAY_SIZE(stac92xx_mono_labels)];

	num_cons = snd_hda_get_connections(codec,
				spec->mono_nid,
				con_lst,
				HDA_MAX_NUM_INPUTS);
	if (num_cons <= 0 || num_cons > ARRAY_SIZE(stac92xx_mono_labels))
		return -EINVAL;

	for (i = 0; i < num_cons; i++) {
		mono_mux->items[mono_mux->num_items].label =
					stac92xx_mono_labels[i];
		mono_mux->items[mono_mux->num_items].index = i;
		mono_mux->num_items++;
	}

	return stac92xx_add_control(spec, STAC_CTL_WIDGET_MONO_MUX,
				"Mono Mux", spec->mono_nid);
}

/* labels for amp mux outputs */
static const char *stac92xx_amp_labels[3] = {
	"Front Microphone", "Microphone", "Line In",
};

/* create amp out controls mux on capable codecs */
static int stac92xx_auto_create_amp_output_ctls(struct hda_codec *codec)
{
	struct sigmatel_spec *spec = codec->spec;
	struct hda_input_mux *amp_mux = &spec->private_amp_mux;
	int i, err;

	for (i = 0; i < spec->num_amps; i++) {
		amp_mux->items[amp_mux->num_items].label =
					stac92xx_amp_labels[i];
		amp_mux->items[amp_mux->num_items].index = i;
		amp_mux->num_items++;
	}

	if (spec->num_amps > 1) {
		err = stac92xx_add_control(spec, STAC_CTL_WIDGET_AMP_MUX,
			"Amp Selector Capture Switch", 0);
		if (err < 0)
			return err;
	}
	return stac92xx_add_control(spec, STAC_CTL_WIDGET_AMP_VOL,
		"Amp Capture Volume",
		HDA_COMPOSE_AMP_VAL(spec->amp_nids[0], 3, 0, HDA_INPUT));
}


/* create PC beep volume controls */
static int stac92xx_auto_create_beep_ctls(struct hda_codec *codec,
						hda_nid_t nid)
{
	struct sigmatel_spec *spec = codec->spec;
	u32 caps = query_amp_caps(codec, nid, HDA_OUTPUT);
	int err;

	/* check for mute support for the the amp */
	if ((caps & AC_AMPCAP_MUTE) >> AC_AMPCAP_MUTE_SHIFT) {
		err = stac92xx_add_control(spec, STAC_CTL_WIDGET_MUTE,
			"PC Beep Playback Switch",
			HDA_COMPOSE_AMP_VAL(nid, 1, 0, HDA_OUTPUT));
			if (err < 0)
				return err;
	}

	/* check to see if there is volume support for the amp */
	if ((caps & AC_AMPCAP_NUM_STEPS) >> AC_AMPCAP_NUM_STEPS_SHIFT) {
		err = stac92xx_add_control(spec, STAC_CTL_WIDGET_VOL,
			"PC Beep Playback Volume",
			HDA_COMPOSE_AMP_VAL(nid, 1, 0, HDA_OUTPUT));
			if (err < 0)
				return err;
	}
	return 0;
}

#ifdef CONFIG_SND_HDA_INPUT_BEEP
#define stac92xx_dig_beep_switch_info snd_ctl_boolean_mono_info

static int stac92xx_dig_beep_switch_get(struct snd_kcontrol *kcontrol,
					struct snd_ctl_elem_value *ucontrol)
{
	struct hda_codec *codec = snd_kcontrol_chip(kcontrol);
	ucontrol->value.integer.value[0] = codec->beep->enabled;
	return 0;
}

static int stac92xx_dig_beep_switch_put(struct snd_kcontrol *kcontrol,
					struct snd_ctl_elem_value *ucontrol)
{
	struct hda_codec *codec = snd_kcontrol_chip(kcontrol);
	int enabled = !!ucontrol->value.integer.value[0];
	if (codec->beep->enabled != enabled) {
		codec->beep->enabled = enabled;
		return 1;
	}
	return 0;
}

static struct snd_kcontrol_new stac92xx_dig_beep_ctrl = {
	.iface = SNDRV_CTL_ELEM_IFACE_MIXER,
	.info = stac92xx_dig_beep_switch_info,
	.get = stac92xx_dig_beep_switch_get,
	.put = stac92xx_dig_beep_switch_put,
};

static int stac92xx_beep_switch_ctl(struct hda_codec *codec)
{
	return stac92xx_add_control_temp(codec->spec, &stac92xx_dig_beep_ctrl,
					 0, "PC Beep Playback Switch", 0);
}
#endif

static int stac92xx_auto_create_mux_input_ctls(struct hda_codec *codec)
{
	struct sigmatel_spec *spec = codec->spec;
	int wcaps, nid, i, err = 0;

	for (i = 0; i < spec->num_muxes; i++) {
		nid = spec->mux_nids[i];
		wcaps = get_wcaps(codec, nid);

		if (wcaps & AC_WCAP_OUT_AMP) {
			err = stac92xx_add_control_idx(spec,
				STAC_CTL_WIDGET_VOL, i, "Mux Capture Volume",
				HDA_COMPOSE_AMP_VAL(nid, 3, 0, HDA_OUTPUT));
			if (err < 0)
				return err;
		}
	}
	return 0;
};

static const char *stac92xx_spdif_labels[3] = {
	"Digital Playback", "Analog Mux 1", "Analog Mux 2",
};

static int stac92xx_auto_create_spdif_mux_ctls(struct hda_codec *codec)
{
	struct sigmatel_spec *spec = codec->spec;
	struct hda_input_mux *spdif_mux = &spec->private_smux;
	const char **labels = spec->spdif_labels;
	int i, num_cons;
	hda_nid_t con_lst[HDA_MAX_NUM_INPUTS];

	num_cons = snd_hda_get_connections(codec,
				spec->smux_nids[0],
				con_lst,
				HDA_MAX_NUM_INPUTS);
	if (num_cons <= 0)
		return -EINVAL;

	if (!labels)
		labels = stac92xx_spdif_labels;

	for (i = 0; i < num_cons; i++) {
		spdif_mux->items[spdif_mux->num_items].label = labels[i];
		spdif_mux->items[spdif_mux->num_items].index = i;
		spdif_mux->num_items++;
	}

	return 0;
}

/* labels for dmic mux inputs */
static const char *stac92xx_dmic_labels[5] = {
	"Analog Inputs", "Digital Mic 1", "Digital Mic 2",
	"Digital Mic 3", "Digital Mic 4"
};

static int get_connection_index(struct hda_codec *codec, hda_nid_t mux,
				hda_nid_t nid)
{
	hda_nid_t conn[HDA_MAX_NUM_INPUTS];
	int i, nums;

	nums = snd_hda_get_connections(codec, mux, conn, ARRAY_SIZE(conn));
	for (i = 0; i < nums; i++)
		if (conn[i] == nid)
			return i;
	return -1;
}

/* create playback/capture controls for input pins on dmic capable codecs */
static int stac92xx_auto_create_dmic_input_ctls(struct hda_codec *codec,
						const struct auto_pin_cfg *cfg)
{
	struct sigmatel_spec *spec = codec->spec;
	struct hda_input_mux *imux = &spec->private_imux;
	struct hda_input_mux *dimux = &spec->private_dimux;
<<<<<<< HEAD
	int err, i, active_mics;
	unsigned int def_conf;
=======
	int err, i;
>>>>>>> e44d4e4c
	char name[32];

	dimux->items[dimux->num_items].label = stac92xx_dmic_labels[0];
	dimux->items[dimux->num_items].index = 0;
	dimux->num_items++;

	active_mics = 0;
	for (i = 0; i < spec->num_dmics; i++) {
		def_conf = snd_hda_codec_get_pincfg(codec, spec->dmic_nids[i]);
		if (get_defcfg_connect(def_conf) != AC_JACK_PORT_NONE)
			active_mics++;
	}

	for (i = 0; i < spec->num_dmics; i++) {
		hda_nid_t nid;
		int index;
		unsigned int wcaps;
		const char *label;

		def_conf = snd_hda_codec_get_pincfg(codec, spec->dmic_nids[i]);
		if (get_defcfg_connect(def_conf) == AC_JACK_PORT_NONE)
			continue;

		nid = spec->dmic_nids[i];
		index = get_connection_index(codec, spec->dmux_nids[0], nid);
		if (index < 0)
			continue;

<<<<<<< HEAD
		if (active_mics == 1)
			label = "Digital Mic";
		else
			label = stac92xx_dmic_labels[dimux->num_items];

=======
>>>>>>> e44d4e4c
		wcaps = get_wcaps(codec, nid) &
			(AC_WCAP_OUT_AMP | AC_WCAP_IN_AMP);

		if (wcaps) {
			sprintf(name, "%s Capture Volume", label);

			err = stac92xx_add_control(spec,
				STAC_CTL_WIDGET_VOL,
				name,
				HDA_COMPOSE_AMP_VAL(nid, 3, 0,
				(wcaps & AC_WCAP_OUT_AMP) ?
				HDA_OUTPUT : HDA_INPUT));
			if (err < 0)
				return err;
		}

		dimux->items[dimux->num_items].label = label;
		dimux->items[dimux->num_items].index = index;
		dimux->num_items++;
		if (snd_hda_get_bool_hint(codec, "separate_dmux") != 1) {
			imux->items[imux->num_items].label = label;
			imux->items[imux->num_items].index = index;
			imux->num_items++;
		}
	}

	return 0;
}

static int check_mic_pin(struct hda_codec *codec, hda_nid_t nid,
			 hda_nid_t *fixed, hda_nid_t *ext)
{
	unsigned int cfg;

	if (!nid)
		return 0;
	cfg = snd_hda_codec_get_pincfg(codec, nid);
	switch (get_defcfg_connect(cfg)) {
	case AC_JACK_PORT_FIXED:
		if (*fixed)
			return 1; /* already occupied */
		*fixed = nid;
		break;
	case AC_JACK_PORT_COMPLEX:
		if (*ext)
			return 1; /* already occupied */
		*ext = nid;
		break;
	}
	return 0;
}

static int set_mic_route(struct hda_codec *codec,
			 struct sigmatel_mic_route *mic,
			 hda_nid_t pin)
{
	struct sigmatel_spec *spec = codec->spec;
	struct auto_pin_cfg *cfg = &spec->autocfg;
	int i;

	mic->pin = pin;
	for (i = AUTO_PIN_MIC; i <= AUTO_PIN_FRONT_MIC; i++)
		if (pin == cfg->input_pins[i])
			break;
	if (i <= AUTO_PIN_FRONT_MIC) {
		/* analog pin */
		mic->dmux_idx = 0;
		i = get_connection_index(codec, spec->mux_nids[0], pin);
		if (i < 0)
			return -1;
		mic->mux_idx = i;
	}  else {
		/* digital pin */
		mic->mux_idx = 0;
		i = get_connection_index(codec, spec->dmux_nids[0], pin);
		if (i < 0)
			return -1;
		mic->dmux_idx = i;
	}
	return 0;
}

/* return non-zero if the device is for automatic mic switch */
static int stac_check_auto_mic(struct hda_codec *codec)
{
	struct sigmatel_spec *spec = codec->spec;
	struct auto_pin_cfg *cfg = &spec->autocfg;
	hda_nid_t fixed, ext;
	int i;

	for (i = AUTO_PIN_LINE; i < AUTO_PIN_LAST; i++) {
		if (cfg->input_pins[i])
			return 0; /* must be exclusively mics */
	}
	fixed = ext = 0;
	for (i = AUTO_PIN_MIC; i <= AUTO_PIN_FRONT_MIC; i++)
		if (check_mic_pin(codec, cfg->input_pins[i], &fixed, &ext))
			return 0;
	for (i = 0; i < spec->num_dmics; i++)
		if (check_mic_pin(codec, spec->dmic_nids[i], &fixed, &ext))
			return 0;
	if (!fixed || !ext)
		return 0;
	if (!(get_wcaps(codec, ext) & AC_WCAP_UNSOL_CAP))
		return 0; /* no unsol support */
	if (set_mic_route(codec, &spec->ext_mic, ext) ||
	    set_mic_route(codec, &spec->int_mic, fixed))
		return 0; /* something is wrong */
	return 1;
}

/* create playback/capture controls for input pins */
static int stac92xx_auto_create_analog_input_ctls(struct hda_codec *codec, const struct auto_pin_cfg *cfg)
{
	struct sigmatel_spec *spec = codec->spec;
	struct hda_input_mux *imux = &spec->private_imux;
	hda_nid_t con_lst[HDA_MAX_NUM_INPUTS];
	int i, j, k;

	for (i = 0; i < AUTO_PIN_LAST; i++) {
		int index;

		if (!cfg->input_pins[i])
			continue;
		index = -1;
		for (j = 0; j < spec->num_muxes; j++) {
			int num_cons;
			num_cons = snd_hda_get_connections(codec,
							   spec->mux_nids[j],
							   con_lst,
							   HDA_MAX_NUM_INPUTS);
			for (k = 0; k < num_cons; k++)
				if (con_lst[k] == cfg->input_pins[i]) {
					index = k;
					goto found;
				}
		}
		continue;
	found:
		imux->items[imux->num_items].label = auto_pin_cfg_labels[i];
		imux->items[imux->num_items].index = index;
		imux->num_items++;
	}
	spec->num_analog_muxes = imux->num_items;

	if (imux->num_items) {
		/*
		 * Set the current input for the muxes.
		 * The STAC9221 has two input muxes with identical source
		 * NID lists.  Hopefully this won't get confused.
		 */
		for (i = 0; i < spec->num_muxes; i++) {
			snd_hda_codec_write_cache(codec, spec->mux_nids[i], 0,
						  AC_VERB_SET_CONNECT_SEL,
						  imux->items[0].index);
		}
	}

	return 0;
}

static void stac92xx_auto_init_multi_out(struct hda_codec *codec)
{
	struct sigmatel_spec *spec = codec->spec;
	int i;

	for (i = 0; i < spec->autocfg.line_outs; i++) {
		hda_nid_t nid = spec->autocfg.line_out_pins[i];
		stac92xx_auto_set_pinctl(codec, nid, AC_PINCTL_OUT_EN);
	}
}

static void stac92xx_auto_init_hp_out(struct hda_codec *codec)
{
	struct sigmatel_spec *spec = codec->spec;
	int i;

	for (i = 0; i < spec->autocfg.hp_outs; i++) {
		hda_nid_t pin;
		pin = spec->autocfg.hp_pins[i];
		if (pin) /* connect to front */
			stac92xx_auto_set_pinctl(codec, pin, AC_PINCTL_OUT_EN | AC_PINCTL_HP_EN);
	}
	for (i = 0; i < spec->autocfg.speaker_outs; i++) {
		hda_nid_t pin;
		pin = spec->autocfg.speaker_pins[i];
		if (pin) /* connect to front */
			stac92xx_auto_set_pinctl(codec, pin, AC_PINCTL_OUT_EN);
	}
}

static int stac92xx_parse_auto_config(struct hda_codec *codec, hda_nid_t dig_out, hda_nid_t dig_in)
{
	struct sigmatel_spec *spec = codec->spec;
	int hp_swap = 0;
	int i, err;

	if ((err = snd_hda_parse_pin_def_config(codec,
						&spec->autocfg,
						spec->dmic_nids)) < 0)
		return err;
	if (! spec->autocfg.line_outs)
		return 0; /* can't find valid pin config */

	/* If we have no real line-out pin and multiple hp-outs, HPs should
	 * be set up as multi-channel outputs.
	 */
	if (spec->autocfg.line_out_type == AUTO_PIN_SPEAKER_OUT &&
	    spec->autocfg.hp_outs > 1) {
		/* Copy hp_outs to line_outs, backup line_outs in
		 * speaker_outs so that the following routines can handle
		 * HP pins as primary outputs.
		 */
		snd_printdd("stac92xx: Enabling multi-HPs workaround\n");
		memcpy(spec->autocfg.speaker_pins, spec->autocfg.line_out_pins,
		       sizeof(spec->autocfg.line_out_pins));
		spec->autocfg.speaker_outs = spec->autocfg.line_outs;
		memcpy(spec->autocfg.line_out_pins, spec->autocfg.hp_pins,
		       sizeof(spec->autocfg.hp_pins));
		spec->autocfg.line_outs = spec->autocfg.hp_outs;
		spec->autocfg.line_out_type = AUTO_PIN_HP_OUT;
		spec->autocfg.hp_outs = 0;
		hp_swap = 1;
	}
	if (spec->autocfg.mono_out_pin) {
		int dir = get_wcaps(codec, spec->autocfg.mono_out_pin) &
			(AC_WCAP_OUT_AMP | AC_WCAP_IN_AMP);
		u32 caps = query_amp_caps(codec,
				spec->autocfg.mono_out_pin, dir);
		hda_nid_t conn_list[1];

		/* get the mixer node and then the mono mux if it exists */
		if (snd_hda_get_connections(codec,
				spec->autocfg.mono_out_pin, conn_list, 1) &&
				snd_hda_get_connections(codec, conn_list[0],
				conn_list, 1) > 0) {

				int wcaps = get_wcaps(codec, conn_list[0]);
				int wid_type = get_wcaps_type(wcaps);
				/* LR swap check, some stac925x have a mux that
 				 * changes the DACs output path instead of the
 				 * mono-mux path.
 				 */
				if (wid_type == AC_WID_AUD_SEL &&
						!(wcaps & AC_WCAP_LR_SWAP))
					spec->mono_nid = conn_list[0];
		}
		if (dir) {
			hda_nid_t nid = spec->autocfg.mono_out_pin;

			/* most mono outs have a least a mute/unmute switch */
			dir = (dir & AC_WCAP_OUT_AMP) ? HDA_OUTPUT : HDA_INPUT;
			err = stac92xx_add_control(spec, STAC_CTL_WIDGET_MUTE,
				"Mono Playback Switch",
				HDA_COMPOSE_AMP_VAL(nid, 1, 0, dir));
			if (err < 0)
				return err;
			/* check for volume support for the amp */
			if ((caps & AC_AMPCAP_NUM_STEPS)
					>> AC_AMPCAP_NUM_STEPS_SHIFT) {
				err = stac92xx_add_control(spec,
					STAC_CTL_WIDGET_VOL,
					"Mono Playback Volume",
				HDA_COMPOSE_AMP_VAL(nid, 1, 0, dir));
				if (err < 0)
					return err;
			}
		}

		stac92xx_auto_set_pinctl(codec, spec->autocfg.mono_out_pin,
					 AC_PINCTL_OUT_EN);
	}

	if (!spec->multiout.num_dacs) {
		err = stac92xx_auto_fill_dac_nids(codec);
		if (err < 0)
			return err;
		err = stac92xx_auto_create_multi_out_ctls(codec,
							  &spec->autocfg);
		if (err < 0)
			return err;
	}

	/* setup analog beep controls */
	if (spec->anabeep_nid > 0) {
		err = stac92xx_auto_create_beep_ctls(codec,
			spec->anabeep_nid);
		if (err < 0)
			return err;
	}

	/* setup digital beep controls and input device */
#ifdef CONFIG_SND_HDA_INPUT_BEEP
	if (spec->digbeep_nid > 0) {
		hda_nid_t nid = spec->digbeep_nid;
		unsigned int caps;

		err = stac92xx_auto_create_beep_ctls(codec, nid);
		if (err < 0)
			return err;
		err = snd_hda_attach_beep_device(codec, nid);
		if (err < 0)
			return err;
		/* IDT/STAC codecs have linear beep tone parameter */
		codec->beep->linear_tone = 1;
		/* if no beep switch is available, make its own one */
		caps = query_amp_caps(codec, nid, HDA_OUTPUT);
		if (codec->beep &&
		    !((caps & AC_AMPCAP_MUTE) >> AC_AMPCAP_MUTE_SHIFT)) {
			err = stac92xx_beep_switch_ctl(codec);
			if (err < 0)
				return err;
		}
	}
#endif

	err = stac92xx_auto_create_hp_ctls(codec, &spec->autocfg);
	if (err < 0)
		return err;

	/* All output parsing done, now restore the swapped hp pins */
	if (hp_swap) {
		memcpy(spec->autocfg.hp_pins, spec->autocfg.line_out_pins,
		       sizeof(spec->autocfg.hp_pins));
		spec->autocfg.hp_outs = spec->autocfg.line_outs;
		spec->autocfg.line_out_type = AUTO_PIN_HP_OUT;
		spec->autocfg.line_outs = 0;
	}

	if (stac_check_auto_mic(codec)) {
		spec->auto_mic = 1;
		/* only one capture for auto-mic */
		spec->num_adcs = 1;
		spec->num_caps = 1;
		spec->num_muxes = 1;
	}

	for (i = 0; i < spec->num_caps; i++) {
		err = stac92xx_add_capvol_ctls(codec, spec->capvols[i],
					       spec->capsws[i], i);
		if (err < 0)
			return err;
	}

	err = stac92xx_auto_create_analog_input_ctls(codec, &spec->autocfg);
	if (err < 0)
		return err;

	if (spec->mono_nid > 0) {
		err = stac92xx_auto_create_mono_output_ctls(codec);
		if (err < 0)
			return err;
	}
	if (spec->num_amps > 0) {
		err = stac92xx_auto_create_amp_output_ctls(codec);
		if (err < 0)
			return err;
	}
	if (spec->num_dmics > 0 && !spec->dinput_mux)
		if ((err = stac92xx_auto_create_dmic_input_ctls(codec,
						&spec->autocfg)) < 0)
			return err;
	if (spec->num_muxes > 0) {
		err = stac92xx_auto_create_mux_input_ctls(codec);
		if (err < 0)
			return err;
	}
	if (spec->num_smuxes > 0) {
		err = stac92xx_auto_create_spdif_mux_ctls(codec);
		if (err < 0)
			return err;
	}

	err = stac92xx_add_input_source(spec);
	if (err < 0)
		return err;

	spec->multiout.max_channels = spec->multiout.num_dacs * 2;
	if (spec->multiout.max_channels > 2)
		spec->surr_switch = 1;

	if (spec->autocfg.dig_outs)
		spec->multiout.dig_out_nid = dig_out;
	if (dig_in && spec->autocfg.dig_in_pin)
		spec->dig_in_nid = dig_in;

	if (spec->kctls.list)
		spec->mixers[spec->num_mixers++] = spec->kctls.list;

	spec->input_mux = &spec->private_imux;
	if (!spec->dinput_mux)
		spec->dinput_mux = &spec->private_dimux;
	spec->sinput_mux = &spec->private_smux;
	spec->mono_mux = &spec->private_mono_mux;
	spec->amp_mux = &spec->private_amp_mux;
	return 1;
}

/* add playback controls for HP output */
static int stac9200_auto_create_hp_ctls(struct hda_codec *codec,
					struct auto_pin_cfg *cfg)
{
	struct sigmatel_spec *spec = codec->spec;
	hda_nid_t pin = cfg->hp_pins[0];
	unsigned int wid_caps;

	if (! pin)
		return 0;

	wid_caps = get_wcaps(codec, pin);
	if (wid_caps & AC_WCAP_UNSOL_CAP)
		spec->hp_detect = 1;

	return 0;
}

/* add playback controls for LFE output */
static int stac9200_auto_create_lfe_ctls(struct hda_codec *codec,
					struct auto_pin_cfg *cfg)
{
	struct sigmatel_spec *spec = codec->spec;
	int err;
	hda_nid_t lfe_pin = 0x0;
	int i;

	/*
	 * search speaker outs and line outs for a mono speaker pin
	 * with an amp.  If one is found, add LFE controls
	 * for it.
	 */
	for (i = 0; i < spec->autocfg.speaker_outs && lfe_pin == 0x0; i++) {
		hda_nid_t pin = spec->autocfg.speaker_pins[i];
		unsigned int wcaps = get_wcaps(codec, pin);
		wcaps &= (AC_WCAP_STEREO | AC_WCAP_OUT_AMP);
		if (wcaps == AC_WCAP_OUT_AMP)
			/* found a mono speaker with an amp, must be lfe */
			lfe_pin = pin;
	}

	/* if speaker_outs is 0, then speakers may be in line_outs */
	if (lfe_pin == 0 && spec->autocfg.speaker_outs == 0) {
		for (i = 0; i < spec->autocfg.line_outs && lfe_pin == 0x0; i++) {
			hda_nid_t pin = spec->autocfg.line_out_pins[i];
			unsigned int defcfg;
			defcfg = snd_hda_codec_get_pincfg(codec, pin);
			if (get_defcfg_device(defcfg) == AC_JACK_SPEAKER) {
				unsigned int wcaps = get_wcaps(codec, pin);
				wcaps &= (AC_WCAP_STEREO | AC_WCAP_OUT_AMP);
				if (wcaps == AC_WCAP_OUT_AMP)
					/* found a mono speaker with an amp,
					   must be lfe */
					lfe_pin = pin;
			}
		}
	}

	if (lfe_pin) {
		err = create_controls(codec, "LFE", lfe_pin, 1);
		if (err < 0)
			return err;
	}

	return 0;
}

static int stac9200_parse_auto_config(struct hda_codec *codec)
{
	struct sigmatel_spec *spec = codec->spec;
	int err;

	if ((err = snd_hda_parse_pin_def_config(codec, &spec->autocfg, NULL)) < 0)
		return err;

	if ((err = stac92xx_auto_create_analog_input_ctls(codec, &spec->autocfg)) < 0)
		return err;

	if ((err = stac9200_auto_create_hp_ctls(codec, &spec->autocfg)) < 0)
		return err;

	if ((err = stac9200_auto_create_lfe_ctls(codec, &spec->autocfg)) < 0)
		return err;

	if (spec->num_muxes > 0) {
		err = stac92xx_auto_create_mux_input_ctls(codec);
		if (err < 0)
			return err;
	}

	err = stac92xx_add_input_source(spec);
	if (err < 0)
		return err;

	if (spec->autocfg.dig_outs)
		spec->multiout.dig_out_nid = 0x05;
	if (spec->autocfg.dig_in_pin)
		spec->dig_in_nid = 0x04;

	if (spec->kctls.list)
		spec->mixers[spec->num_mixers++] = spec->kctls.list;

	spec->input_mux = &spec->private_imux;
	spec->dinput_mux = &spec->private_dimux;

	return 1;
}

/*
 * Early 2006 Intel Macintoshes with STAC9220X5 codecs seem to have a
 * funky external mute control using GPIO pins.
 */

static void stac_gpio_set(struct hda_codec *codec, unsigned int mask,
			  unsigned int dir_mask, unsigned int data)
{
	unsigned int gpiostate, gpiomask, gpiodir;

	gpiostate = snd_hda_codec_read(codec, codec->afg, 0,
				       AC_VERB_GET_GPIO_DATA, 0);
	gpiostate = (gpiostate & ~dir_mask) | (data & dir_mask);

	gpiomask = snd_hda_codec_read(codec, codec->afg, 0,
				      AC_VERB_GET_GPIO_MASK, 0);
	gpiomask |= mask;

	gpiodir = snd_hda_codec_read(codec, codec->afg, 0,
				     AC_VERB_GET_GPIO_DIRECTION, 0);
	gpiodir |= dir_mask;

	/* Configure GPIOx as CMOS */
	snd_hda_codec_write(codec, codec->afg, 0, 0x7e7, 0);

	snd_hda_codec_write(codec, codec->afg, 0,
			    AC_VERB_SET_GPIO_MASK, gpiomask);
	snd_hda_codec_read(codec, codec->afg, 0,
			   AC_VERB_SET_GPIO_DIRECTION, gpiodir); /* sync */

	msleep(1);

	snd_hda_codec_read(codec, codec->afg, 0,
			   AC_VERB_SET_GPIO_DATA, gpiostate); /* sync */
}

#ifdef CONFIG_SND_HDA_INPUT_JACK
static void stac92xx_free_jack_priv(struct snd_jack *jack)
{
	struct sigmatel_jack *jacks = jack->private_data;
	jacks->nid = 0;
	jacks->jack = NULL;
}
#endif

static int stac92xx_add_jack(struct hda_codec *codec,
		hda_nid_t nid, int type)
{
#ifdef CONFIG_SND_HDA_INPUT_JACK
	struct sigmatel_spec *spec = codec->spec;
	struct sigmatel_jack *jack;
	int def_conf = snd_hda_codec_get_pincfg(codec, nid);
	int connectivity = get_defcfg_connect(def_conf);
	char name[32];
	int err;

	if (connectivity && connectivity != AC_JACK_PORT_FIXED)
		return 0;

	snd_array_init(&spec->jacks, sizeof(*jack), 32);
	jack = snd_array_new(&spec->jacks);
	if (!jack)
		return -ENOMEM;
	jack->nid = nid;
	jack->type = type;

	snprintf(name, sizeof(name), "%s at %s %s Jack",
		snd_hda_get_jack_type(def_conf),
		snd_hda_get_jack_connectivity(def_conf),
		snd_hda_get_jack_location(def_conf));

	err = snd_jack_new(codec->bus->card, name, type, &jack->jack);
	if (err < 0) {
		jack->nid = 0;
		return err;
	}
	jack->jack->private_data = jack;
	jack->jack->private_free = stac92xx_free_jack_priv;
#endif
	return 0;
}

static int stac_add_event(struct sigmatel_spec *spec, hda_nid_t nid,
			  unsigned char type, int data)
{
	struct sigmatel_event *event;

	snd_array_init(&spec->events, sizeof(*event), 32);
	event = snd_array_new(&spec->events);
	if (!event)
		return -ENOMEM;
	event->nid = nid;
	event->type = type;
	event->tag = spec->events.used;
	event->data = data;

	return event->tag;
}

static struct sigmatel_event *stac_get_event(struct hda_codec *codec,
					     hda_nid_t nid)
{
	struct sigmatel_spec *spec = codec->spec;
	struct sigmatel_event *event = spec->events.list;
	int i;

	for (i = 0; i < spec->events.used; i++, event++) {
		if (event->nid == nid)
			return event;
	}
	return NULL;
}

static struct sigmatel_event *stac_get_event_from_tag(struct hda_codec *codec,
						      unsigned char tag)
{
	struct sigmatel_spec *spec = codec->spec;
	struct sigmatel_event *event = spec->events.list;
	int i;

	for (i = 0; i < spec->events.used; i++, event++) {
		if (event->tag == tag)
			return event;
	}
	return NULL;
}

/* check if given nid is a valid pin and no other events are assigned
 * to it.  If OK, assign the event, set the unsol flag, and returns 1.
 * Otherwise, returns zero.
 */
static int enable_pin_detect(struct hda_codec *codec, hda_nid_t nid,
			     unsigned int type)
{
	struct sigmatel_event *event;
	int tag;

	if (!(get_wcaps(codec, nid) & AC_WCAP_UNSOL_CAP))
		return 0;
	event = stac_get_event(codec, nid);
	if (event) {
		if (event->type != type)
			return 0;
		tag = event->tag;
	} else {
		tag = stac_add_event(codec->spec, nid, type, 0);
		if (tag < 0)
			return 0;
	}
	snd_hda_codec_write_cache(codec, nid, 0,
				  AC_VERB_SET_UNSOLICITED_ENABLE,
				  AC_USRSP_EN | tag);
	return 1;
}

static int is_nid_hp_pin(struct auto_pin_cfg *cfg, hda_nid_t nid)
{
	int i;
	for (i = 0; i < cfg->hp_outs; i++)
		if (cfg->hp_pins[i] == nid)
			return 1; /* nid is a HP-Out */

	return 0; /* nid is not a HP-Out */
};

static void stac92xx_power_down(struct hda_codec *codec)
{
	struct sigmatel_spec *spec = codec->spec;

	/* power down inactive DACs */
	hda_nid_t *dac;
	for (dac = spec->dac_list; *dac; dac++)
		if (!check_all_dac_nids(spec, *dac))
			snd_hda_codec_write(codec, *dac, 0,
					AC_VERB_SET_POWER_STATE, AC_PWRST_D3);
}

static void stac_toggle_power_map(struct hda_codec *codec, hda_nid_t nid,
				  int enable);

/* override some hints from the hwdep entry */
static void stac_store_hints(struct hda_codec *codec)
{
	struct sigmatel_spec *spec = codec->spec;
	const char *p;
	int val;

	val = snd_hda_get_bool_hint(codec, "hp_detect");
	if (val >= 0)
		spec->hp_detect = val;
	p = snd_hda_get_hint(codec, "gpio_mask");
	if (p) {
		spec->gpio_mask = simple_strtoul(p, NULL, 0);
		spec->eapd_mask = spec->gpio_dir = spec->gpio_data =
			spec->gpio_mask;
	}
	p = snd_hda_get_hint(codec, "gpio_dir");
	if (p)
		spec->gpio_dir = simple_strtoul(p, NULL, 0) & spec->gpio_mask;
	p = snd_hda_get_hint(codec, "gpio_data");
	if (p)
		spec->gpio_data = simple_strtoul(p, NULL, 0) & spec->gpio_mask;
	p = snd_hda_get_hint(codec, "eapd_mask");
	if (p)
		spec->eapd_mask = simple_strtoul(p, NULL, 0) & spec->gpio_mask;
	val = snd_hda_get_bool_hint(codec, "eapd_switch");
	if (val >= 0)
		spec->eapd_switch = val;
}

static int stac92xx_init(struct hda_codec *codec)
{
	struct sigmatel_spec *spec = codec->spec;
	struct auto_pin_cfg *cfg = &spec->autocfg;
	unsigned int gpio;
	int i;

	snd_hda_sequence_write(codec, spec->init);

	/* power down adcs initially */
	if (spec->powerdown_adcs)
		for (i = 0; i < spec->num_adcs; i++)
			snd_hda_codec_write(codec,
				spec->adc_nids[i], 0,
				AC_VERB_SET_POWER_STATE, AC_PWRST_D3);

	/* override some hints */
	stac_store_hints(codec);

	/* set up GPIO */
	gpio = spec->gpio_data;
	/* turn on EAPD statically when spec->eapd_switch isn't set.
	 * otherwise, unsol event will turn it on/off dynamically
	 */
	if (!spec->eapd_switch)
		gpio |= spec->eapd_mask;
	stac_gpio_set(codec, spec->gpio_mask, spec->gpio_dir, gpio);

	/* set up pins */
	if (spec->hp_detect) {
		/* Enable unsolicited responses on the HP widget */
		for (i = 0; i < cfg->hp_outs; i++) {
			hda_nid_t nid = cfg->hp_pins[i];
			enable_pin_detect(codec, nid, STAC_HP_EVENT);
		}
		if (cfg->line_out_type == AUTO_PIN_LINE_OUT) {
			/* enable pin-detect for line-outs as well */
			for (i = 0; i < cfg->hp_outs; i++) {
				hda_nid_t nid = cfg->hp_pins[i];
				enable_pin_detect(codec, nid, STAC_LO_EVENT);
			}
		}

		/* force to enable the first line-out; the others are set up
		 * in unsol_event
		 */
		stac92xx_auto_set_pinctl(codec, spec->autocfg.line_out_pins[0],
				AC_PINCTL_OUT_EN);
		/* fake event to set up pins */
		stac_issue_unsol_event(codec, spec->autocfg.hp_pins[0]);
	} else {
		stac92xx_auto_init_multi_out(codec);
		stac92xx_auto_init_hp_out(codec);
		for (i = 0; i < cfg->hp_outs; i++)
			stac_toggle_power_map(codec, cfg->hp_pins[i], 1);
	}
	if (spec->auto_mic) {
		/* initialize connection to analog input */
		snd_hda_codec_write_cache(codec, spec->dmux_nids[0], 0,
					  AC_VERB_SET_CONNECT_SEL, 0);
		if (enable_pin_detect(codec, spec->ext_mic.pin, STAC_MIC_EVENT))
			stac_issue_unsol_event(codec, spec->ext_mic.pin);
	}
	for (i = 0; i < AUTO_PIN_LAST; i++) {
		hda_nid_t nid = cfg->input_pins[i];
		if (nid) {
			unsigned int pinctl, conf;
			if (i == AUTO_PIN_MIC || i == AUTO_PIN_FRONT_MIC) {
				/* for mic pins, force to initialize */
				pinctl = stac92xx_get_default_vref(codec, nid);
				pinctl |= AC_PINCTL_IN_EN;
				stac92xx_auto_set_pinctl(codec, nid, pinctl);
			} else {
				pinctl = snd_hda_codec_read(codec, nid, 0,
					AC_VERB_GET_PIN_WIDGET_CONTROL, 0);
				/* if PINCTL already set then skip */
				/* Also, if both INPUT and OUTPUT are set,
				 * it must be a BIOS bug; need to override, too
				 */
				if (!(pinctl & AC_PINCTL_IN_EN) ||
				    (pinctl & AC_PINCTL_OUT_EN)) {
					pinctl &= ~AC_PINCTL_OUT_EN;
					pinctl |= AC_PINCTL_IN_EN;
					stac92xx_auto_set_pinctl(codec, nid,
								 pinctl);
				}
			}
			conf = snd_hda_codec_get_pincfg(codec, nid);
			if (get_defcfg_connect(conf) != AC_JACK_PORT_FIXED) {
				if (enable_pin_detect(codec, nid,
						      STAC_INSERT_EVENT))
					stac_issue_unsol_event(codec, nid);
			}
		}
	}
	for (i = 0; i < spec->num_dmics; i++)
		stac92xx_auto_set_pinctl(codec, spec->dmic_nids[i],
					AC_PINCTL_IN_EN);
	if (cfg->dig_out_pins[0])
		stac92xx_auto_set_pinctl(codec, cfg->dig_out_pins[0],
					 AC_PINCTL_OUT_EN);
	if (cfg->dig_in_pin)
		stac92xx_auto_set_pinctl(codec, cfg->dig_in_pin,
					 AC_PINCTL_IN_EN);
	for (i = 0; i < spec->num_pwrs; i++)  {
		hda_nid_t nid = spec->pwr_nids[i];
		int pinctl, def_conf;

		/* power on when no jack detection is available */
		if (!spec->hp_detect) {
			stac_toggle_power_map(codec, nid, 1);
			continue;
		}

		if (is_nid_hp_pin(cfg, nid))
			continue; /* already has an unsol event */

		pinctl = snd_hda_codec_read(codec, nid, 0,
					    AC_VERB_GET_PIN_WIDGET_CONTROL, 0);
		/* outputs are only ports capable of power management
		 * any attempts on powering down a input port cause the
		 * referenced VREF to act quirky.
		 */
		if (pinctl & AC_PINCTL_IN_EN) {
			stac_toggle_power_map(codec, nid, 1);
			continue;
		}
		def_conf = snd_hda_codec_get_pincfg(codec, nid);
		def_conf = get_defcfg_connect(def_conf);
		/* skip any ports that don't have jacks since presence
 		 * detection is useless */
		if (def_conf != AC_JACK_PORT_COMPLEX) {
			if (def_conf != AC_JACK_PORT_NONE)
				stac_toggle_power_map(codec, nid, 1);
			continue;
		}
		if (enable_pin_detect(codec, nid, STAC_PWR_EVENT))
			stac_issue_unsol_event(codec, nid);
	}
	if (spec->dac_list)
		stac92xx_power_down(codec);
	return 0;
}

static void stac92xx_free_jacks(struct hda_codec *codec)
{
#ifdef CONFIG_SND_HDA_INPUT_JACK
	/* free jack instances manually when clearing/reconfiguring */
	struct sigmatel_spec *spec = codec->spec;
	if (!codec->bus->shutdown && spec->jacks.list) {
		struct sigmatel_jack *jacks = spec->jacks.list;
		int i;
		for (i = 0; i < spec->jacks.used; i++, jacks++) {
			if (jacks->jack)
				snd_device_free(codec->bus->card, jacks->jack);
		}
	}
	snd_array_free(&spec->jacks);
#endif
}

static void stac92xx_free_kctls(struct hda_codec *codec)
{
	struct sigmatel_spec *spec = codec->spec;

	if (spec->kctls.list) {
		struct snd_kcontrol_new *kctl = spec->kctls.list;
		int i;
		for (i = 0; i < spec->kctls.used; i++)
			kfree(kctl[i].name);
	}
	snd_array_free(&spec->kctls);
}

static void stac92xx_free(struct hda_codec *codec)
{
	struct sigmatel_spec *spec = codec->spec;

	if (! spec)
		return;

	stac92xx_free_jacks(codec);
	snd_array_free(&spec->events);

	kfree(spec);
	snd_hda_detach_beep_device(codec);
}

static void stac92xx_set_pinctl(struct hda_codec *codec, hda_nid_t nid,
				unsigned int flag)
{
	unsigned int old_ctl, pin_ctl;

	pin_ctl = snd_hda_codec_read(codec, nid,
			0, AC_VERB_GET_PIN_WIDGET_CONTROL, 0x00);

	if (pin_ctl & AC_PINCTL_IN_EN) {
		/*
		 * we need to check the current set-up direction of
		 * shared input pins since they can be switched via
		 * "xxx as Output" mixer switch
		 */
		struct sigmatel_spec *spec = codec->spec;
		if (nid == spec->line_switch || nid == spec->mic_switch)
			return;
	}

	old_ctl = pin_ctl;
	/* if setting pin direction bits, clear the current
	   direction bits first */
	if (flag & (AC_PINCTL_IN_EN | AC_PINCTL_OUT_EN))
		pin_ctl &= ~(AC_PINCTL_IN_EN | AC_PINCTL_OUT_EN);
	
	pin_ctl |= flag;
	if (old_ctl != pin_ctl)
		snd_hda_codec_write_cache(codec, nid, 0,
					  AC_VERB_SET_PIN_WIDGET_CONTROL,
					  pin_ctl);
}

static void stac92xx_reset_pinctl(struct hda_codec *codec, hda_nid_t nid,
				  unsigned int flag)
{
	unsigned int pin_ctl = snd_hda_codec_read(codec, nid,
			0, AC_VERB_GET_PIN_WIDGET_CONTROL, 0x00);
	if (pin_ctl & flag)
		snd_hda_codec_write_cache(codec, nid, 0,
					  AC_VERB_SET_PIN_WIDGET_CONTROL,
					  pin_ctl & ~flag);
}

static int get_pin_presence(struct hda_codec *codec, hda_nid_t nid)
{
	if (!nid)
		return 0;
	if (snd_hda_codec_read(codec, nid, 0, AC_VERB_GET_PIN_SENSE, 0x00)
	    & (1 << 31))
		return 1;
	return 0;
}

static void stac92xx_line_out_detect(struct hda_codec *codec,
				     int presence)
{
	struct sigmatel_spec *spec = codec->spec;
	struct auto_pin_cfg *cfg = &spec->autocfg;
	int i;

	for (i = 0; i < cfg->line_outs; i++) {
		if (presence)
			break;
		presence = get_pin_presence(codec, cfg->line_out_pins[i]);
		if (presence) {
			unsigned int pinctl;
			pinctl = snd_hda_codec_read(codec,
						    cfg->line_out_pins[i], 0,
					    AC_VERB_GET_PIN_WIDGET_CONTROL, 0);
			if (pinctl & AC_PINCTL_IN_EN)
				presence = 0; /* mic- or line-input */
		}
	}

	if (presence) {
		/* disable speakers */
		for (i = 0; i < cfg->speaker_outs; i++)
			stac92xx_reset_pinctl(codec, cfg->speaker_pins[i],
						AC_PINCTL_OUT_EN);
		if (spec->eapd_mask && spec->eapd_switch)
			stac_gpio_set(codec, spec->gpio_mask,
				spec->gpio_dir, spec->gpio_data &
				~spec->eapd_mask);
	} else {
		/* enable speakers */
		for (i = 0; i < cfg->speaker_outs; i++)
			stac92xx_set_pinctl(codec, cfg->speaker_pins[i],
						AC_PINCTL_OUT_EN);
		if (spec->eapd_mask && spec->eapd_switch)
			stac_gpio_set(codec, spec->gpio_mask,
				spec->gpio_dir, spec->gpio_data |
				spec->eapd_mask);
	}
} 

/* return non-zero if the hp-pin of the given array index isn't
 * a jack-detection target
 */
static int no_hp_sensing(struct sigmatel_spec *spec, int i)
{
	struct auto_pin_cfg *cfg = &spec->autocfg;

	/* ignore sensing of shared line and mic jacks */
	if (cfg->hp_pins[i] == spec->line_switch)
		return 1;
	if (cfg->hp_pins[i] == spec->mic_switch)
		return 1;
	/* ignore if the pin is set as line-out */
	if (cfg->hp_pins[i] == spec->hp_switch)
		return 1;
	return 0;
}

static void stac92xx_hp_detect(struct hda_codec *codec)
{
	struct sigmatel_spec *spec = codec->spec;
	struct auto_pin_cfg *cfg = &spec->autocfg;
	int i, presence;

	presence = 0;
	if (spec->gpio_mute)
		presence = !(snd_hda_codec_read(codec, codec->afg, 0,
			AC_VERB_GET_GPIO_DATA, 0) & spec->gpio_mute);

	for (i = 0; i < cfg->hp_outs; i++) {
		if (presence)
			break;
		if (no_hp_sensing(spec, i))
			continue;
		presence = get_pin_presence(codec, cfg->hp_pins[i]);
		if (presence) {
			unsigned int pinctl;
			pinctl = snd_hda_codec_read(codec, cfg->hp_pins[i], 0,
					    AC_VERB_GET_PIN_WIDGET_CONTROL, 0);
			if (pinctl & AC_PINCTL_IN_EN)
				presence = 0; /* mic- or line-input */
		}
	}

	if (presence) {
		/* disable lineouts */
		if (spec->hp_switch)
			stac92xx_reset_pinctl(codec, spec->hp_switch,
					      AC_PINCTL_OUT_EN);
		for (i = 0; i < cfg->line_outs; i++)
			stac92xx_reset_pinctl(codec, cfg->line_out_pins[i],
						AC_PINCTL_OUT_EN);
	} else {
		/* enable lineouts */
		if (spec->hp_switch)
			stac92xx_set_pinctl(codec, spec->hp_switch,
					    AC_PINCTL_OUT_EN);
		for (i = 0; i < cfg->line_outs; i++)
			stac92xx_set_pinctl(codec, cfg->line_out_pins[i],
						AC_PINCTL_OUT_EN);
	}
	stac92xx_line_out_detect(codec, presence);
	/* toggle hp outs */
	for (i = 0; i < cfg->hp_outs; i++) {
		unsigned int val = AC_PINCTL_OUT_EN | AC_PINCTL_HP_EN;
		if (no_hp_sensing(spec, i))
			continue;
		if (presence)
			stac92xx_set_pinctl(codec, cfg->hp_pins[i], val);
#if 0 /* FIXME */
/* Resetting the pinctl like below may lead to (a sort of) regressions
 * on some devices since they use the HP pin actually for line/speaker
 * outs although the default pin config shows a different pin (that is
 * wrong and useless).
 *
 * So, it's basically a problem of default pin configs, likely a BIOS issue.
 * But, disabling the code below just works around it, and I'm too tired of
 * bug reports with such devices... 
 */
		else
			stac92xx_reset_pinctl(codec, cfg->hp_pins[i], val);
#endif /* FIXME */
	}
} 

static void stac_toggle_power_map(struct hda_codec *codec, hda_nid_t nid,
				  int enable)
{
	struct sigmatel_spec *spec = codec->spec;
	unsigned int idx, val;

	for (idx = 0; idx < spec->num_pwrs; idx++) {
		if (spec->pwr_nids[idx] == nid)
			break;
	}
	if (idx >= spec->num_pwrs)
		return;

	/* several codecs have two power down bits */
	if (spec->pwr_mapping)
		idx = spec->pwr_mapping[idx];
	else
		idx = 1 << idx;

	val = snd_hda_codec_read(codec, codec->afg, 0, 0x0fec, 0x0) & 0xff;
	if (enable)
		val &= ~idx;
	else
		val |= idx;

	/* power down unused output ports */
	snd_hda_codec_write(codec, codec->afg, 0, 0x7ec, val);
}

static void stac92xx_pin_sense(struct hda_codec *codec, hda_nid_t nid)
{
	stac_toggle_power_map(codec, nid, get_pin_presence(codec, nid));
}

static void stac92xx_report_jack(struct hda_codec *codec, hda_nid_t nid)
{
	struct sigmatel_spec *spec = codec->spec;
	struct sigmatel_jack *jacks = spec->jacks.list;

	if (jacks) {
		int i;
		for (i = 0; i < spec->jacks.used; i++) {
			if (jacks->nid == nid) {
				unsigned int pin_ctl =
					snd_hda_codec_read(codec, nid,
					0, AC_VERB_GET_PIN_WIDGET_CONTROL,
					 0x00);
				int type = jacks->type;
				if (type == (SND_JACK_LINEOUT
						| SND_JACK_HEADPHONE))
					type = (pin_ctl & AC_PINCTL_HP_EN)
					? SND_JACK_HEADPHONE : SND_JACK_LINEOUT;
				snd_jack_report(jacks->jack,
					get_pin_presence(codec, nid)
					? type : 0);
			}
			jacks++;
		}
	}
}

static void stac92xx_mic_detect(struct hda_codec *codec)
{
	struct sigmatel_spec *spec = codec->spec;
	struct sigmatel_mic_route *mic;

	if (get_pin_presence(codec, spec->ext_mic.pin))
		mic = &spec->ext_mic;
	else
		mic = &spec->int_mic;
	if (mic->dmux_idx)
		snd_hda_codec_write_cache(codec, spec->dmux_nids[0], 0,
					  AC_VERB_SET_CONNECT_SEL,
					  mic->dmux_idx);
	else
		snd_hda_codec_write_cache(codec, spec->mux_nids[0], 0,
					  AC_VERB_SET_CONNECT_SEL,
					  mic->mux_idx);
}

static void stac_issue_unsol_event(struct hda_codec *codec, hda_nid_t nid)
{
	struct sigmatel_event *event = stac_get_event(codec, nid);
	if (!event)
		return;
	codec->patch_ops.unsol_event(codec, (unsigned)event->tag << 26);
}

static void stac92xx_unsol_event(struct hda_codec *codec, unsigned int res)
{
	struct sigmatel_spec *spec = codec->spec;
	struct sigmatel_event *event;
	int tag, data;

	tag = (res >> 26) & 0x7f;
	event = stac_get_event_from_tag(codec, tag);
	if (!event)
		return;

	switch (event->type) {
	case STAC_HP_EVENT:
		stac92xx_hp_detect(codec);
		break;
	case STAC_LO_EVENT:
		stac92xx_line_out_detect(codec, 0);
		break;
	case STAC_MIC_EVENT:
		stac92xx_mic_detect(codec);
		break;
	}

	switch (event->type) {
	case STAC_HP_EVENT:
	case STAC_LO_EVENT:
	case STAC_MIC_EVENT:
	case STAC_INSERT_EVENT:
	case STAC_PWR_EVENT:
		if (spec->num_pwrs > 0)
			stac92xx_pin_sense(codec, event->nid);
		stac92xx_report_jack(codec, event->nid);

		switch (codec->subsystem_id) {
		case 0x103c308f:
			if (event->nid == 0xb) {
				int pin = AC_PINCTL_IN_EN;

				if (get_pin_presence(codec, 0xa)
						&& get_pin_presence(codec, 0xb))
					pin |= AC_PINCTL_VREF_80;
				if (!get_pin_presence(codec, 0xb))
					pin |= AC_PINCTL_VREF_80;

				/* toggle VREF state based on mic + hp pin
				 * status
				 */
				stac92xx_auto_set_pinctl(codec, 0x0a, pin);
			}
		}
		break;
	case STAC_VREF_EVENT:
		data = snd_hda_codec_read(codec, codec->afg, 0,
					  AC_VERB_GET_GPIO_DATA, 0);
		/* toggle VREF state based on GPIOx status */
		snd_hda_codec_write(codec, codec->afg, 0, 0x7e0,
				    !!(data & (1 << event->data)));
		break;
	}
}

#ifdef CONFIG_PROC_FS
static void stac92hd_proc_hook(struct snd_info_buffer *buffer,
			       struct hda_codec *codec, hda_nid_t nid)
{
	if (nid == codec->afg)
		snd_iprintf(buffer, "Power-Map: 0x%02x\n", 
			    snd_hda_codec_read(codec, nid, 0, 0x0fec, 0x0));
}

static void analog_loop_proc_hook(struct snd_info_buffer *buffer,
				  struct hda_codec *codec,
				  unsigned int verb)
{
	snd_iprintf(buffer, "Analog Loopback: 0x%02x\n",
		    snd_hda_codec_read(codec, codec->afg, 0, verb, 0));
}

/* stac92hd71bxx, stac92hd73xx */
static void stac92hd7x_proc_hook(struct snd_info_buffer *buffer,
				 struct hda_codec *codec, hda_nid_t nid)
{
	stac92hd_proc_hook(buffer, codec, nid);
	if (nid == codec->afg)
		analog_loop_proc_hook(buffer, codec, 0xfa0);
}

static void stac9205_proc_hook(struct snd_info_buffer *buffer,
			       struct hda_codec *codec, hda_nid_t nid)
{
	if (nid == codec->afg)
		analog_loop_proc_hook(buffer, codec, 0xfe0);
}

static void stac927x_proc_hook(struct snd_info_buffer *buffer,
			       struct hda_codec *codec, hda_nid_t nid)
{
	if (nid == codec->afg)
		analog_loop_proc_hook(buffer, codec, 0xfeb);
}
#else
#define stac92hd_proc_hook	NULL
#define stac92hd7x_proc_hook	NULL
#define stac9205_proc_hook	NULL
#define stac927x_proc_hook	NULL
#endif

#ifdef SND_HDA_NEEDS_RESUME
static int stac92xx_resume(struct hda_codec *codec)
{
	struct sigmatel_spec *spec = codec->spec;

	stac92xx_init(codec);
	snd_hda_codec_resume_amp(codec);
	snd_hda_codec_resume_cache(codec);
	/* fake event to set up pins again to override cached values */
	if (spec->hp_detect)
		stac_issue_unsol_event(codec, spec->autocfg.hp_pins[0]);
	return 0;
}

/*
 * using power check for controlling mute led of HP notebooks
 * check for mute state only on Speakers (nid = 0x10)
 *
 * For this feature CONFIG_SND_HDA_POWER_SAVE is needed, otherwise
 * the LED is NOT working properly !
 *
 * Changed name to reflect that it now works for any designated
 * model, not just HP HDX.
 */

#ifdef CONFIG_SND_HDA_POWER_SAVE
static int stac92xx_hp_check_power_status(struct hda_codec *codec,
					      hda_nid_t nid)
{
	struct sigmatel_spec *spec = codec->spec;

	if (nid == 0x10) {
		if (snd_hda_codec_amp_read(codec, nid, 0, HDA_OUTPUT, 0) &
		    HDA_AMP_MUTE)
			spec->gpio_data &= ~spec->gpio_led; /* orange */
		else
			spec->gpio_data |= spec->gpio_led; /* white */

		stac_gpio_set(codec, spec->gpio_mask,
			      spec->gpio_dir,
			      spec->gpio_data);
	}

	return 0;
}
#endif

static int stac92xx_suspend(struct hda_codec *codec, pm_message_t state)
{
	struct sigmatel_spec *spec = codec->spec;
	int i;
	hda_nid_t nid;

	/* reset each pin before powering down DAC/ADC to avoid click noise */
	nid = codec->start_nid;
	for (i = 0; i < codec->num_nodes; i++, nid++) {
		unsigned int wcaps = get_wcaps(codec, nid);
		unsigned int wid_type = get_wcaps_type(wcaps);
		if (wid_type == AC_WID_PIN)
			snd_hda_codec_read(codec, nid, 0,
				AC_VERB_SET_PIN_WIDGET_CONTROL, 0);
	}

	if (spec->eapd_mask)
		stac_gpio_set(codec, spec->gpio_mask,
				spec->gpio_dir, spec->gpio_data &
				~spec->eapd_mask);
	return 0;
}
#endif

static struct hda_codec_ops stac92xx_patch_ops = {
	.build_controls = stac92xx_build_controls,
	.build_pcms = stac92xx_build_pcms,
	.init = stac92xx_init,
	.free = stac92xx_free,
	.unsol_event = stac92xx_unsol_event,
#ifdef SND_HDA_NEEDS_RESUME
	.suspend = stac92xx_suspend,
	.resume = stac92xx_resume,
#endif
};

static int patch_stac9200(struct hda_codec *codec)
{
	struct sigmatel_spec *spec;
	int err;

	spec  = kzalloc(sizeof(*spec), GFP_KERNEL);
	if (spec == NULL)
		return -ENOMEM;

	codec->spec = spec;
	spec->num_pins = ARRAY_SIZE(stac9200_pin_nids);
	spec->pin_nids = stac9200_pin_nids;
	spec->board_config = snd_hda_check_board_config(codec, STAC_9200_MODELS,
							stac9200_models,
							stac9200_cfg_tbl);
	if (spec->board_config < 0)
		snd_printdd(KERN_INFO "hda_codec: %s: BIOS auto-probing.\n",
			    codec->chip_name);
	else
		stac92xx_set_config_regs(codec,
					 stac9200_brd_tbl[spec->board_config]);

	spec->multiout.max_channels = 2;
	spec->multiout.num_dacs = 1;
	spec->multiout.dac_nids = stac9200_dac_nids;
	spec->adc_nids = stac9200_adc_nids;
	spec->mux_nids = stac9200_mux_nids;
	spec->num_muxes = 1;
	spec->num_dmics = 0;
	spec->num_adcs = 1;
	spec->num_pwrs = 0;

	if (spec->board_config == STAC_9200_M4 ||
	    spec->board_config == STAC_9200_M4_2 ||
	    spec->board_config == STAC_9200_OQO)
		spec->init = stac9200_eapd_init;
	else
		spec->init = stac9200_core_init;
	spec->mixer = stac9200_mixer;

	if (spec->board_config == STAC_9200_PANASONIC) {
		spec->gpio_mask = spec->gpio_dir = 0x09;
		spec->gpio_data = 0x00;
	}

	err = stac9200_parse_auto_config(codec);
	if (err < 0) {
		stac92xx_free(codec);
		return err;
	}

	/* CF-74 has no headphone detection, and the driver should *NOT*
	 * do detection and HP/speaker toggle because the hardware does it.
	 */
	if (spec->board_config == STAC_9200_PANASONIC)
		spec->hp_detect = 0;

	codec->patch_ops = stac92xx_patch_ops;

	return 0;
}

static int patch_stac925x(struct hda_codec *codec)
{
	struct sigmatel_spec *spec;
	int err;

	spec  = kzalloc(sizeof(*spec), GFP_KERNEL);
	if (spec == NULL)
		return -ENOMEM;

	codec->spec = spec;
	spec->num_pins = ARRAY_SIZE(stac925x_pin_nids);
	spec->pin_nids = stac925x_pin_nids;

	/* Check first for codec ID */
	spec->board_config = snd_hda_check_board_codec_sid_config(codec,
							STAC_925x_MODELS,
							stac925x_models,
							stac925x_codec_id_cfg_tbl);

	/* Now checks for PCI ID, if codec ID is not found */
	if (spec->board_config < 0)
		spec->board_config = snd_hda_check_board_config(codec,
							STAC_925x_MODELS,
							stac925x_models,
							stac925x_cfg_tbl);
 again:
	if (spec->board_config < 0)
		snd_printdd(KERN_INFO "hda_codec: %s: BIOS auto-probing.\n",
			    codec->chip_name);
	else
		stac92xx_set_config_regs(codec,
					 stac925x_brd_tbl[spec->board_config]);

	spec->multiout.max_channels = 2;
	spec->multiout.num_dacs = 1;
	spec->multiout.dac_nids = stac925x_dac_nids;
	spec->adc_nids = stac925x_adc_nids;
	spec->mux_nids = stac925x_mux_nids;
	spec->num_muxes = 1;
	spec->num_adcs = 1;
	spec->num_pwrs = 0;
	switch (codec->vendor_id) {
	case 0x83847632: /* STAC9202  */
	case 0x83847633: /* STAC9202D */
	case 0x83847636: /* STAC9251  */
	case 0x83847637: /* STAC9251D */
		spec->num_dmics = STAC925X_NUM_DMICS;
		spec->dmic_nids = stac925x_dmic_nids;
		spec->num_dmuxes = ARRAY_SIZE(stac925x_dmux_nids);
		spec->dmux_nids = stac925x_dmux_nids;
		break;
	default:
		spec->num_dmics = 0;
		break;
	}

	spec->init = stac925x_core_init;
	spec->mixer = stac925x_mixer;
	spec->num_caps = 1;
	spec->capvols = stac925x_capvols;
	spec->capsws = stac925x_capsws;

	err = stac92xx_parse_auto_config(codec, 0x8, 0x7);
	if (!err) {
		if (spec->board_config < 0) {
			printk(KERN_WARNING "hda_codec: No auto-config is "
			       "available, default to model=ref\n");
			spec->board_config = STAC_925x_REF;
			goto again;
		}
		err = -EINVAL;
	}
	if (err < 0) {
		stac92xx_free(codec);
		return err;
	}

	codec->patch_ops = stac92xx_patch_ops;

	return 0;
}

static int patch_stac92hd73xx(struct hda_codec *codec)
{
	struct sigmatel_spec *spec;
	hda_nid_t conn[STAC92HD73_DAC_COUNT + 2];
	int err = 0;
	int num_dacs;

	spec  = kzalloc(sizeof(*spec), GFP_KERNEL);
	if (spec == NULL)
		return -ENOMEM;

	codec->spec = spec;
	codec->slave_dig_outs = stac92hd73xx_slave_dig_outs;
	spec->num_pins = ARRAY_SIZE(stac92hd73xx_pin_nids);
	spec->pin_nids = stac92hd73xx_pin_nids;
	spec->board_config = snd_hda_check_board_config(codec,
							STAC_92HD73XX_MODELS,
							stac92hd73xx_models,
							stac92hd73xx_cfg_tbl);
again:
	if (spec->board_config < 0)
		snd_printdd(KERN_INFO "hda_codec: %s: BIOS auto-probing.\n",
			    codec->chip_name);
	else
		stac92xx_set_config_regs(codec,
				stac92hd73xx_brd_tbl[spec->board_config]);

	num_dacs = snd_hda_get_connections(codec, 0x0a,
			conn, STAC92HD73_DAC_COUNT + 2) - 1;

	if (num_dacs < 3 || num_dacs > 5) {
		printk(KERN_WARNING "hda_codec: Could not determine "
		       "number of channels defaulting to DAC count\n");
		num_dacs = STAC92HD73_DAC_COUNT;
	}
	switch (num_dacs) {
	case 0x3: /* 6 Channel */
		spec->mixer = stac92hd73xx_6ch_mixer;
		spec->init = stac92hd73xx_6ch_core_init;
		spec->aloopback_ctl = stac92hd73xx_6ch_loopback;
		break;
	case 0x4: /* 8 Channel */
		spec->mixer = stac92hd73xx_8ch_mixer;
		spec->init = stac92hd73xx_8ch_core_init;
		spec->aloopback_ctl = stac92hd73xx_8ch_loopback;
		break;
	case 0x5: /* 10 Channel */
		spec->mixer = stac92hd73xx_10ch_mixer;
		spec->init = stac92hd73xx_10ch_core_init;
		spec->aloopback_ctl = stac92hd73xx_10ch_loopback;
		break;
	}
	spec->multiout.dac_nids = spec->dac_nids;

	spec->aloopback_mask = 0x01;
	spec->aloopback_shift = 8;

	spec->digbeep_nid = 0x1c;
	spec->mux_nids = stac92hd73xx_mux_nids;
	spec->adc_nids = stac92hd73xx_adc_nids;
	spec->dmic_nids = stac92hd73xx_dmic_nids;
	spec->dmux_nids = stac92hd73xx_dmux_nids;
	spec->smux_nids = stac92hd73xx_smux_nids;
	spec->amp_nids = stac92hd73xx_amp_nids;
	spec->num_amps = ARRAY_SIZE(stac92hd73xx_amp_nids);

	spec->num_muxes = ARRAY_SIZE(stac92hd73xx_mux_nids);
	spec->num_adcs = ARRAY_SIZE(stac92hd73xx_adc_nids);
	spec->num_dmuxes = ARRAY_SIZE(stac92hd73xx_dmux_nids);

	spec->num_caps = STAC92HD73XX_NUM_CAPS;
	spec->capvols = stac92hd73xx_capvols;
	spec->capsws = stac92hd73xx_capsws;

	spec->num_caps = STAC92HD73XX_NUM_CAPS;
	spec->capvols = stac92hd73xx_capvols;
	spec->capsws = stac92hd73xx_capsws;

	switch (spec->board_config) {
	case STAC_DELL_EQ:
		spec->init = dell_eq_core_init;
		/* fallthru */
	case STAC_DELL_M6_AMIC:
	case STAC_DELL_M6_DMIC:
	case STAC_DELL_M6_BOTH:
		spec->num_smuxes = 0;
		spec->mixer = &stac92hd73xx_6ch_mixer[DELL_M6_MIXER];
		spec->amp_nids = &stac92hd73xx_amp_nids[DELL_M6_AMP];
		spec->eapd_switch = 0;
		spec->num_amps = 1;

		if (spec->board_config != STAC_DELL_EQ)
			spec->init = dell_m6_core_init;
		switch (spec->board_config) {
		case STAC_DELL_M6_AMIC: /* Analog Mics */
			snd_hda_codec_set_pincfg(codec, 0x0b, 0x90A70170);
			spec->num_dmics = 0;
			break;
		case STAC_DELL_M6_DMIC: /* Digital Mics */
			snd_hda_codec_set_pincfg(codec, 0x13, 0x90A60160);
			spec->num_dmics = 1;
			break;
		case STAC_DELL_M6_BOTH: /* Both */
			snd_hda_codec_set_pincfg(codec, 0x0b, 0x90A70170);
			snd_hda_codec_set_pincfg(codec, 0x13, 0x90A60160);
			spec->num_dmics = 1;
			break;
		}
		break;
	default:
		spec->num_dmics = STAC92HD73XX_NUM_DMICS;
		spec->num_smuxes = ARRAY_SIZE(stac92hd73xx_smux_nids);
		spec->eapd_switch = 1;
		break;
	}
	if (spec->board_config > STAC_92HD73XX_REF) {
		/* GPIO0 High = Enable EAPD */
		spec->eapd_mask = spec->gpio_mask = spec->gpio_dir = 0x1;
		spec->gpio_data = 0x01;
	}

	spec->num_pwrs = ARRAY_SIZE(stac92hd73xx_pwr_nids);
	spec->pwr_nids = stac92hd73xx_pwr_nids;

	err = stac92xx_parse_auto_config(codec, 0x25, 0x27);

	if (!err) {
		if (spec->board_config < 0) {
			printk(KERN_WARNING "hda_codec: No auto-config is "
			       "available, default to model=ref\n");
			spec->board_config = STAC_92HD73XX_REF;
			goto again;
		}
		err = -EINVAL;
	}

	if (err < 0) {
		stac92xx_free(codec);
		return err;
	}

	if (spec->board_config == STAC_92HD73XX_NO_JD)
		spec->hp_detect = 0;

	codec->patch_ops = stac92xx_patch_ops;

	codec->proc_widget_hook = stac92hd7x_proc_hook;

	return 0;
}

static int patch_stac92hd83xxx(struct hda_codec *codec)
{
	struct sigmatel_spec *spec;
	hda_nid_t conn[STAC92HD83_DAC_COUNT + 1];
	int err;
	int num_dacs;
	hda_nid_t nid;

	spec  = kzalloc(sizeof(*spec), GFP_KERNEL);
	if (spec == NULL)
		return -ENOMEM;

	codec->spec = spec;
	codec->slave_dig_outs = stac92hd83xxx_slave_dig_outs;
	spec->mono_nid = 0x19;
	spec->digbeep_nid = 0x21;
	spec->dmic_nids = stac92hd83xxx_dmic_nids;
	spec->dmux_nids = stac92hd83xxx_dmux_nids;
	spec->adc_nids = stac92hd83xxx_adc_nids;
	spec->pwr_nids = stac92hd83xxx_pwr_nids;
	spec->amp_nids = stac92hd83xxx_amp_nids;
	spec->pwr_mapping = stac92hd83xxx_pwr_mapping;
	spec->num_pwrs = ARRAY_SIZE(stac92hd83xxx_pwr_nids);
	spec->multiout.dac_nids = spec->dac_nids;

	spec->init = stac92hd83xxx_core_init;
	spec->mixer = stac92hd83xxx_mixer;
	spec->num_pins = ARRAY_SIZE(stac92hd83xxx_pin_nids);
	spec->num_dmuxes = ARRAY_SIZE(stac92hd83xxx_dmux_nids);
	spec->num_adcs = ARRAY_SIZE(stac92hd83xxx_adc_nids);
	spec->num_amps = ARRAY_SIZE(stac92hd83xxx_amp_nids);
	spec->num_dmics = STAC92HD83XXX_NUM_DMICS;
	spec->pin_nids = stac92hd83xxx_pin_nids;
	spec->num_caps = STAC92HD83XXX_NUM_CAPS;
	spec->capvols = stac92hd83xxx_capvols;
	spec->capsws = stac92hd83xxx_capsws;

	spec->board_config = snd_hda_check_board_config(codec,
							STAC_92HD83XXX_MODELS,
							stac92hd83xxx_models,
							stac92hd83xxx_cfg_tbl);
again:
	if (spec->board_config < 0)
		snd_printdd(KERN_INFO "hda_codec: %s: BIOS auto-probing.\n",
			    codec->chip_name);
	else
		stac92xx_set_config_regs(codec,
				stac92hd83xxx_brd_tbl[spec->board_config]);

	switch (codec->vendor_id) {
	case 0x111d7604:
	case 0x111d7605:
	case 0x111d76d5:
		if (spec->board_config == STAC_92HD83XXX_PWR_REF)
			break;
		spec->num_pwrs = 0;
		break;
	}

	err = stac92xx_parse_auto_config(codec, 0x1d, 0);
	if (!err) {
		if (spec->board_config < 0) {
			printk(KERN_WARNING "hda_codec: No auto-config is "
			       "available, default to model=ref\n");
			spec->board_config = STAC_92HD83XXX_REF;
			goto again;
		}
		err = -EINVAL;
	}

	if (err < 0) {
		stac92xx_free(codec);
		return err;
	}

	switch (spec->board_config) {
	case STAC_DELL_S14:
		nid = 0xf;
		break;
	default:
		nid = 0xe;
		break;
	}

	num_dacs = snd_hda_get_connections(codec, nid,
				conn, STAC92HD83_DAC_COUNT + 1) - 1;
	if (num_dacs < 0)
		num_dacs = STAC92HD83_DAC_COUNT;

	/* set port X to select the last DAC
	 */
	snd_hda_codec_write_cache(codec, nid, 0,
			AC_VERB_SET_CONNECT_SEL, num_dacs);

	codec->patch_ops = stac92xx_patch_ops;

	codec->proc_widget_hook = stac92hd_proc_hook;

	return 0;
}

/* get the pin connection (fixed, none, etc) */
static unsigned int stac_get_defcfg_connect(struct hda_codec *codec, int idx)
{
	struct sigmatel_spec *spec = codec->spec;
	unsigned int cfg;

	cfg = snd_hda_codec_get_pincfg(codec, spec->pin_nids[idx]);
	return get_defcfg_connect(cfg);
}

static int stac92hd71bxx_connected_ports(struct hda_codec *codec,
					 hda_nid_t *nids, int num_nids)
{
	struct sigmatel_spec *spec = codec->spec;
	int idx, num;
	unsigned int def_conf;

	for (num = 0; num < num_nids; num++) {
		for (idx = 0; idx < spec->num_pins; idx++)
			if (spec->pin_nids[idx] == nids[num])
				break;
		if (idx >= spec->num_pins)
			break;
		def_conf = stac_get_defcfg_connect(codec, idx);
		if (def_conf == AC_JACK_PORT_NONE)
			break;
	}
	return num;
}

static int stac92hd71bxx_connected_smuxes(struct hda_codec *codec,
					  hda_nid_t dig0pin)
{
	struct sigmatel_spec *spec = codec->spec;
	int idx;

	for (idx = 0; idx < spec->num_pins; idx++)
		if (spec->pin_nids[idx] == dig0pin)
			break;
	if ((idx + 2) >= spec->num_pins)
		return 0;

	/* dig1pin case */
	if (stac_get_defcfg_connect(codec, idx + 1) != AC_JACK_PORT_NONE)
		return 2;

	/* dig0pin + dig2pin case */
	if (stac_get_defcfg_connect(codec, idx + 2) != AC_JACK_PORT_NONE)
		return 2;
	if (stac_get_defcfg_connect(codec, idx) != AC_JACK_PORT_NONE)
		return 1;
	else
		return 0;
}

static int patch_stac92hd71bxx(struct hda_codec *codec)
{
	struct sigmatel_spec *spec;
	struct hda_verb *unmute_init = stac92hd71bxx_unmute_core_init;
	int err = 0;

	spec  = kzalloc(sizeof(*spec), GFP_KERNEL);
	if (spec == NULL)
		return -ENOMEM;

	codec->spec = spec;
	codec->patch_ops = stac92xx_patch_ops;
	spec->num_pins = STAC92HD71BXX_NUM_PINS;
	switch (codec->vendor_id) {
	case 0x111d76b6:
	case 0x111d76b7:
		spec->pin_nids = stac92hd71bxx_pin_nids_4port;
		break;
	case 0x111d7603:
	case 0x111d7608:
		/* On 92HD75Bx 0x27 isn't a pin nid */
		spec->num_pins--;
		/* fallthrough */
	default:
		spec->pin_nids = stac92hd71bxx_pin_nids_6port;
	}
	spec->num_pwrs = ARRAY_SIZE(stac92hd71bxx_pwr_nids);
	spec->board_config = snd_hda_check_board_config(codec,
							STAC_92HD71BXX_MODELS,
							stac92hd71bxx_models,
							stac92hd71bxx_cfg_tbl);
again:
	if (spec->board_config < 0)
		snd_printdd(KERN_INFO "hda_codec: %s: BIOS auto-probing.\n",
			    codec->chip_name);
	else
		stac92xx_set_config_regs(codec,
				stac92hd71bxx_brd_tbl[spec->board_config]);

	if (spec->board_config > STAC_92HD71BXX_REF) {
		/* GPIO0 = EAPD */
		spec->gpio_mask = 0x01;
		spec->gpio_dir = 0x01;
		spec->gpio_data = 0x01;
	}

	spec->dmic_nids = stac92hd71bxx_dmic_nids;
	spec->dmux_nids = stac92hd71bxx_dmux_nids;

	spec->num_caps = STAC92HD71BXX_NUM_CAPS;
	spec->capvols = stac92hd71bxx_capvols;
	spec->capsws = stac92hd71bxx_capsws;

	switch (codec->vendor_id) {
	case 0x111d76b6: /* 4 Port without Analog Mixer */
	case 0x111d76b7:
		unmute_init++;
		/* fallthru */
	case 0x111d76b4: /* 6 Port without Analog Mixer */
	case 0x111d76b5:
<<<<<<< HEAD
=======
		memcpy(&spec->private_dimux, &stac92hd71bxx_dmux_nomixer,
		       sizeof(stac92hd71bxx_dmux_nomixer));
>>>>>>> e44d4e4c
		spec->init = stac92hd71bxx_core_init;
		codec->slave_dig_outs = stac92hd71bxx_slave_dig_outs;
		spec->num_dmics = stac92hd71bxx_connected_ports(codec,
					stac92hd71bxx_dmic_nids,
					STAC92HD71BXX_NUM_DMICS);
		break;
	case 0x111d7608: /* 5 Port with Analog Mixer */
<<<<<<< HEAD
=======
		spec->private_dimux.num_items--;
>>>>>>> e44d4e4c
		switch (spec->board_config) {
		case STAC_HP_M4:
			/* Enable VREF power saving on GPIO1 detect */
			err = stac_add_event(spec, codec->afg,
					     STAC_VREF_EVENT, 0x02);
			if (err < 0)
				return err;
			snd_hda_codec_write_cache(codec, codec->afg, 0,
				AC_VERB_SET_GPIO_UNSOLICITED_RSP_MASK, 0x02);
			snd_hda_codec_write_cache(codec, codec->afg, 0,
				AC_VERB_SET_UNSOLICITED_ENABLE,
				AC_USRSP_EN | err);
			spec->gpio_mask |= 0x02;
			break;
		}
		if ((codec->revision_id & 0xf) == 0 ||
		    (codec->revision_id & 0xf) == 1)
			spec->stream_delay = 40; /* 40 milliseconds */

		/* no output amps */
		spec->num_pwrs = 0;
<<<<<<< HEAD
=======
		if (snd_hda_get_bool_hint(codec, "analog_mixer") == 1) {
			spec->mixer = stac92hd71bxx_analog_mixer;
			memcpy(&spec->private_dimux, &stac92hd71bxx_dmux_amixer,
			       sizeof(stac92hd71bxx_dmux_amixer));
		} else {
			memcpy(&spec->private_dimux,
			       &stac92hd71bxx_dmux_nomixer,
			       sizeof(stac92hd71bxx_dmux_nomixer));
		}
>>>>>>> e44d4e4c
		/* disable VSW */
		spec->init = stac92hd71bxx_core_init;
		unmute_init++;
		snd_hda_codec_set_pincfg(codec, 0x0f, 0x40f000f0);
		snd_hda_codec_set_pincfg(codec, 0x19, 0x40f000f3);
		stac92hd71bxx_dmic_nids[STAC92HD71BXX_NUM_DMICS - 1] = 0;
		spec->num_dmics = stac92hd71bxx_connected_ports(codec,
					stac92hd71bxx_dmic_nids,
					STAC92HD71BXX_NUM_DMICS - 1);
<<<<<<< HEAD
=======
		if (spec->num_dmics) {
			spec->num_dmuxes = ARRAY_SIZE(stac92hd71bxx_dmux_nids);
			spec->dinput_mux = &spec->private_dimux;
			ndmic_nids = ARRAY_SIZE(stac92hd71bxx_dmic_nids) - 2;
		}
>>>>>>> e44d4e4c
		break;
	case 0x111d7603: /* 6 Port with Analog Mixer */
		if ((codec->revision_id & 0xf) == 1)
			spec->stream_delay = 40; /* 40 milliseconds */

		/* no output amps */
		spec->num_pwrs = 0;
		/* fallthru */
	default:
<<<<<<< HEAD
=======
		if (snd_hda_get_bool_hint(codec, "analog_mixer") == 1) {
			spec->mixer = stac92hd71bxx_analog_mixer;
			memcpy(&spec->private_dimux, &stac92hd71bxx_dmux_amixer,
			       sizeof(stac92hd71bxx_dmux_amixer));
		} else {
			memcpy(&spec->private_dimux,
			       &stac92hd71bxx_dmux_nomixer,
			       sizeof(stac92hd71bxx_dmux_nomixer));
		}
>>>>>>> e44d4e4c
		spec->init = stac92hd71bxx_core_init;
		codec->slave_dig_outs = stac92hd71bxx_slave_dig_outs;
		spec->num_dmics = stac92hd71bxx_connected_ports(codec,
					stac92hd71bxx_dmic_nids,
					STAC92HD71BXX_NUM_DMICS);
<<<<<<< HEAD
		break;
=======
		if (spec->num_dmics) {
			spec->num_dmuxes = ARRAY_SIZE(stac92hd71bxx_dmux_nids);
			spec->dinput_mux = &spec->private_dimux;
			ndmic_nids = ARRAY_SIZE(stac92hd71bxx_dmic_nids) - 1;
		}
>>>>>>> e44d4e4c
	}

	if (get_wcaps(codec, 0xa) & AC_WCAP_IN_AMP)
		snd_hda_sequence_write_cache(codec, unmute_init);

	/* Some HP machines seem to have unstable codec communications
	 * especially with ATI fglrx driver.  For recovering from the
	 * CORB/RIRB stall, allow the BUS reset and keep always sync
	 */
	if (spec->board_config == STAC_HP_DV5) {
		codec->bus->sync_write = 1;
		codec->bus->allow_bus_reset = 1;
	}

	spec->aloopback_ctl = stac92hd71bxx_loopback;
	spec->aloopback_mask = 0x50;
	spec->aloopback_shift = 0;

	spec->powerdown_adcs = 1;
	spec->digbeep_nid = 0x26;
	spec->mux_nids = stac92hd71bxx_mux_nids;
	spec->adc_nids = stac92hd71bxx_adc_nids;
	spec->smux_nids = stac92hd71bxx_smux_nids;
	spec->pwr_nids = stac92hd71bxx_pwr_nids;

	spec->num_muxes = ARRAY_SIZE(stac92hd71bxx_mux_nids);
	spec->num_adcs = ARRAY_SIZE(stac92hd71bxx_adc_nids);
	spec->num_dmuxes = ARRAY_SIZE(stac92hd71bxx_dmux_nids);
	spec->num_smuxes = stac92hd71bxx_connected_smuxes(codec, 0x1e);

	switch (spec->board_config) {
	case STAC_HP_M4:
		/* enable internal microphone */
		snd_hda_codec_set_pincfg(codec, 0x0e, 0x01813040);
		stac92xx_auto_set_pinctl(codec, 0x0e,
			AC_PINCTL_IN_EN | AC_PINCTL_VREF_80);
		/* fallthru */
	case STAC_DELL_M4_2:
		spec->num_dmics = 0;
		spec->num_smuxes = 0;
		spec->num_dmuxes = 0;
		break;
	case STAC_DELL_M4_1:
	case STAC_DELL_M4_3:
		spec->num_dmics = 1;
		spec->num_smuxes = 0;
		spec->num_dmuxes = 1;
		break;
	case STAC_HP_DV4_1222NR:
		spec->num_dmics = 1;
		/* I don't know if it needs 1 or 2 smuxes - will wait for
		 * bug reports to fix if needed
		 */
		spec->num_smuxes = 1;
		spec->num_dmuxes = 1;
		spec->gpio_led = 0x01;
		/* fallthrough */
	case STAC_HP_DV5:
		snd_hda_codec_set_pincfg(codec, 0x0d, 0x90170010);
		stac92xx_auto_set_pinctl(codec, 0x0d, AC_PINCTL_OUT_EN);
		break;
	case STAC_HP_HDX:
		spec->num_dmics = 1;
		spec->num_dmuxes = 1;
		spec->num_smuxes = 1;
		/* orange/white mute led on GPIO3, orange=0, white=1 */
		spec->gpio_led = 0x08;
		break;
	}

#ifdef CONFIG_SND_HDA_POWER_SAVE
	if (spec->gpio_led) {
		spec->gpio_mask |= spec->gpio_led;
		spec->gpio_dir |= spec->gpio_led;
		spec->gpio_data |= spec->gpio_led;
		/* register check_power_status callback. */
		codec->patch_ops.check_power_status =
			stac92xx_hp_check_power_status;
	}
#endif	

	spec->multiout.dac_nids = spec->dac_nids;

	err = stac92xx_parse_auto_config(codec, 0x21, 0);
	if (!err) {
		if (spec->board_config < 0) {
			printk(KERN_WARNING "hda_codec: No auto-config is "
			       "available, default to model=ref\n");
			spec->board_config = STAC_92HD71BXX_REF;
			goto again;
		}
		err = -EINVAL;
	}

	if (err < 0) {
		stac92xx_free(codec);
		return err;
	}

	codec->proc_widget_hook = stac92hd7x_proc_hook;

	return 0;
}

static int patch_stac922x(struct hda_codec *codec)
{
	struct sigmatel_spec *spec;
	int err;

	spec  = kzalloc(sizeof(*spec), GFP_KERNEL);
	if (spec == NULL)
		return -ENOMEM;

	codec->spec = spec;
	spec->num_pins = ARRAY_SIZE(stac922x_pin_nids);
	spec->pin_nids = stac922x_pin_nids;
	spec->board_config = snd_hda_check_board_config(codec, STAC_922X_MODELS,
							stac922x_models,
							stac922x_cfg_tbl);
	if (spec->board_config == STAC_INTEL_MAC_AUTO) {
		spec->gpio_mask = spec->gpio_dir = 0x03;
		spec->gpio_data = 0x03;
		/* Intel Macs have all same PCI SSID, so we need to check
		 * codec SSID to distinguish the exact models
		 */
		printk(KERN_INFO "hda_codec: STAC922x, Apple subsys_id=%x\n", codec->subsystem_id);
		switch (codec->subsystem_id) {

		case 0x106b0800:
			spec->board_config = STAC_INTEL_MAC_V1;
			break;
		case 0x106b0600:
		case 0x106b0700:
			spec->board_config = STAC_INTEL_MAC_V2;
			break;
		case 0x106b0e00:
		case 0x106b0f00:
		case 0x106b1600:
		case 0x106b1700:
		case 0x106b0200:
		case 0x106b1e00:
			spec->board_config = STAC_INTEL_MAC_V3;
			break;
		case 0x106b1a00:
		case 0x00000100:
			spec->board_config = STAC_INTEL_MAC_V4;
			break;
		case 0x106b0a00:
		case 0x106b2200:
			spec->board_config = STAC_INTEL_MAC_V5;
			break;
		default:
			spec->board_config = STAC_INTEL_MAC_V3;
			break;
		}
	}

 again:
	if (spec->board_config < 0)
		snd_printdd(KERN_INFO "hda_codec: %s: BIOS auto-probing.\n",
			    codec->chip_name);
	else
		stac92xx_set_config_regs(codec,
				stac922x_brd_tbl[spec->board_config]);

	spec->adc_nids = stac922x_adc_nids;
	spec->mux_nids = stac922x_mux_nids;
	spec->num_muxes = ARRAY_SIZE(stac922x_mux_nids);
	spec->num_adcs = ARRAY_SIZE(stac922x_adc_nids);
	spec->num_dmics = 0;
	spec->num_pwrs = 0;

	spec->init = stac922x_core_init;

	spec->num_caps = STAC922X_NUM_CAPS;
	spec->capvols = stac922x_capvols;
	spec->capsws = stac922x_capsws;

	spec->multiout.dac_nids = spec->dac_nids;
	
	err = stac92xx_parse_auto_config(codec, 0x08, 0x09);
	if (!err) {
		if (spec->board_config < 0) {
			printk(KERN_WARNING "hda_codec: No auto-config is "
			       "available, default to model=ref\n");
			spec->board_config = STAC_D945_REF;
			goto again;
		}
		err = -EINVAL;
	}
	if (err < 0) {
		stac92xx_free(codec);
		return err;
	}

	codec->patch_ops = stac92xx_patch_ops;

	/* Fix Mux capture level; max to 2 */
	snd_hda_override_amp_caps(codec, 0x12, HDA_OUTPUT,
				  (0 << AC_AMPCAP_OFFSET_SHIFT) |
				  (2 << AC_AMPCAP_NUM_STEPS_SHIFT) |
				  (0x27 << AC_AMPCAP_STEP_SIZE_SHIFT) |
				  (0 << AC_AMPCAP_MUTE_SHIFT));

	return 0;
}

static int patch_stac927x(struct hda_codec *codec)
{
	struct sigmatel_spec *spec;
	int err;

	spec  = kzalloc(sizeof(*spec), GFP_KERNEL);
	if (spec == NULL)
		return -ENOMEM;

	codec->spec = spec;
	codec->slave_dig_outs = stac927x_slave_dig_outs;
	spec->num_pins = ARRAY_SIZE(stac927x_pin_nids);
	spec->pin_nids = stac927x_pin_nids;
	spec->board_config = snd_hda_check_board_config(codec, STAC_927X_MODELS,
							stac927x_models,
							stac927x_cfg_tbl);
 again:
	if (spec->board_config < 0)
		snd_printdd(KERN_INFO "hda_codec: %s: BIOS auto-probing.\n",
			    codec->chip_name);
	else
		stac92xx_set_config_regs(codec,
				stac927x_brd_tbl[spec->board_config]);

	spec->digbeep_nid = 0x23;
	spec->adc_nids = stac927x_adc_nids;
	spec->num_adcs = ARRAY_SIZE(stac927x_adc_nids);
	spec->mux_nids = stac927x_mux_nids;
	spec->num_muxes = ARRAY_SIZE(stac927x_mux_nids);
	spec->smux_nids = stac927x_smux_nids;
	spec->num_smuxes = ARRAY_SIZE(stac927x_smux_nids);
	spec->spdif_labels = stac927x_spdif_labels;
	spec->dac_list = stac927x_dac_nids;
	spec->multiout.dac_nids = spec->dac_nids;

	switch (spec->board_config) {
	case STAC_D965_3ST:
	case STAC_D965_5ST:
		/* GPIO0 High = Enable EAPD */
		spec->eapd_mask = spec->gpio_mask = spec->gpio_dir = 0x01;
		spec->gpio_data = 0x01;
		spec->num_dmics = 0;

		spec->init = d965_core_init;
		break;
	case STAC_DELL_BIOS:
		switch (codec->subsystem_id) {
		case 0x10280209:
		case 0x1028022e:
			/* correct the device field to SPDIF out */
			snd_hda_codec_set_pincfg(codec, 0x21, 0x01442070);
			break;
		}
		/* configure the analog microphone on some laptops */
		snd_hda_codec_set_pincfg(codec, 0x0c, 0x90a79130);
		/* correct the front output jack as a hp out */
		snd_hda_codec_set_pincfg(codec, 0x0f, 0x0227011f);
		/* correct the front input jack as a mic */
		snd_hda_codec_set_pincfg(codec, 0x0e, 0x02a79130);
		/* fallthru */
	case STAC_DELL_3ST:
		/* GPIO2 High = Enable EAPD */
		spec->eapd_mask = spec->gpio_mask = spec->gpio_dir = 0x04;
		spec->gpio_data = 0x04;
		switch (codec->subsystem_id) {
		case 0x1028022f:
			/* correct EAPD to be GPIO0 */
			spec->eapd_mask = spec->gpio_mask = 0x01;
			spec->gpio_dir = spec->gpio_data = 0x01;
			break;
		};
		spec->dmic_nids = stac927x_dmic_nids;
		spec->num_dmics = STAC927X_NUM_DMICS;

		spec->init = d965_core_init;
		spec->dmux_nids = stac927x_dmux_nids;
		spec->num_dmuxes = ARRAY_SIZE(stac927x_dmux_nids);
		break;
	default:
		if (spec->board_config > STAC_D965_REF) {
			/* GPIO0 High = Enable EAPD */
			spec->eapd_mask = spec->gpio_mask = 0x01;
			spec->gpio_dir = spec->gpio_data = 0x01;
		}
		spec->num_dmics = 0;

		spec->init = stac927x_core_init;
	}

	spec->num_caps = STAC927X_NUM_CAPS;
	spec->capvols = stac927x_capvols;
	spec->capsws = stac927x_capsws;

	spec->num_pwrs = 0;
	spec->aloopback_ctl = stac927x_loopback;
	spec->aloopback_mask = 0x40;
	spec->aloopback_shift = 0;
	spec->eapd_switch = 1;

	err = stac92xx_parse_auto_config(codec, 0x1e, 0x20);
	if (!err) {
		if (spec->board_config < 0) {
			printk(KERN_WARNING "hda_codec: No auto-config is "
			       "available, default to model=ref\n");
			spec->board_config = STAC_D965_REF;
			goto again;
		}
		err = -EINVAL;
	}
	if (err < 0) {
		stac92xx_free(codec);
		return err;
	}

	codec->patch_ops = stac92xx_patch_ops;

	codec->proc_widget_hook = stac927x_proc_hook;

	/*
	 * !!FIXME!!
	 * The STAC927x seem to require fairly long delays for certain
	 * command sequences.  With too short delays (even if the answer
	 * is set to RIRB properly), it results in the silence output
	 * on some hardwares like Dell.
	 *
	 * The below flag enables the longer delay (see get_response
	 * in hda_intel.c).
	 */
	codec->bus->needs_damn_long_delay = 1;

	/* no jack detecion for ref-no-jd model */
	if (spec->board_config == STAC_D965_REF_NO_JD)
		spec->hp_detect = 0;

	return 0;
}

static int patch_stac9205(struct hda_codec *codec)
{
	struct sigmatel_spec *spec;
	int err;

	spec  = kzalloc(sizeof(*spec), GFP_KERNEL);
	if (spec == NULL)
		return -ENOMEM;

	codec->spec = spec;
	spec->num_pins = ARRAY_SIZE(stac9205_pin_nids);
	spec->pin_nids = stac9205_pin_nids;
	spec->board_config = snd_hda_check_board_config(codec, STAC_9205_MODELS,
							stac9205_models,
							stac9205_cfg_tbl);
 again:
	if (spec->board_config < 0)
		snd_printdd(KERN_INFO "hda_codec: %s: BIOS auto-probing.\n",
			    codec->chip_name);
	else
		stac92xx_set_config_regs(codec,
					 stac9205_brd_tbl[spec->board_config]);

	spec->digbeep_nid = 0x23;
	spec->adc_nids = stac9205_adc_nids;
	spec->num_adcs = ARRAY_SIZE(stac9205_adc_nids);
	spec->mux_nids = stac9205_mux_nids;
	spec->num_muxes = ARRAY_SIZE(stac9205_mux_nids);
	spec->smux_nids = stac9205_smux_nids;
	spec->num_smuxes = ARRAY_SIZE(stac9205_smux_nids);
	spec->dmic_nids = stac9205_dmic_nids;
	spec->num_dmics = STAC9205_NUM_DMICS;
	spec->dmux_nids = stac9205_dmux_nids;
	spec->num_dmuxes = ARRAY_SIZE(stac9205_dmux_nids);
	spec->num_pwrs = 0;

	spec->init = stac9205_core_init;
	spec->aloopback_ctl = stac9205_loopback;

	spec->num_caps = STAC9205_NUM_CAPS;
	spec->capvols = stac9205_capvols;
	spec->capsws = stac9205_capsws;

	spec->aloopback_mask = 0x40;
	spec->aloopback_shift = 0;
	/* Turn on/off EAPD per HP plugging */
	if (spec->board_config != STAC_9205_EAPD)
		spec->eapd_switch = 1;
	spec->multiout.dac_nids = spec->dac_nids;
	
	switch (spec->board_config){
	case STAC_9205_DELL_M43:
		/* Enable SPDIF in/out */
		snd_hda_codec_set_pincfg(codec, 0x1f, 0x01441030);
		snd_hda_codec_set_pincfg(codec, 0x20, 0x1c410030);

		/* Enable unsol response for GPIO4/Dock HP connection */
		err = stac_add_event(spec, codec->afg, STAC_VREF_EVENT, 0x01);
		if (err < 0)
			return err;
		snd_hda_codec_write_cache(codec, codec->afg, 0,
			AC_VERB_SET_GPIO_UNSOLICITED_RSP_MASK, 0x10);
		snd_hda_codec_write_cache(codec, codec->afg, 0,
					  AC_VERB_SET_UNSOLICITED_ENABLE,
					  AC_USRSP_EN | err);

		spec->gpio_dir = 0x0b;
		spec->eapd_mask = 0x01;
		spec->gpio_mask = 0x1b;
		spec->gpio_mute = 0x10;
		/* GPIO0 High = EAPD, GPIO1 Low = Headphone Mute,
		 * GPIO3 Low = DRM
		 */
		spec->gpio_data = 0x01;
		break;
	case STAC_9205_REF:
		/* SPDIF-In enabled */
		break;
	default:
		/* GPIO0 High = EAPD */
		spec->eapd_mask = spec->gpio_mask = spec->gpio_dir = 0x1;
		spec->gpio_data = 0x01;
		break;
	}

	err = stac92xx_parse_auto_config(codec, 0x1f, 0x20);
	if (!err) {
		if (spec->board_config < 0) {
			printk(KERN_WARNING "hda_codec: No auto-config is "
			       "available, default to model=ref\n");
			spec->board_config = STAC_9205_REF;
			goto again;
		}
		err = -EINVAL;
	}
	if (err < 0) {
		stac92xx_free(codec);
		return err;
	}

	codec->patch_ops = stac92xx_patch_ops;

	codec->proc_widget_hook = stac9205_proc_hook;

	return 0;
}

/*
 * STAC9872 hack
 */

static struct hda_verb stac9872_core_init[] = {
	{0x15, AC_VERB_SET_CONNECT_SEL, 0x1}, /* mic-sel: 0a,0d,14,02 */
	{0x15, AC_VERB_SET_AMP_GAIN_MUTE, AMP_OUT_UNMUTE}, /* Mic-in -> 0x9 */
	{}
};

static hda_nid_t stac9872_pin_nids[] = {
	0x0a, 0x0b, 0x0c, 0x0d, 0x0e, 0x0f,
	0x11, 0x13, 0x14,
};

static hda_nid_t stac9872_adc_nids[] = {
	0x8 /*,0x6*/
};

static hda_nid_t stac9872_mux_nids[] = {
	0x15
};

static unsigned long stac9872_capvols[] = {
	HDA_COMPOSE_AMP_VAL(0x09, 3, 0, HDA_INPUT),
};
#define stac9872_capsws		stac9872_capvols

static unsigned int stac9872_vaio_pin_configs[9] = {
	0x03211020, 0x411111f0, 0x411111f0, 0x03a15030,
	0x411111f0, 0x90170110, 0x411111f0, 0x411111f0,
	0x90a7013e
};

static const char *stac9872_models[STAC_9872_MODELS] = {
	[STAC_9872_AUTO] = "auto",
	[STAC_9872_VAIO] = "vaio",
};

static unsigned int *stac9872_brd_tbl[STAC_9872_MODELS] = {
	[STAC_9872_VAIO] = stac9872_vaio_pin_configs,
};

static struct snd_pci_quirk stac9872_cfg_tbl[] = {
	SND_PCI_QUIRK_MASK(0x104d, 0xfff0, 0x81e0,
			   "Sony VAIO F/S", STAC_9872_VAIO),
	{} /* terminator */
};

static int patch_stac9872(struct hda_codec *codec)
{
	struct sigmatel_spec *spec;
	int err;

	spec  = kzalloc(sizeof(*spec), GFP_KERNEL);
	if (spec == NULL)
		return -ENOMEM;
	codec->spec = spec;
	spec->num_pins = ARRAY_SIZE(stac9872_pin_nids);
	spec->pin_nids = stac9872_pin_nids;

	spec->board_config = snd_hda_check_board_config(codec, STAC_9872_MODELS,
							stac9872_models,
							stac9872_cfg_tbl);
	if (spec->board_config < 0)
		snd_printdd(KERN_INFO "hda_codec: %s: BIOS auto-probing.\n",
			    codec->chip_name);
	else
		stac92xx_set_config_regs(codec,
					 stac9872_brd_tbl[spec->board_config]);

	spec->multiout.dac_nids = spec->dac_nids;
	spec->num_adcs = ARRAY_SIZE(stac9872_adc_nids);
	spec->adc_nids = stac9872_adc_nids;
	spec->num_muxes = ARRAY_SIZE(stac9872_mux_nids);
	spec->mux_nids = stac9872_mux_nids;
	spec->init = stac9872_core_init;
	spec->num_caps = 1;
	spec->capvols = stac9872_capvols;
	spec->capsws = stac9872_capsws;

	err = stac92xx_parse_auto_config(codec, 0x10, 0x12);
	if (err < 0) {
		stac92xx_free(codec);
		return -EINVAL;
	}
	spec->input_mux = &spec->private_imux;
	codec->patch_ops = stac92xx_patch_ops;
	return 0;
}


/*
 * patch entries
 */
static struct hda_codec_preset snd_hda_preset_sigmatel[] = {
 	{ .id = 0x83847690, .name = "STAC9200", .patch = patch_stac9200 },
 	{ .id = 0x83847882, .name = "STAC9220 A1", .patch = patch_stac922x },
 	{ .id = 0x83847680, .name = "STAC9221 A1", .patch = patch_stac922x },
 	{ .id = 0x83847880, .name = "STAC9220 A2", .patch = patch_stac922x },
 	{ .id = 0x83847681, .name = "STAC9220D/9223D A2", .patch = patch_stac922x },
 	{ .id = 0x83847682, .name = "STAC9221 A2", .patch = patch_stac922x },
 	{ .id = 0x83847683, .name = "STAC9221D A2", .patch = patch_stac922x },
 	{ .id = 0x83847618, .name = "STAC9227", .patch = patch_stac927x },
 	{ .id = 0x83847619, .name = "STAC9227", .patch = patch_stac927x },
 	{ .id = 0x83847616, .name = "STAC9228", .patch = patch_stac927x },
 	{ .id = 0x83847617, .name = "STAC9228", .patch = patch_stac927x },
 	{ .id = 0x83847614, .name = "STAC9229", .patch = patch_stac927x },
 	{ .id = 0x83847615, .name = "STAC9229", .patch = patch_stac927x },
 	{ .id = 0x83847620, .name = "STAC9274", .patch = patch_stac927x },
 	{ .id = 0x83847621, .name = "STAC9274D", .patch = patch_stac927x },
 	{ .id = 0x83847622, .name = "STAC9273X", .patch = patch_stac927x },
 	{ .id = 0x83847623, .name = "STAC9273D", .patch = patch_stac927x },
 	{ .id = 0x83847624, .name = "STAC9272X", .patch = patch_stac927x },
 	{ .id = 0x83847625, .name = "STAC9272D", .patch = patch_stac927x },
 	{ .id = 0x83847626, .name = "STAC9271X", .patch = patch_stac927x },
 	{ .id = 0x83847627, .name = "STAC9271D", .patch = patch_stac927x },
 	{ .id = 0x83847628, .name = "STAC9274X5NH", .patch = patch_stac927x },
 	{ .id = 0x83847629, .name = "STAC9274D5NH", .patch = patch_stac927x },
	{ .id = 0x83847632, .name = "STAC9202",  .patch = patch_stac925x },
	{ .id = 0x83847633, .name = "STAC9202D", .patch = patch_stac925x },
	{ .id = 0x83847634, .name = "STAC9250", .patch = patch_stac925x },
	{ .id = 0x83847635, .name = "STAC9250D", .patch = patch_stac925x },
	{ .id = 0x83847636, .name = "STAC9251", .patch = patch_stac925x },
	{ .id = 0x83847637, .name = "STAC9250D", .patch = patch_stac925x },
	{ .id = 0x83847645, .name = "92HD206X", .patch = patch_stac927x },
	{ .id = 0x83847646, .name = "92HD206D", .patch = patch_stac927x },
 	/* The following does not take into account .id=0x83847661 when subsys =
 	 * 104D0C00 which is STAC9225s. Because of this, some SZ Notebooks are
 	 * currently not fully supported.
 	 */
 	{ .id = 0x83847661, .name = "CXD9872RD/K", .patch = patch_stac9872 },
 	{ .id = 0x83847662, .name = "STAC9872AK", .patch = patch_stac9872 },
 	{ .id = 0x83847664, .name = "CXD9872AKD", .patch = patch_stac9872 },
	{ .id = 0x83847698, .name = "STAC9205", .patch = patch_stac9205 },
 	{ .id = 0x838476a0, .name = "STAC9205", .patch = patch_stac9205 },
 	{ .id = 0x838476a1, .name = "STAC9205D", .patch = patch_stac9205 },
 	{ .id = 0x838476a2, .name = "STAC9204", .patch = patch_stac9205 },
 	{ .id = 0x838476a3, .name = "STAC9204D", .patch = patch_stac9205 },
 	{ .id = 0x838476a4, .name = "STAC9255", .patch = patch_stac9205 },
 	{ .id = 0x838476a5, .name = "STAC9255D", .patch = patch_stac9205 },
 	{ .id = 0x838476a6, .name = "STAC9254", .patch = patch_stac9205 },
 	{ .id = 0x838476a7, .name = "STAC9254D", .patch = patch_stac9205 },
	{ .id = 0x111d7603, .name = "92HD75B3X5", .patch = patch_stac92hd71bxx},
	{ .id = 0x111d7604, .name = "92HD83C1X5", .patch = patch_stac92hd83xxx},
	{ .id = 0x111d7605, .name = "92HD81B1X5", .patch = patch_stac92hd83xxx},
	{ .id = 0x111d76d5, .name = "92HD81B1C5", .patch = patch_stac92hd83xxx},
	{ .id = 0x111d7608, .name = "92HD75B2X5", .patch = patch_stac92hd71bxx},
	{ .id = 0x111d7674, .name = "92HD73D1X5", .patch = patch_stac92hd73xx },
	{ .id = 0x111d7675, .name = "92HD73C1X5", .patch = patch_stac92hd73xx },
	{ .id = 0x111d7676, .name = "92HD73E1X5", .patch = patch_stac92hd73xx },
	{ .id = 0x111d76b0, .name = "92HD71B8X", .patch = patch_stac92hd71bxx },
	{ .id = 0x111d76b1, .name = "92HD71B8X", .patch = patch_stac92hd71bxx },
	{ .id = 0x111d76b2, .name = "92HD71B7X", .patch = patch_stac92hd71bxx },
	{ .id = 0x111d76b3, .name = "92HD71B7X", .patch = patch_stac92hd71bxx },
	{ .id = 0x111d76b4, .name = "92HD71B6X", .patch = patch_stac92hd71bxx },
	{ .id = 0x111d76b5, .name = "92HD71B6X", .patch = patch_stac92hd71bxx },
	{ .id = 0x111d76b6, .name = "92HD71B5X", .patch = patch_stac92hd71bxx },
	{ .id = 0x111d76b7, .name = "92HD71B5X", .patch = patch_stac92hd71bxx },
	{} /* terminator */
};

MODULE_ALIAS("snd-hda-codec-id:8384*");
MODULE_ALIAS("snd-hda-codec-id:111d*");

MODULE_LICENSE("GPL");
MODULE_DESCRIPTION("IDT/Sigmatel HD-audio codec");

static struct hda_codec_preset_list sigmatel_list = {
	.preset = snd_hda_preset_sigmatel,
	.owner = THIS_MODULE,
};

static int __init patch_sigmatel_init(void)
{
	return snd_hda_add_codec_preset(&sigmatel_list);
}

static void __exit patch_sigmatel_exit(void)
{
	snd_hda_delete_codec_preset(&sigmatel_list);
}

module_init(patch_sigmatel_init)
module_exit(patch_sigmatel_exit)<|MERGE_RESOLUTION|>--- conflicted
+++ resolved
@@ -247,10 +247,7 @@
 	unsigned int num_dmuxes;
 	hda_nid_t *smux_nids;
 	unsigned int num_smuxes;
-<<<<<<< HEAD
 	unsigned int num_analog_muxes;
-=======
->>>>>>> e44d4e4c
 
 	unsigned long *capvols; /* amp-volume attr: HDA_COMPOSE_AMP_VAL() */
 	unsigned long *capsws; /* amp-mute attr: HDA_COMPOSE_AMP_VAL() */
@@ -1235,24 +1232,6 @@
 	{ } /* end */
 };
 
-<<<<<<< HEAD
-=======
-static struct snd_kcontrol_new stac92hd71bxx_analog_mixer[] = {
-	HDA_CODEC_MUTE("Import0 Mux Capture Switch", 0x17, 0x0, HDA_INPUT),
-	HDA_CODEC_VOLUME("Import0 Mux Capture Volume", 0x17, 0x0, HDA_INPUT),
-
-	HDA_CODEC_MUTE("Import1 Mux Capture Switch", 0x17, 0x1, HDA_INPUT),
-	HDA_CODEC_VOLUME("Import1 Mux Capture Volume", 0x17, 0x1, HDA_INPUT),
-
-	HDA_CODEC_MUTE("DAC0 Capture Switch", 0x17, 0x3, HDA_INPUT),
-	HDA_CODEC_VOLUME("DAC0 Capture Volume", 0x17, 0x3, HDA_INPUT),
-
-	HDA_CODEC_MUTE("DAC1 Capture Switch", 0x17, 0x4, HDA_INPUT),
-	HDA_CODEC_VOLUME("DAC1 Capture Volume", 0x17, 0x4, HDA_INPUT),
-	{ } /* end */
-};
-
->>>>>>> e44d4e4c
 static struct snd_kcontrol_new stac92hd71bxx_loopback[] = {
 	STAC_ANALOG_LOOPBACK(0xFA0, 0x7A0, 2)
 };
@@ -1336,12 +1315,8 @@
 		if (err < 0)
 			return err;
 	}
-<<<<<<< HEAD
 	if (!spec->auto_mic && spec->num_dmuxes > 0 &&
 	    snd_hda_get_bool_hint(codec, "separate_dmux") == 1) {
-=======
-	if (!spec->auto_mic && spec->num_dmuxes > 0) {
->>>>>>> e44d4e4c
 		stac_dmux_mixer.count = spec->num_dmuxes;
 		err = snd_hda_ctl_add(codec,
 				  snd_ctl_new1(&stac_dmux_mixer, codec));
@@ -3618,12 +3593,8 @@
 	struct sigmatel_spec *spec = codec->spec;
 	struct hda_input_mux *imux = &spec->private_imux;
 	struct hda_input_mux *dimux = &spec->private_dimux;
-<<<<<<< HEAD
 	int err, i, active_mics;
 	unsigned int def_conf;
-=======
-	int err, i;
->>>>>>> e44d4e4c
 	char name[32];
 
 	dimux->items[dimux->num_items].label = stac92xx_dmic_labels[0];
@@ -3652,14 +3623,11 @@
 		if (index < 0)
 			continue;
 
-<<<<<<< HEAD
 		if (active_mics == 1)
 			label = "Digital Mic";
 		else
 			label = stac92xx_dmic_labels[dimux->num_items];
 
-=======
->>>>>>> e44d4e4c
 		wcaps = get_wcaps(codec, nid) &
 			(AC_WCAP_OUT_AMP | AC_WCAP_IN_AMP);
 
@@ -5240,10 +5208,6 @@
 	spec->capvols = stac92hd73xx_capvols;
 	spec->capsws = stac92hd73xx_capsws;
 
-	spec->num_caps = STAC92HD73XX_NUM_CAPS;
-	spec->capvols = stac92hd73xx_capvols;
-	spec->capsws = stac92hd73xx_capsws;
-
 	switch (spec->board_config) {
 	case STAC_DELL_EQ:
 		spec->init = dell_eq_core_init;
@@ -5533,11 +5497,6 @@
 		/* fallthru */
 	case 0x111d76b4: /* 6 Port without Analog Mixer */
 	case 0x111d76b5:
-<<<<<<< HEAD
-=======
-		memcpy(&spec->private_dimux, &stac92hd71bxx_dmux_nomixer,
-		       sizeof(stac92hd71bxx_dmux_nomixer));
->>>>>>> e44d4e4c
 		spec->init = stac92hd71bxx_core_init;
 		codec->slave_dig_outs = stac92hd71bxx_slave_dig_outs;
 		spec->num_dmics = stac92hd71bxx_connected_ports(codec,
@@ -5545,10 +5504,6 @@
 					STAC92HD71BXX_NUM_DMICS);
 		break;
 	case 0x111d7608: /* 5 Port with Analog Mixer */
-<<<<<<< HEAD
-=======
-		spec->private_dimux.num_items--;
->>>>>>> e44d4e4c
 		switch (spec->board_config) {
 		case STAC_HP_M4:
 			/* Enable VREF power saving on GPIO1 detect */
@@ -5570,18 +5525,6 @@
 
 		/* no output amps */
 		spec->num_pwrs = 0;
-<<<<<<< HEAD
-=======
-		if (snd_hda_get_bool_hint(codec, "analog_mixer") == 1) {
-			spec->mixer = stac92hd71bxx_analog_mixer;
-			memcpy(&spec->private_dimux, &stac92hd71bxx_dmux_amixer,
-			       sizeof(stac92hd71bxx_dmux_amixer));
-		} else {
-			memcpy(&spec->private_dimux,
-			       &stac92hd71bxx_dmux_nomixer,
-			       sizeof(stac92hd71bxx_dmux_nomixer));
-		}
->>>>>>> e44d4e4c
 		/* disable VSW */
 		spec->init = stac92hd71bxx_core_init;
 		unmute_init++;
@@ -5591,14 +5534,6 @@
 		spec->num_dmics = stac92hd71bxx_connected_ports(codec,
 					stac92hd71bxx_dmic_nids,
 					STAC92HD71BXX_NUM_DMICS - 1);
-<<<<<<< HEAD
-=======
-		if (spec->num_dmics) {
-			spec->num_dmuxes = ARRAY_SIZE(stac92hd71bxx_dmux_nids);
-			spec->dinput_mux = &spec->private_dimux;
-			ndmic_nids = ARRAY_SIZE(stac92hd71bxx_dmic_nids) - 2;
-		}
->>>>>>> e44d4e4c
 		break;
 	case 0x111d7603: /* 6 Port with Analog Mixer */
 		if ((codec->revision_id & 0xf) == 1)
@@ -5608,32 +5543,12 @@
 		spec->num_pwrs = 0;
 		/* fallthru */
 	default:
-<<<<<<< HEAD
-=======
-		if (snd_hda_get_bool_hint(codec, "analog_mixer") == 1) {
-			spec->mixer = stac92hd71bxx_analog_mixer;
-			memcpy(&spec->private_dimux, &stac92hd71bxx_dmux_amixer,
-			       sizeof(stac92hd71bxx_dmux_amixer));
-		} else {
-			memcpy(&spec->private_dimux,
-			       &stac92hd71bxx_dmux_nomixer,
-			       sizeof(stac92hd71bxx_dmux_nomixer));
-		}
->>>>>>> e44d4e4c
 		spec->init = stac92hd71bxx_core_init;
 		codec->slave_dig_outs = stac92hd71bxx_slave_dig_outs;
 		spec->num_dmics = stac92hd71bxx_connected_ports(codec,
 					stac92hd71bxx_dmic_nids,
 					STAC92HD71BXX_NUM_DMICS);
-<<<<<<< HEAD
 		break;
-=======
-		if (spec->num_dmics) {
-			spec->num_dmuxes = ARRAY_SIZE(stac92hd71bxx_dmux_nids);
-			spec->dinput_mux = &spec->private_dimux;
-			ndmic_nids = ARRAY_SIZE(stac92hd71bxx_dmic_nids) - 1;
-		}
->>>>>>> e44d4e4c
 	}
 
 	if (get_wcaps(codec, 0xa) & AC_WCAP_IN_AMP)
