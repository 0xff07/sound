/*
 *  hdac-ext-bus.c - HD-audio extended core bus functions.
 *
 *  Copyright (C) 2014-2015 Intel Corp
 *  Author: Jeeja KP <jeeja.kp@intel.com>
 *  ~~~~~~~~~~~~~~~~~~~~~~~~~~~~~~~~~~~~~~~~~~~~~~~~~~~~~~~~~~~~~~~~~~~~~~~~~~
 *
 *  This program is free software; you can redistribute it and/or modify
 *  it under the terms of the GNU General Public License as published by
 *  the Free Software Foundation; version 2 of the License.
 *
 *  This program is distributed in the hope that it will be useful, but
 *  WITHOUT ANY WARRANTY; without even the implied warranty of
 *  MERCHANTABILITY or FITNESS FOR A PARTICULAR PURPOSE.  See the GNU
 *  General Public License for more details.
 *
 * ~~~~~~~~~~~~~~~~~~~~~~~~~~~~~~~~~~~~~~~~~~~~~~~~~~~~~~~~~~~~~~~~~~~~~~~~~~
 */

#include <linux/module.h>
#include <linux/slab.h>
#include <linux/io.h>
#include <sound/hdaudio_ext.h>

MODULE_DESCRIPTION("HDA extended core");
MODULE_LICENSE("GPL v2");

static void hdac_ext_writel(u32 value, u32 __iomem *addr)
{
	writel(value, addr);
}

static u32 hdac_ext_readl(u32 __iomem *addr)
{
	return readl(addr);
}

static void hdac_ext_writew(u16 value, u16 __iomem *addr)
{
	writew(value, addr);
}

static u16 hdac_ext_readw(u16 __iomem *addr)
{
	return readw(addr);
}

static void hdac_ext_writeb(u8 value, u8 __iomem *addr)
{
	writeb(value, addr);
}

static u8 hdac_ext_readb(u8 __iomem *addr)
{
	return readb(addr);
}

static int hdac_ext_dma_alloc_pages(struct hdac_bus *bus, int type,
			   size_t size, struct snd_dma_buffer *buf)
{
	return snd_dma_alloc_pages(type, bus->dev, size, buf);
}

static void hdac_ext_dma_free_pages(struct hdac_bus *bus, struct snd_dma_buffer *buf)
{
	snd_dma_free_pages(buf);
}

static const struct hdac_io_ops hdac_ext_default_io = {
	.reg_writel = hdac_ext_writel,
	.reg_readl = hdac_ext_readl,
	.reg_writew = hdac_ext_writew,
	.reg_readw = hdac_ext_readw,
	.reg_writeb = hdac_ext_writeb,
	.reg_readb = hdac_ext_readb,
	.dma_alloc_pages = hdac_ext_dma_alloc_pages,
	.dma_free_pages = hdac_ext_dma_free_pages,
};

/**
 * snd_hdac_ext_bus_init - initialize a HD-audio extended bus
 * @ebus: the pointer to extended bus object
 * @dev: device pointer
 * @ops: bus verb operators
 * @io_ops: lowlevel I/O operators, can be NULL. If NULL core will use
 * default ops
 *
 * Returns 0 if successful, or a negative error code.
 */
int snd_hdac_ext_bus_init(struct hdac_bus *bus, struct device *dev,
			const struct hdac_bus_ops *ops,
			const struct hdac_io_ops *io_ops,
			const struct hdac_ext_bus_ops *ext_ops)
{
	int ret;
	static int idx;

	/* check if io ops are provided, if not load the defaults */
	if (io_ops == NULL)
		io_ops = &hdac_ext_default_io;

	ret = snd_hdac_bus_init(bus, dev, ops, io_ops);
	if (ret < 0)
		return ret;

	bus->ext_ops = ext_ops;
	bus->idx = idx++;
<<<<<<< HEAD

=======
>>>>>>> e61ab9f0
	bus->cmd_dma_state = true;

	return 0;
}
EXPORT_SYMBOL_GPL(snd_hdac_ext_bus_init);

/**
 * snd_hdac_ext_bus_exit - clean up a HD-audio extended bus
 * @ebus: the pointer to extended bus object
 */
void snd_hdac_ext_bus_exit(struct hdac_bus *bus)
{
	snd_hdac_bus_exit(bus);
	WARN_ON(!list_empty(&bus->hlink_list));
}
EXPORT_SYMBOL_GPL(snd_hdac_ext_bus_exit);

static void default_release(struct device *dev)
{
	snd_hdac_ext_bus_device_exit(container_of(dev, struct hdac_device, dev));
}

/**
 * snd_hdac_ext_bus_device_init - initialize the HDA extended codec base device
 * @ebus: hdac extended bus to attach to
 * @addr: codec address
 *
 * Returns zero for success or a negative error code.
 */
int snd_hdac_ext_bus_device_init(struct hdac_bus *bus, int addr,
					struct hdac_device *hdev)
{
	char name[15];
	int ret;

	hdev->bus = bus;

	snprintf(name, sizeof(name), "ehdaudio%dD%d", bus->idx, addr);

	ret  = snd_hdac_device_init(hdev, bus, name, addr);
	if (ret < 0) {
		dev_err(bus->dev, "device init failed for hdac device\n");
		return ret;
	}
	hdev->type = HDA_DEV_ASOC;
	hdev->dev.release = default_release;

	ret = snd_hdac_device_register(hdev);
	if (ret) {
		dev_err(bus->dev, "failed to register hdac device\n");
		snd_hdac_ext_bus_device_exit(hdev);
		return ret;
	}

	return 0;
}
EXPORT_SYMBOL_GPL(snd_hdac_ext_bus_device_init);

/**
 * snd_hdac_ext_bus_device_exit - clean up a HD-audio extended codec base device
 * @hdev: hdac device to clean up
 */
void snd_hdac_ext_bus_device_exit(struct hdac_device *hdev)
{
	snd_hdac_device_exit(hdev);
	kfree(hdev);
}
EXPORT_SYMBOL_GPL(snd_hdac_ext_bus_device_exit);

/**
 * snd_hdac_ext_bus_device_remove - remove HD-audio extended codec base devices
 *
 * @ebus: HD-audio extended bus
 */
void snd_hdac_ext_bus_device_remove(struct hdac_bus *bus)
{
	struct hdac_device *codec, *__codec;
	/*
	 * we need to remove all the codec devices objects created in the
	 * snd_hdac_ext_bus_device_init
	 */
	list_for_each_entry_safe(codec, __codec, &bus->codec_list, list) {
		snd_hdac_device_unregister(codec);
		put_device(&codec->dev);
	}
}
EXPORT_SYMBOL_GPL(snd_hdac_ext_bus_device_remove);
#define dev_to_hdac(dev) (container_of((dev), \
			struct hdac_device, dev))

static inline struct hdac_driver *get_hdrv(struct device *dev)
{
	struct hdac_driver *hdrv = drv_to_hdac_driver(dev->driver);
	return hdrv;
}

static inline struct hdac_device *get_hdev(struct device *dev)
{
	struct hdac_device *hdev = dev_to_hdac_dev(dev);
	return hdev;
}

static int hda_ext_drv_probe(struct device *dev)
{
	return (get_hdrv(dev))->probe(get_hdev(dev));
}

static int hdac_ext_drv_remove(struct device *dev)
{
	return (get_hdrv(dev))->remove(get_hdev(dev));
}

static void hdac_ext_drv_shutdown(struct device *dev)
{
	return (get_hdrv(dev))->shutdown(get_hdev(dev));
}

/**
 * snd_hda_ext_driver_register - register a driver for ext hda devices
 *
 * @drv: ext hda driver structure
 */
int snd_hda_ext_driver_register(struct hdac_driver *drv)
{
	drv->type = HDA_DEV_ASOC;
	drv->driver.bus = &snd_hda_bus_type;
	/* we use default match */

	if (drv->probe)
		drv->driver.probe = hda_ext_drv_probe;
	if (drv->remove)
		drv->driver.remove = hdac_ext_drv_remove;
	if (drv->shutdown)
		drv->driver.shutdown = hdac_ext_drv_shutdown;

	return driver_register(&drv->driver);
}
EXPORT_SYMBOL_GPL(snd_hda_ext_driver_register);

/**
 * snd_hda_ext_driver_unregister - unregister a driver for ext hda devices
 *
 * @drv: ext hda driver structure
 */
void snd_hda_ext_driver_unregister(struct hdac_driver *drv)
{
	driver_unregister(&drv->driver);
}
EXPORT_SYMBOL_GPL(snd_hda_ext_driver_unregister);<|MERGE_RESOLUTION|>--- conflicted
+++ resolved
@@ -105,10 +105,6 @@
 
 	bus->ext_ops = ext_ops;
 	bus->idx = idx++;
-<<<<<<< HEAD
-
-=======
->>>>>>> e61ab9f0
 	bus->cmd_dma_state = true;
 
 	return 0;
