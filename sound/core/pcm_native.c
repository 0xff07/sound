--- conflicted
+++ resolved
@@ -1427,11 +1427,7 @@
 	} else if (substream->f_flags & O_NONBLOCK)
 		nonblock = 1;
 
-<<<<<<< HEAD
-	up_read(&snd_pcm_link_rwsem);
-=======
 	down_read(&snd_pcm_link_rwsem);
->>>>>>> 8fdc9e87
 	snd_pcm_stream_lock_irq(substream);
 	/* resume pause */
 	if (runtime->status->state == SNDRV_PCM_STATE_PAUSED)
