--- conflicted
+++ resolved
@@ -161,11 +161,8 @@
  *  Ignore errors for mixer access
  * QUIRK_FLAG_DSD_RAW:
  *  Support generic DSD raw U32_BE format
-<<<<<<< HEAD
-=======
  * QUIRK_FLAG_SET_IFACE_FIRST:
  *  Set up the interface at first like UAC1
->>>>>>> 6e413409
  */
 
 #define QUIRK_FLAG_GET_SAMPLE_RATE	(1U << 0)
@@ -184,9 +181,6 @@
 #define QUIRK_FLAG_DISABLE_AUTOSUSPEND	(1U << 13)
 #define QUIRK_FLAG_IGNORE_CTL_ERROR	(1U << 14)
 #define QUIRK_FLAG_DSD_RAW		(1U << 15)
-<<<<<<< HEAD
-=======
 #define QUIRK_FLAG_SET_IFACE_FIRST	(1U << 16)
->>>>>>> 6e413409
 
 #endif /* __USBAUDIO_H */