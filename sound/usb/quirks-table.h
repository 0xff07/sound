/* SPDX-License-Identifier: GPL-2.0-or-later */
/*
 * ALSA USB Audio Driver
 *
 * Copyright (c) 2002 by Takashi Iwai <tiwai@suse.de>,
 *                       Clemens Ladisch <clemens@ladisch.de>
 */

/*
 * The contents of this file are part of the driver's id_table.
 *
 * In a perfect world, this file would be empty.
 */

/*
 * Use this for devices where other interfaces are standard compliant,
 * to prevent the quirk being applied to those interfaces. (To work with
 * hotplugging, bDeviceClass must be set to USB_CLASS_PER_INTERFACE.)
 */
#define USB_DEVICE_VENDOR_SPEC(vend, prod) \
	.match_flags = USB_DEVICE_ID_MATCH_VENDOR | \
		       USB_DEVICE_ID_MATCH_PRODUCT | \
		       USB_DEVICE_ID_MATCH_INT_CLASS, \
	.idVendor = vend, \
	.idProduct = prod, \
	.bInterfaceClass = USB_CLASS_VENDOR_SPEC

#define QUIRK_RENAME_DEVICE(_vendor, _device)				\
	.driver_info = (unsigned long) & (const struct snd_usb_audio_quirk) { \
		.vendor_name = _vendor,					\
		.product_name = _device,				\
		.ifnum = QUIRK_NO_INTERFACE				\
	}

#define QUIRK_DEVICE_PROFILE(_vendor, _device, _profile)		\
	.driver_info = (unsigned long) & (const struct snd_usb_audio_quirk) { \
		.vendor_name = _vendor,					\
		.product_name = _device,				\
		.profile_name = _profile,				\
		.ifnum = QUIRK_NO_INTERFACE				\
	}

/* HP Thunderbolt Dock Audio Headset */
{
	USB_DEVICE(0x03f0, 0x0269),
	QUIRK_DEVICE_PROFILE("HP", "Thunderbolt Dock Audio Headset",
			     "HP-Thunderbolt-Dock-Audio-Headset"),
},
/* HP Thunderbolt Dock Audio Module */
{
	USB_DEVICE(0x03f0, 0x0567),
	QUIRK_DEVICE_PROFILE("HP", "Thunderbolt Dock Audio Module",
			     "HP-Thunderbolt-Dock-Audio-Module"),
},
/* FTDI devices */
{
	USB_DEVICE(0x0403, 0xb8d8),
	.driver_info = (unsigned long) & (const struct snd_usb_audio_quirk) {
		/* .vendor_name = "STARR LABS", */
		/* .product_name = "Starr Labs MIDI USB device", */
		.ifnum = 0,
		.type = QUIRK_MIDI_FTDI
	}
},

{
	/* Creative BT-D1 */
	USB_DEVICE(0x041e, 0x0005),
	.driver_info = (unsigned long) &(const struct snd_usb_audio_quirk) {
		.ifnum = 1,
		.type = QUIRK_AUDIO_FIXED_ENDPOINT,
		.data = &(const struct audioformat) {
			.formats = SNDRV_PCM_FMTBIT_S16_LE,
			.channels = 2,
			.iface = 1,
			.altsetting = 1,
			.altset_idx = 1,
			.endpoint = 0x03,
			.ep_attr = USB_ENDPOINT_XFER_ISOC,
			.attributes = 0,
			.rates = SNDRV_PCM_RATE_CONTINUOUS,
			.rate_min = 48000,
			.rate_max = 48000,
		}
	}
},

/* Creative/E-Mu devices */
{
	USB_DEVICE(0x041e, 0x3010),
	QUIRK_RENAME_DEVICE("Creative Labs", "Sound Blaster MP3+")
},
/* Creative/Toshiba Multimedia Center SB-0500 */
{
	USB_DEVICE(0x041e, 0x3048),
	QUIRK_RENAME_DEVICE("Toshiba", "SB-0500")
},
{
	/* E-Mu 0202 USB */
	.match_flags = USB_DEVICE_ID_MATCH_DEVICE,
	.idVendor = 0x041e,
	.idProduct = 0x3f02,
	.bInterfaceClass = USB_CLASS_AUDIO,
},
{
	/* E-Mu 0404 USB */
	.match_flags = USB_DEVICE_ID_MATCH_DEVICE,
	.idVendor = 0x041e,
	.idProduct = 0x3f04,
	.bInterfaceClass = USB_CLASS_AUDIO,
},
{
	/* E-Mu Tracker Pre */
	.match_flags = USB_DEVICE_ID_MATCH_DEVICE,
	.idVendor = 0x041e,
	.idProduct = 0x3f0a,
	.bInterfaceClass = USB_CLASS_AUDIO,
},
{
	/* E-Mu 0204 USB */
	.match_flags = USB_DEVICE_ID_MATCH_DEVICE,
	.idVendor = 0x041e,
	.idProduct = 0x3f19,
	.bInterfaceClass = USB_CLASS_AUDIO,
},

/*
 * HP Wireless Audio
 * When not ignored, causes instability issues for some users, forcing them to
 * skip the entire module.
 */
{
	USB_DEVICE(0x0424, 0xb832),
	.driver_info = (unsigned long) &(const struct snd_usb_audio_quirk) {
		.vendor_name = "Standard Microsystems Corp.",
		.product_name = "HP Wireless Audio",
		.ifnum = QUIRK_ANY_INTERFACE,
		.type = QUIRK_COMPOSITE,
		.data = (const struct snd_usb_audio_quirk[]) {
			/* Mixer */
			{
				.ifnum = 0,
				.type = QUIRK_IGNORE_INTERFACE,
			},
			/* Playback */
			{
				.ifnum = 1,
				.type = QUIRK_IGNORE_INTERFACE,
			},
			/* Capture */
			{
				.ifnum = 2,
				.type = QUIRK_IGNORE_INTERFACE,
			},
			/* HID Device, .ifnum = 3 */
			{
				.ifnum = -1,
			}
		}
	}
},

/*
 * Logitech QuickCam: bDeviceClass is vendor-specific, so generic interface
 * class matches do not take effect without an explicit ID match.
 */
{
	.match_flags = USB_DEVICE_ID_MATCH_DEVICE |
		       USB_DEVICE_ID_MATCH_INT_CLASS |
		       USB_DEVICE_ID_MATCH_INT_SUBCLASS,
	.idVendor = 0x046d,
	.idProduct = 0x0850,
	.bInterfaceClass = USB_CLASS_AUDIO,
	.bInterfaceSubClass = USB_SUBCLASS_AUDIOCONTROL
},
{
	.match_flags = USB_DEVICE_ID_MATCH_DEVICE |
		       USB_DEVICE_ID_MATCH_INT_CLASS |
		       USB_DEVICE_ID_MATCH_INT_SUBCLASS,
	.idVendor = 0x046d,
	.idProduct = 0x08ae,
	.bInterfaceClass = USB_CLASS_AUDIO,
	.bInterfaceSubClass = USB_SUBCLASS_AUDIOCONTROL
},
{
	.match_flags = USB_DEVICE_ID_MATCH_DEVICE |
		       USB_DEVICE_ID_MATCH_INT_CLASS |
		       USB_DEVICE_ID_MATCH_INT_SUBCLASS,
	.idVendor = 0x046d,
	.idProduct = 0x08c6,
	.bInterfaceClass = USB_CLASS_AUDIO,
	.bInterfaceSubClass = USB_SUBCLASS_AUDIOCONTROL
},
{
	.match_flags = USB_DEVICE_ID_MATCH_DEVICE |
		       USB_DEVICE_ID_MATCH_INT_CLASS |
		       USB_DEVICE_ID_MATCH_INT_SUBCLASS,
	.idVendor = 0x046d,
	.idProduct = 0x08f0,
	.bInterfaceClass = USB_CLASS_AUDIO,
	.bInterfaceSubClass = USB_SUBCLASS_AUDIOCONTROL
},
{
	.match_flags = USB_DEVICE_ID_MATCH_DEVICE |
		       USB_DEVICE_ID_MATCH_INT_CLASS |
		       USB_DEVICE_ID_MATCH_INT_SUBCLASS,
	.idVendor = 0x046d,
	.idProduct = 0x08f5,
	.bInterfaceClass = USB_CLASS_AUDIO,
	.bInterfaceSubClass = USB_SUBCLASS_AUDIOCONTROL
},
{
	.match_flags = USB_DEVICE_ID_MATCH_DEVICE |
		       USB_DEVICE_ID_MATCH_INT_CLASS |
		       USB_DEVICE_ID_MATCH_INT_SUBCLASS,
	.idVendor = 0x046d,
	.idProduct = 0x08f6,
	.bInterfaceClass = USB_CLASS_AUDIO,
	.bInterfaceSubClass = USB_SUBCLASS_AUDIOCONTROL
},
{
	.match_flags = USB_DEVICE_ID_MATCH_DEVICE |
		       USB_DEVICE_ID_MATCH_INT_CLASS |
		       USB_DEVICE_ID_MATCH_INT_SUBCLASS,
	.idVendor = 0x046d,
	.idProduct = 0x0990,
	.bInterfaceClass = USB_CLASS_AUDIO,
	.bInterfaceSubClass = USB_SUBCLASS_AUDIOCONTROL,
	QUIRK_RENAME_DEVICE("Logitech, Inc.", "QuickCam Pro 9000")
},

/*
 * Yamaha devices
 */

#define YAMAHA_DEVICE(id, name) { \
	USB_DEVICE(0x0499, id), \
	.driver_info = (unsigned long) & (const struct snd_usb_audio_quirk) { \
		.vendor_name = "Yamaha", \
		.product_name = name, \
		.ifnum = QUIRK_ANY_INTERFACE, \
		.type = QUIRK_MIDI_YAMAHA \
	} \
}
#define YAMAHA_INTERFACE(id, intf, name) { \
	USB_DEVICE_VENDOR_SPEC(0x0499, id), \
	.driver_info = (unsigned long) & (const struct snd_usb_audio_quirk) { \
		.vendor_name = "Yamaha", \
		.product_name = name, \
		.ifnum = intf, \
		.type = QUIRK_MIDI_YAMAHA \
	} \
}
YAMAHA_DEVICE(0x1000, "UX256"),
YAMAHA_DEVICE(0x1001, "MU1000"),
YAMAHA_DEVICE(0x1002, "MU2000"),
YAMAHA_DEVICE(0x1003, "MU500"),
YAMAHA_INTERFACE(0x1004, 3, "UW500"),
YAMAHA_DEVICE(0x1005, "MOTIF6"),
YAMAHA_DEVICE(0x1006, "MOTIF7"),
YAMAHA_DEVICE(0x1007, "MOTIF8"),
YAMAHA_DEVICE(0x1008, "UX96"),
YAMAHA_DEVICE(0x1009, "UX16"),
YAMAHA_INTERFACE(0x100a, 3, "EOS BX"),
YAMAHA_DEVICE(0x100c, "UC-MX"),
YAMAHA_DEVICE(0x100d, "UC-KX"),
YAMAHA_DEVICE(0x100e, "S08"),
YAMAHA_DEVICE(0x100f, "CLP-150"),
YAMAHA_DEVICE(0x1010, "CLP-170"),
YAMAHA_DEVICE(0x1011, "P-250"),
YAMAHA_DEVICE(0x1012, "TYROS"),
YAMAHA_DEVICE(0x1013, "PF-500"),
YAMAHA_DEVICE(0x1014, "S90"),
YAMAHA_DEVICE(0x1015, "MOTIF-R"),
YAMAHA_DEVICE(0x1016, "MDP-5"),
YAMAHA_DEVICE(0x1017, "CVP-204"),
YAMAHA_DEVICE(0x1018, "CVP-206"),
YAMAHA_DEVICE(0x1019, "CVP-208"),
YAMAHA_DEVICE(0x101a, "CVP-210"),
YAMAHA_DEVICE(0x101b, "PSR-1100"),
YAMAHA_DEVICE(0x101c, "PSR-2100"),
YAMAHA_DEVICE(0x101d, "CLP-175"),
YAMAHA_DEVICE(0x101e, "PSR-K1"),
YAMAHA_DEVICE(0x101f, "EZ-J24"),
YAMAHA_DEVICE(0x1020, "EZ-250i"),
YAMAHA_DEVICE(0x1021, "MOTIF ES 6"),
YAMAHA_DEVICE(0x1022, "MOTIF ES 7"),
YAMAHA_DEVICE(0x1023, "MOTIF ES 8"),
YAMAHA_DEVICE(0x1024, "CVP-301"),
YAMAHA_DEVICE(0x1025, "CVP-303"),
YAMAHA_DEVICE(0x1026, "CVP-305"),
YAMAHA_DEVICE(0x1027, "CVP-307"),
YAMAHA_DEVICE(0x1028, "CVP-309"),
YAMAHA_DEVICE(0x1029, "CVP-309GP"),
YAMAHA_DEVICE(0x102a, "PSR-1500"),
YAMAHA_DEVICE(0x102b, "PSR-3000"),
YAMAHA_DEVICE(0x102e, "ELS-01/01C"),
YAMAHA_DEVICE(0x1030, "PSR-295/293"),
YAMAHA_DEVICE(0x1031, "DGX-205/203"),
YAMAHA_DEVICE(0x1032, "DGX-305"),
YAMAHA_DEVICE(0x1033, "DGX-505"),
YAMAHA_DEVICE(0x1034, NULL),
YAMAHA_DEVICE(0x1035, NULL),
YAMAHA_DEVICE(0x1036, NULL),
YAMAHA_DEVICE(0x1037, NULL),
YAMAHA_DEVICE(0x1038, NULL),
YAMAHA_DEVICE(0x1039, NULL),
YAMAHA_DEVICE(0x103a, NULL),
YAMAHA_DEVICE(0x103b, NULL),
YAMAHA_DEVICE(0x103c, NULL),
YAMAHA_DEVICE(0x103d, NULL),
YAMAHA_DEVICE(0x103e, NULL),
YAMAHA_DEVICE(0x103f, NULL),
YAMAHA_DEVICE(0x1040, NULL),
YAMAHA_DEVICE(0x1041, NULL),
YAMAHA_DEVICE(0x1042, NULL),
YAMAHA_DEVICE(0x1043, NULL),
YAMAHA_DEVICE(0x1044, NULL),
YAMAHA_DEVICE(0x1045, NULL),
YAMAHA_INTERFACE(0x104e, 0, NULL),
YAMAHA_DEVICE(0x104f, NULL),
YAMAHA_DEVICE(0x1050, NULL),
YAMAHA_DEVICE(0x1051, NULL),
YAMAHA_DEVICE(0x1052, NULL),
YAMAHA_INTERFACE(0x1053, 0, NULL),
YAMAHA_INTERFACE(0x1054, 0, NULL),
YAMAHA_DEVICE(0x1055, NULL),
YAMAHA_DEVICE(0x1056, NULL),
YAMAHA_DEVICE(0x1057, NULL),
YAMAHA_DEVICE(0x1058, NULL),
YAMAHA_DEVICE(0x1059, NULL),
YAMAHA_DEVICE(0x105a, NULL),
YAMAHA_DEVICE(0x105b, NULL),
YAMAHA_DEVICE(0x105c, NULL),
YAMAHA_DEVICE(0x105d, NULL),
{
	USB_DEVICE(0x0499, 0x1503),
	.driver_info = (unsigned long) & (const struct snd_usb_audio_quirk) {
		/* .vendor_name = "Yamaha", */
		/* .product_name = "MOX6/MOX8", */
		.ifnum = QUIRK_ANY_INTERFACE,
		.type = QUIRK_COMPOSITE,
		.data = (const struct snd_usb_audio_quirk[]) {
			{
				.ifnum = 1,
				.type = QUIRK_AUDIO_STANDARD_INTERFACE
			},
			{
				.ifnum = 2,
				.type = QUIRK_AUDIO_STANDARD_INTERFACE
			},
			{
				.ifnum = 3,
				.type = QUIRK_MIDI_YAMAHA
			},
			{
				.ifnum = -1
			}
		}
	}
},
{
	USB_DEVICE(0x0499, 0x1507),
	.driver_info = (unsigned long) & (const struct snd_usb_audio_quirk) {
		/* .vendor_name = "Yamaha", */
		/* .product_name = "THR10", */
		.ifnum = QUIRK_ANY_INTERFACE,
		.type = QUIRK_COMPOSITE,
		.data = (const struct snd_usb_audio_quirk[]) {
			{
				.ifnum = 1,
				.type = QUIRK_AUDIO_STANDARD_INTERFACE
			},
			{
				.ifnum = 2,
				.type = QUIRK_AUDIO_STANDARD_INTERFACE
			},
			{
				.ifnum = 3,
				.type = QUIRK_MIDI_YAMAHA
			},
			{
				.ifnum = -1
			}
		}
	}
},
{
	USB_DEVICE(0x0499, 0x1509),
	.driver_info = (unsigned long) & (const struct snd_usb_audio_quirk) {
		/* .vendor_name = "Yamaha", */
		/* .product_name = "Steinberg UR22", */
		.ifnum = QUIRK_ANY_INTERFACE,
		.type = QUIRK_COMPOSITE,
		.data = (const struct snd_usb_audio_quirk[]) {
			{
				.ifnum = 1,
				.type = QUIRK_AUDIO_STANDARD_INTERFACE
			},
			{
				.ifnum = 2,
				.type = QUIRK_AUDIO_STANDARD_INTERFACE
			},
			{
				.ifnum = 3,
				.type = QUIRK_MIDI_YAMAHA
			},
			{
				.ifnum = 4,
				.type = QUIRK_IGNORE_INTERFACE
			},
			{
				.ifnum = -1
			}
		}
	}
},
{
	USB_DEVICE(0x0499, 0x150a),
	.driver_info = (unsigned long) & (const struct snd_usb_audio_quirk) {
		/* .vendor_name = "Yamaha", */
		/* .product_name = "THR5A", */
		.ifnum = QUIRK_ANY_INTERFACE,
		.type = QUIRK_COMPOSITE,
		.data = (const struct snd_usb_audio_quirk[]) {
			{
				.ifnum = 1,
				.type = QUIRK_AUDIO_STANDARD_INTERFACE
			},
			{
				.ifnum = 2,
				.type = QUIRK_AUDIO_STANDARD_INTERFACE
			},
			{
				.ifnum = 3,
				.type = QUIRK_MIDI_YAMAHA
			},
			{
				.ifnum = -1
			}
		}
	}
},
{
	USB_DEVICE(0x0499, 0x150c),
	.driver_info = (unsigned long) & (const struct snd_usb_audio_quirk) {
		/* .vendor_name = "Yamaha", */
		/* .product_name = "THR10C", */
		.ifnum = QUIRK_ANY_INTERFACE,
		.type = QUIRK_COMPOSITE,
		.data = (const struct snd_usb_audio_quirk[]) {
			{
				.ifnum = 1,
				.type = QUIRK_AUDIO_STANDARD_INTERFACE
			},
			{
				.ifnum = 2,
				.type = QUIRK_AUDIO_STANDARD_INTERFACE
			},
			{
				.ifnum = 3,
				.type = QUIRK_MIDI_YAMAHA
			},
			{
				.ifnum = -1
			}
		}
	}
},
YAMAHA_DEVICE(0x2000, "DGP-7"),
YAMAHA_DEVICE(0x2001, "DGP-5"),
YAMAHA_DEVICE(0x2002, NULL),
YAMAHA_DEVICE(0x2003, NULL),
YAMAHA_DEVICE(0x5000, "CS1D"),
YAMAHA_DEVICE(0x5001, "DSP1D"),
YAMAHA_DEVICE(0x5002, "DME32"),
YAMAHA_DEVICE(0x5003, "DM2000"),
YAMAHA_DEVICE(0x5004, "02R96"),
YAMAHA_DEVICE(0x5005, "ACU16-C"),
YAMAHA_DEVICE(0x5006, "NHB32-C"),
YAMAHA_DEVICE(0x5007, "DM1000"),
YAMAHA_DEVICE(0x5008, "01V96"),
YAMAHA_DEVICE(0x5009, "SPX2000"),
YAMAHA_DEVICE(0x500a, "PM5D"),
YAMAHA_DEVICE(0x500b, "DME64N"),
YAMAHA_DEVICE(0x500c, "DME24N"),
YAMAHA_DEVICE(0x500d, NULL),
YAMAHA_DEVICE(0x500e, NULL),
YAMAHA_DEVICE(0x500f, NULL),
YAMAHA_DEVICE(0x7000, "DTX"),
YAMAHA_DEVICE(0x7010, "UB99"),
#undef YAMAHA_DEVICE
#undef YAMAHA_INTERFACE
/* this catches most recent vendor-specific Yamaha devices */
{
	.match_flags = USB_DEVICE_ID_MATCH_VENDOR |
	               USB_DEVICE_ID_MATCH_INT_CLASS,
	.idVendor = 0x0499,
	.bInterfaceClass = USB_CLASS_VENDOR_SPEC,
	.driver_info = (unsigned long) &(const struct snd_usb_audio_quirk) {
		.ifnum = QUIRK_ANY_INTERFACE,
		.type = QUIRK_AUTODETECT
	}
},

/*
 * Roland/RolandED/Edirol/BOSS devices
 */
{
	USB_DEVICE(0x0582, 0x0000),
	.driver_info = (unsigned long) & (const struct snd_usb_audio_quirk) {
		.vendor_name = "Roland",
		.product_name = "UA-100",
		.ifnum = QUIRK_ANY_INTERFACE,
		.type = QUIRK_COMPOSITE,
		.data = (const struct snd_usb_audio_quirk[]) {
			{
				.ifnum = 0,
				.type = QUIRK_AUDIO_FIXED_ENDPOINT,
				.data = & (const struct audioformat) {
					.formats = SNDRV_PCM_FMTBIT_S16_LE,
					.channels = 4,
					.iface = 0,
					.altsetting = 1,
					.altset_idx = 1,
					.attributes = 0,
					.endpoint = 0x01,
					.ep_attr = 0x09,
					.rates = SNDRV_PCM_RATE_CONTINUOUS,
					.rate_min = 44100,
					.rate_max = 44100,
				}
			},
			{
				.ifnum = 1,
				.type = QUIRK_AUDIO_FIXED_ENDPOINT,
				.data = & (const struct audioformat) {
					.formats = SNDRV_PCM_FMTBIT_S16_LE,
					.channels = 2,
					.iface = 1,
					.altsetting = 1,
					.altset_idx = 1,
					.attributes = UAC_EP_CS_ATTR_FILL_MAX,
					.endpoint = 0x81,
					.ep_attr = 0x05,
					.rates = SNDRV_PCM_RATE_CONTINUOUS,
					.rate_min = 44100,
					.rate_max = 44100,
				}
			},
			{
				.ifnum = 2,
				.type = QUIRK_MIDI_FIXED_ENDPOINT,
				.data = & (const struct snd_usb_midi_endpoint_info) {
					.out_cables = 0x0007,
					.in_cables  = 0x0007
				}
			},
			{
				.ifnum = -1
			}
		}
	}
},
{
	USB_DEVICE(0x0582, 0x0002),
	.driver_info = (unsigned long) & (const struct snd_usb_audio_quirk) {
		.vendor_name = "EDIROL",
		.product_name = "UM-4",
		.ifnum = QUIRK_ANY_INTERFACE,
		.type = QUIRK_COMPOSITE,
		.data = (const struct snd_usb_audio_quirk[]) {
			{
				.ifnum = 0,
				.type = QUIRK_IGNORE_INTERFACE
			},
			{
				.ifnum = 1,
				.type = QUIRK_IGNORE_INTERFACE
			},
			{
				.ifnum = 2,
				.type = QUIRK_MIDI_FIXED_ENDPOINT,
				.data = & (const struct snd_usb_midi_endpoint_info) {
					.out_cables = 0x000f,
					.in_cables  = 0x000f
				}
			},
			{
				.ifnum = -1
			}
		}
	}
},
{
	USB_DEVICE(0x0582, 0x0003),
	.driver_info = (unsigned long) & (const struct snd_usb_audio_quirk) {
		.vendor_name = "Roland",
		.product_name = "SC-8850",
		.ifnum = QUIRK_ANY_INTERFACE,
		.type = QUIRK_COMPOSITE,
		.data = (const struct snd_usb_audio_quirk[]) {
			{
				.ifnum = 0,
				.type = QUIRK_IGNORE_INTERFACE
			},
			{
				.ifnum = 1,
				.type = QUIRK_IGNORE_INTERFACE
			},
			{
				.ifnum = 2,
				.type = QUIRK_MIDI_FIXED_ENDPOINT,
				.data = & (const struct snd_usb_midi_endpoint_info) {
					.out_cables = 0x003f,
					.in_cables  = 0x003f
				}
			},
			{
				.ifnum = -1
			}
		}
	}
},
{
	USB_DEVICE(0x0582, 0x0004),
	.driver_info = (unsigned long) & (const struct snd_usb_audio_quirk) {
		.vendor_name = "Roland",
		.product_name = "U-8",
		.ifnum = QUIRK_ANY_INTERFACE,
		.type = QUIRK_COMPOSITE,
		.data = (const struct snd_usb_audio_quirk[]) {
			{
				.ifnum = 0,
				.type = QUIRK_IGNORE_INTERFACE
			},
			{
				.ifnum = 1,
				.type = QUIRK_IGNORE_INTERFACE
			},
			{
				.ifnum = 2,
				.type = QUIRK_MIDI_FIXED_ENDPOINT,
				.data = & (const struct snd_usb_midi_endpoint_info) {
					.out_cables = 0x0005,
					.in_cables  = 0x0005
				}
			},
			{
				.ifnum = -1
			}
		}
	}
},
{
	/* Has ID 0x0099 when not in "Advanced Driver" mode.
	 * The UM-2EX has only one input, but we cannot detect this. */
	USB_DEVICE(0x0582, 0x0005),
	.driver_info = (unsigned long) & (const struct snd_usb_audio_quirk) {
		.vendor_name = "EDIROL",
		.product_name = "UM-2",
		.ifnum = QUIRK_ANY_INTERFACE,
		.type = QUIRK_COMPOSITE,
		.data = (const struct snd_usb_audio_quirk[]) {
			{
				.ifnum = 0,
				.type = QUIRK_IGNORE_INTERFACE
			},
			{
				.ifnum = 1,
				.type = QUIRK_IGNORE_INTERFACE
			},
			{
				.ifnum = 2,
				.type = QUIRK_MIDI_FIXED_ENDPOINT,
				.data = & (const struct snd_usb_midi_endpoint_info) {
					.out_cables = 0x0003,
					.in_cables  = 0x0003
				}
			},
			{
				.ifnum = -1
			}
		}
	}
},
{
	USB_DEVICE(0x0582, 0x0007),
	.driver_info = (unsigned long) & (const struct snd_usb_audio_quirk) {
		.vendor_name = "Roland",
		.product_name = "SC-8820",
		.ifnum = QUIRK_ANY_INTERFACE,
		.type = QUIRK_COMPOSITE,
		.data = (const struct snd_usb_audio_quirk[]) {
			{
				.ifnum = 0,
				.type = QUIRK_IGNORE_INTERFACE
			},
			{
				.ifnum = 1,
				.type = QUIRK_IGNORE_INTERFACE
			},
			{
				.ifnum = 2,
				.type = QUIRK_MIDI_FIXED_ENDPOINT,
				.data = & (const struct snd_usb_midi_endpoint_info) {
					.out_cables = 0x0013,
					.in_cables  = 0x0013
				}
			},
			{
				.ifnum = -1
			}
		}
	}
},
{
	USB_DEVICE(0x0582, 0x0008),
	.driver_info = (unsigned long) & (const struct snd_usb_audio_quirk) {
		.vendor_name = "Roland",
		.product_name = "PC-300",
		.ifnum = QUIRK_ANY_INTERFACE,
		.type = QUIRK_COMPOSITE,
		.data = (const struct snd_usb_audio_quirk[]) {
			{
				.ifnum = 0,
				.type = QUIRK_IGNORE_INTERFACE
			},
			{
				.ifnum = 1,
				.type = QUIRK_IGNORE_INTERFACE
			},
			{
				.ifnum = 2,
				.type = QUIRK_MIDI_FIXED_ENDPOINT,
				.data = & (const struct snd_usb_midi_endpoint_info) {
					.out_cables = 0x0001,
					.in_cables  = 0x0001
				}
			},
			{
				.ifnum = -1
			}
		}
	}
},
{
	/* has ID 0x009d when not in "Advanced Driver" mode */
	USB_DEVICE(0x0582, 0x0009),
	.driver_info = (unsigned long) & (const struct snd_usb_audio_quirk) {
		.vendor_name = "EDIROL",
		.product_name = "UM-1",
		.ifnum = QUIRK_ANY_INTERFACE,
		.type = QUIRK_COMPOSITE,
		.data = (const struct snd_usb_audio_quirk[]) {
			{
				.ifnum = 0,
				.type = QUIRK_IGNORE_INTERFACE
			},
			{
				.ifnum = 1,
				.type = QUIRK_IGNORE_INTERFACE
			},
			{
				.ifnum = 2,
				.type = QUIRK_MIDI_FIXED_ENDPOINT,
				.data = & (const struct snd_usb_midi_endpoint_info) {
					.out_cables = 0x0001,
					.in_cables  = 0x0001
				}
			},
			{
				.ifnum = -1
			}
		}
	}
},
{
	USB_DEVICE(0x0582, 0x000b),
	.driver_info = (unsigned long) & (const struct snd_usb_audio_quirk) {
		.vendor_name = "Roland",
		.product_name = "SK-500",
		.ifnum = QUIRK_ANY_INTERFACE,
		.type = QUIRK_COMPOSITE,
		.data = (const struct snd_usb_audio_quirk[]) {
			{
				.ifnum = 0,
				.type = QUIRK_IGNORE_INTERFACE
			},
			{
				.ifnum = 1,
				.type = QUIRK_IGNORE_INTERFACE
			},
			{
				.ifnum = 2,
				.type = QUIRK_MIDI_FIXED_ENDPOINT,
				.data = & (const struct snd_usb_midi_endpoint_info) {
					.out_cables = 0x0013,
					.in_cables  = 0x0013
				}
			},
			{
				.ifnum = -1
			}
		}
	}
},
{
	/* thanks to Emiliano Grilli <emillo@libero.it>
	 * for helping researching this data */
	USB_DEVICE(0x0582, 0x000c),
	.driver_info = (unsigned long) & (const struct snd_usb_audio_quirk) {
		.vendor_name = "Roland",
		.product_name = "SC-D70",
		.ifnum = QUIRK_ANY_INTERFACE,
		.type = QUIRK_COMPOSITE,
		.data = (const struct snd_usb_audio_quirk[]) {
			{
				.ifnum = 0,
				.type = QUIRK_AUDIO_STANDARD_INTERFACE
			},
			{
				.ifnum = 1,
				.type = QUIRK_AUDIO_STANDARD_INTERFACE
			},
			{
				.ifnum = 2,
				.type = QUIRK_MIDI_FIXED_ENDPOINT,
				.data = & (const struct snd_usb_midi_endpoint_info) {
					.out_cables = 0x0007,
					.in_cables  = 0x0007
				}
			},
			{
				.ifnum = -1
			}
		}
	}
},
{	/*
	 * This quirk is for the "Advanced Driver" mode of the Edirol UA-5.
	 * If the advanced mode switch at the back of the unit is off, the
	 * UA-5 has ID 0x0582/0x0011 and is standard compliant (no quirks),
	 * but offers only 16-bit PCM.
	 * In advanced mode, the UA-5 will output S24_3LE samples (two
	 * channels) at the rate indicated on the front switch, including
	 * the 96kHz sample rate.
	 */
	USB_DEVICE(0x0582, 0x0010),
	.driver_info = (unsigned long) & (const struct snd_usb_audio_quirk) {
		.vendor_name = "EDIROL",
		.product_name = "UA-5",
		.ifnum = QUIRK_ANY_INTERFACE,
		.type = QUIRK_COMPOSITE,
		.data = (const struct snd_usb_audio_quirk[]) {
			{
				.ifnum = 1,
				.type = QUIRK_AUDIO_STANDARD_INTERFACE
			},
			{
				.ifnum = 2,
				.type = QUIRK_AUDIO_STANDARD_INTERFACE
			},
			{
				.ifnum = -1
			}
		}
	}
},
{
	/* has ID 0x0013 when not in "Advanced Driver" mode */
	USB_DEVICE(0x0582, 0x0012),
	.driver_info = (unsigned long) & (const struct snd_usb_audio_quirk) {
		.vendor_name = "Roland",
		.product_name = "XV-5050",
		.ifnum = 0,
		.type = QUIRK_MIDI_FIXED_ENDPOINT,
		.data = & (const struct snd_usb_midi_endpoint_info) {
			.out_cables = 0x0001,
			.in_cables  = 0x0001
		}
	}
},
{
	/* has ID 0x0015 when not in "Advanced Driver" mode */
	USB_DEVICE(0x0582, 0x0014),
	.driver_info = (unsigned long) & (const struct snd_usb_audio_quirk) {
		.vendor_name = "EDIROL",
		.product_name = "UM-880",
		.ifnum = 0,
		.type = QUIRK_MIDI_FIXED_ENDPOINT,
		.data = & (const struct snd_usb_midi_endpoint_info) {
			.out_cables = 0x01ff,
			.in_cables  = 0x01ff
		}
	}
},
{
	/* has ID 0x0017 when not in "Advanced Driver" mode */
	USB_DEVICE(0x0582, 0x0016),
	.driver_info = (unsigned long) & (const struct snd_usb_audio_quirk) {
		.vendor_name = "EDIROL",
		.product_name = "SD-90",
		.ifnum = QUIRK_ANY_INTERFACE,
		.type = QUIRK_COMPOSITE,
		.data = (const struct snd_usb_audio_quirk[]) {
			{
				.ifnum = 0,
				.type = QUIRK_AUDIO_STANDARD_INTERFACE
			},
			{
				.ifnum = 1,
				.type = QUIRK_AUDIO_STANDARD_INTERFACE
			},
			{
				.ifnum = 2,
				.type = QUIRK_MIDI_FIXED_ENDPOINT,
				.data = & (const struct snd_usb_midi_endpoint_info) {
					.out_cables = 0x000f,
					.in_cables  = 0x000f
				}
			},
			{
				.ifnum = -1
			}
		}
	}
},
{
	/* has ID 0x001c when not in "Advanced Driver" mode */
	USB_DEVICE(0x0582, 0x001b),
	.driver_info = (unsigned long) & (const struct snd_usb_audio_quirk) {
		.vendor_name = "Roland",
		.product_name = "MMP-2",
		.ifnum = QUIRK_ANY_INTERFACE,
		.type = QUIRK_COMPOSITE,
		.data = (const struct snd_usb_audio_quirk[]) {
			{
				.ifnum = 0,
				.type = QUIRK_IGNORE_INTERFACE
			},
			{
				.ifnum = 1,
				.type = QUIRK_IGNORE_INTERFACE
			},
			{
				.ifnum = 2,
				.type = QUIRK_MIDI_FIXED_ENDPOINT,
				.data = & (const struct snd_usb_midi_endpoint_info) {
					.out_cables = 0x0001,
					.in_cables  = 0x0001
				}
			},
			{
				.ifnum = -1
			}
		}
	}
},
{
	/* has ID 0x001e when not in "Advanced Driver" mode */
	USB_DEVICE(0x0582, 0x001d),
	.driver_info = (unsigned long) & (const struct snd_usb_audio_quirk) {
		.vendor_name = "Roland",
		.product_name = "V-SYNTH",
		.ifnum = 0,
		.type = QUIRK_MIDI_FIXED_ENDPOINT,
		.data = & (const struct snd_usb_midi_endpoint_info) {
			.out_cables = 0x0001,
			.in_cables  = 0x0001
		}
	}
},
{
	/* has ID 0x0024 when not in "Advanced Driver" mode */
	USB_DEVICE(0x0582, 0x0023),
	.driver_info = (unsigned long) & (const struct snd_usb_audio_quirk) {
		.vendor_name = "EDIROL",
		.product_name = "UM-550",
		.ifnum = 0,
		.type = QUIRK_MIDI_FIXED_ENDPOINT,
		.data = & (const struct snd_usb_midi_endpoint_info) {
			.out_cables = 0x003f,
			.in_cables  = 0x003f
		}
	}
},
{
	/*
	 * This quirk is for the "Advanced Driver" mode. If off, the UA-20
	 * has ID 0x0026 and is standard compliant, but has only 16-bit PCM
	 * and no MIDI.
	 */
	USB_DEVICE(0x0582, 0x0025),
	.driver_info = (unsigned long) & (const struct snd_usb_audio_quirk) {
		.vendor_name = "EDIROL",
		.product_name = "UA-20",
		.ifnum = QUIRK_ANY_INTERFACE,
		.type = QUIRK_COMPOSITE,
		.data = (const struct snd_usb_audio_quirk[]) {
			{
				.ifnum = 0,
				.type = QUIRK_IGNORE_INTERFACE
			},
			{
				.ifnum = 1,
				.type = QUIRK_AUDIO_FIXED_ENDPOINT,
				.data = & (const struct audioformat) {
					.formats = SNDRV_PCM_FMTBIT_S24_3LE,
					.channels = 2,
					.iface = 1,
					.altsetting = 1,
					.altset_idx = 1,
					.attributes = 0,
					.endpoint = 0x01,
					.ep_attr = 0x01,
					.rates = SNDRV_PCM_RATE_CONTINUOUS,
					.rate_min = 44100,
					.rate_max = 44100,
				}
			},
			{
				.ifnum = 2,
				.type = QUIRK_AUDIO_FIXED_ENDPOINT,
				.data = & (const struct audioformat) {
					.formats = SNDRV_PCM_FMTBIT_S24_3LE,
					.channels = 2,
					.iface = 2,
					.altsetting = 1,
					.altset_idx = 1,
					.attributes = 0,
					.endpoint = 0x82,
					.ep_attr = 0x01,
					.rates = SNDRV_PCM_RATE_CONTINUOUS,
					.rate_min = 44100,
					.rate_max = 44100,
				}
			},
			{
				.ifnum = 3,
				.type = QUIRK_MIDI_FIXED_ENDPOINT,
				.data = & (const struct snd_usb_midi_endpoint_info) {
					.out_cables = 0x0001,
					.in_cables  = 0x0001
				}
			},
			{
				.ifnum = -1
			}
		}
	}
},
{
	/* has ID 0x0028 when not in "Advanced Driver" mode */
	USB_DEVICE(0x0582, 0x0027),
	.driver_info = (unsigned long) & (const struct snd_usb_audio_quirk) {
		.vendor_name = "EDIROL",
		.product_name = "SD-20",
		.ifnum = 0,
		.type = QUIRK_MIDI_FIXED_ENDPOINT,
		.data = & (const struct snd_usb_midi_endpoint_info) {
			.out_cables = 0x0003,
			.in_cables  = 0x0007
		}
	}
},
{
	/* has ID 0x002a when not in "Advanced Driver" mode */
	USB_DEVICE(0x0582, 0x0029),
	.driver_info = (unsigned long) & (const struct snd_usb_audio_quirk) {
		.vendor_name = "EDIROL",
		.product_name = "SD-80",
		.ifnum = 0,
		.type = QUIRK_MIDI_FIXED_ENDPOINT,
		.data = & (const struct snd_usb_midi_endpoint_info) {
			.out_cables = 0x000f,
			.in_cables  = 0x000f
		}
	}
},
{	/*
	 * This quirk is for the "Advanced" modes of the Edirol UA-700.
	 * If the sample format switch is not in an advanced setting, the
	 * UA-700 has ID 0x0582/0x002c and is standard compliant (no quirks),
	 * but offers only 16-bit PCM and no MIDI.
	 */
	USB_DEVICE_VENDOR_SPEC(0x0582, 0x002b),
	.driver_info = (unsigned long) & (const struct snd_usb_audio_quirk) {
		.vendor_name = "EDIROL",
		.product_name = "UA-700",
		.ifnum = QUIRK_ANY_INTERFACE,
		.type = QUIRK_COMPOSITE,
		.data = (const struct snd_usb_audio_quirk[]) {
			{
				.ifnum = 1,
				.type = QUIRK_AUDIO_EDIROL_UAXX
			},
			{
				.ifnum = 2,
				.type = QUIRK_AUDIO_EDIROL_UAXX
			},
			{
				.ifnum = 3,
				.type = QUIRK_AUDIO_EDIROL_UAXX
			},
			{
				.ifnum = -1
			}
		}
	}
},
{
	/* has ID 0x002e when not in "Advanced Driver" mode */
	USB_DEVICE(0x0582, 0x002d),
	.driver_info = (unsigned long) & (const struct snd_usb_audio_quirk) {
		.vendor_name = "Roland",
		.product_name = "XV-2020",
		.ifnum = 0,
		.type = QUIRK_MIDI_FIXED_ENDPOINT,
		.data = & (const struct snd_usb_midi_endpoint_info) {
			.out_cables = 0x0001,
			.in_cables  = 0x0001
		}
	}
},
{
	/* has ID 0x0030 when not in "Advanced Driver" mode */
	USB_DEVICE(0x0582, 0x002f),
	.driver_info = (unsigned long) & (const struct snd_usb_audio_quirk) {
		.vendor_name = "Roland",
		.product_name = "VariOS",
		.ifnum = 0,
		.type = QUIRK_MIDI_FIXED_ENDPOINT,
		.data = & (const struct snd_usb_midi_endpoint_info) {
			.out_cables = 0x0007,
			.in_cables  = 0x0007
		}
	}
},
{
	/* has ID 0x0034 when not in "Advanced Driver" mode */
	USB_DEVICE(0x0582, 0x0033),
	.driver_info = (unsigned long) & (const struct snd_usb_audio_quirk) {
		.vendor_name = "EDIROL",
		.product_name = "PCR",
		.ifnum = 0,
		.type = QUIRK_MIDI_FIXED_ENDPOINT,
		.data = & (const struct snd_usb_midi_endpoint_info) {
			.out_cables = 0x0003,
			.in_cables  = 0x0007
		}
	}
},
{
	/*
	 * Has ID 0x0038 when not in "Advanced Driver" mode;
	 * later revisions use IDs 0x0054 and 0x00a2.
	 */
	USB_DEVICE(0x0582, 0x0037),
	.driver_info = (unsigned long) & (const struct snd_usb_audio_quirk) {
		.vendor_name = "Roland",
		.product_name = "Digital Piano",
		.ifnum = 0,
		.type = QUIRK_MIDI_FIXED_ENDPOINT,
		.data = & (const struct snd_usb_midi_endpoint_info) {
			.out_cables = 0x0001,
			.in_cables  = 0x0001
		}
	}
},
{
	/*
	 * This quirk is for the "Advanced Driver" mode.  If off, the GS-10
	 * has ID 0x003c and is standard compliant, but has only 16-bit PCM
	 * and no MIDI.
	 */
	USB_DEVICE_VENDOR_SPEC(0x0582, 0x003b),
	.driver_info = (unsigned long) & (const struct snd_usb_audio_quirk) {
		.vendor_name = "BOSS",
		.product_name = "GS-10",
		.ifnum = QUIRK_ANY_INTERFACE,
		.type = QUIRK_COMPOSITE,
		.data = & (const struct snd_usb_audio_quirk[]) {
			{
				.ifnum = 1,
				.type = QUIRK_AUDIO_STANDARD_INTERFACE
			},
			{
				.ifnum = 2,
				.type = QUIRK_AUDIO_STANDARD_INTERFACE
			},
			{
				.ifnum = 3,
				.type = QUIRK_MIDI_STANDARD_INTERFACE
			},
			{
				.ifnum = -1
			}
		}
	}
},
{
	/* has ID 0x0041 when not in "Advanced Driver" mode */
	USB_DEVICE(0x0582, 0x0040),
	.driver_info = (unsigned long) & (const struct snd_usb_audio_quirk) {
		.vendor_name = "Roland",
		.product_name = "GI-20",
		.ifnum = 0,
		.type = QUIRK_MIDI_FIXED_ENDPOINT,
		.data = & (const struct snd_usb_midi_endpoint_info) {
			.out_cables = 0x0001,
			.in_cables  = 0x0001
		}
	}
},
{
	/* has ID 0x0043 when not in "Advanced Driver" mode */
	USB_DEVICE(0x0582, 0x0042),
	.driver_info = (unsigned long) & (const struct snd_usb_audio_quirk) {
		.vendor_name = "Roland",
		.product_name = "RS-70",
		.ifnum = 0,
		.type = QUIRK_MIDI_FIXED_ENDPOINT,
		.data = & (const struct snd_usb_midi_endpoint_info) {
			.out_cables = 0x0001,
			.in_cables  = 0x0001
		}
	}
},
{
	/* has ID 0x0049 when not in "Advanced Driver" mode */
	USB_DEVICE(0x0582, 0x0047),
	.driver_info = (unsigned long) & (const struct snd_usb_audio_quirk) {
		/* .vendor_name = "EDIROL", */
		/* .product_name = "UR-80", */
		.ifnum = QUIRK_ANY_INTERFACE,
		.type = QUIRK_COMPOSITE,
		.data = (const struct snd_usb_audio_quirk[]) {
			/* in the 96 kHz modes, only interface 1 is there */
			{
				.ifnum = 1,
				.type = QUIRK_AUDIO_STANDARD_INTERFACE
			},
			{
				.ifnum = 2,
				.type = QUIRK_AUDIO_STANDARD_INTERFACE
			},
			{
				.ifnum = -1
			}
		}
	}
},
{
	/* has ID 0x004a when not in "Advanced Driver" mode */
	USB_DEVICE(0x0582, 0x0048),
	.driver_info = (unsigned long) & (const struct snd_usb_audio_quirk) {
		/* .vendor_name = "EDIROL", */
		/* .product_name = "UR-80", */
		.ifnum = 0,
		.type = QUIRK_MIDI_FIXED_ENDPOINT,
		.data = & (const struct snd_usb_midi_endpoint_info) {
			.out_cables = 0x0003,
			.in_cables  = 0x0007
		}
	}
},
{
	/* has ID 0x004e when not in "Advanced Driver" mode */
	USB_DEVICE(0x0582, 0x004c),
	.driver_info = (unsigned long) & (const struct snd_usb_audio_quirk) {
		.vendor_name = "EDIROL",
		.product_name = "PCR-A",
		.ifnum = QUIRK_ANY_INTERFACE,
		.type = QUIRK_COMPOSITE,
		.data = (const struct snd_usb_audio_quirk[]) {
			{
				.ifnum = 1,
				.type = QUIRK_AUDIO_STANDARD_INTERFACE
			},
			{
				.ifnum = 2,
				.type = QUIRK_AUDIO_STANDARD_INTERFACE
			},
			{
				.ifnum = -1
			}
		}
	}
},
{
	/* has ID 0x004f when not in "Advanced Driver" mode */
	USB_DEVICE(0x0582, 0x004d),
	.driver_info = (unsigned long) & (const struct snd_usb_audio_quirk) {
		.vendor_name = "EDIROL",
		.product_name = "PCR-A",
		.ifnum = 0,
		.type = QUIRK_MIDI_FIXED_ENDPOINT,
		.data = & (const struct snd_usb_midi_endpoint_info) {
			.out_cables = 0x0003,
			.in_cables  = 0x0007
		}
	}
},
{
	/*
	 * This quirk is for the "Advanced Driver" mode. If off, the UA-3FX
	 * is standard compliant, but has only 16-bit PCM.
	 */
	USB_DEVICE(0x0582, 0x0050),
	.driver_info = (unsigned long) & (const struct snd_usb_audio_quirk) {
		.vendor_name = "EDIROL",
		.product_name = "UA-3FX",
		.ifnum = QUIRK_ANY_INTERFACE,
		.type = QUIRK_COMPOSITE,
		.data = (const struct snd_usb_audio_quirk[]) {
			{
				.ifnum = 1,
				.type = QUIRK_AUDIO_STANDARD_INTERFACE
			},
			{
				.ifnum = 2,
				.type = QUIRK_AUDIO_STANDARD_INTERFACE
			},
			{
				.ifnum = -1
			}
		}
	}
},
{
	USB_DEVICE(0x0582, 0x0052),
	.driver_info = (unsigned long) & (const struct snd_usb_audio_quirk) {
		.vendor_name = "EDIROL",
		.product_name = "UM-1SX",
		.ifnum = 0,
		.type = QUIRK_MIDI_STANDARD_INTERFACE
	}
},
{
	USB_DEVICE(0x0582, 0x0060),
	.driver_info = (unsigned long) & (const struct snd_usb_audio_quirk) {
		.vendor_name = "Roland",
		.product_name = "EXR Series",
		.ifnum = 0,
		.type = QUIRK_MIDI_STANDARD_INTERFACE
	}
},
{
	/* has ID 0x0066 when not in "Advanced Driver" mode */
	USB_DEVICE(0x0582, 0x0064),
	.driver_info = (unsigned long) & (const struct snd_usb_audio_quirk) {
		/* .vendor_name = "EDIROL", */
		/* .product_name = "PCR-1", */
		.ifnum = QUIRK_ANY_INTERFACE,
		.type = QUIRK_COMPOSITE,
		.data = (const struct snd_usb_audio_quirk[]) {
			{
				.ifnum = 1,
				.type = QUIRK_AUDIO_STANDARD_INTERFACE
			},
			{
				.ifnum = 2,
				.type = QUIRK_AUDIO_STANDARD_INTERFACE
			},
			{
				.ifnum = -1
			}
		}
	}
},
{
	/* has ID 0x0067 when not in "Advanced Driver" mode */
	USB_DEVICE(0x0582, 0x0065),
	.driver_info = (unsigned long) & (const struct snd_usb_audio_quirk) {
		/* .vendor_name = "EDIROL", */
		/* .product_name = "PCR-1", */
		.ifnum = 0,
		.type = QUIRK_MIDI_FIXED_ENDPOINT,
		.data = & (const struct snd_usb_midi_endpoint_info) {
			.out_cables = 0x0001,
			.in_cables  = 0x0003
		}
	}
},
{
	/* has ID 0x006e when not in "Advanced Driver" mode */
	USB_DEVICE(0x0582, 0x006d),
	.driver_info = (unsigned long) & (const struct snd_usb_audio_quirk) {
		.vendor_name = "Roland",
		.product_name = "FANTOM-X",
		.ifnum = 0,
		.type = QUIRK_MIDI_FIXED_ENDPOINT,
		.data = & (const struct snd_usb_midi_endpoint_info) {
			.out_cables = 0x0001,
			.in_cables  = 0x0001
		}
	}
},
{	/*
	 * This quirk is for the "Advanced" modes of the Edirol UA-25.
	 * If the switch is not in an advanced setting, the UA-25 has
	 * ID 0x0582/0x0073 and is standard compliant (no quirks), but
	 * offers only 16-bit PCM at 44.1 kHz and no MIDI.
	 */
	USB_DEVICE_VENDOR_SPEC(0x0582, 0x0074),
	.driver_info = (unsigned long) & (const struct snd_usb_audio_quirk) {
		.vendor_name = "EDIROL",
		.product_name = "UA-25",
		.ifnum = QUIRK_ANY_INTERFACE,
		.type = QUIRK_COMPOSITE,
		.data = (const struct snd_usb_audio_quirk[]) {
			{
				.ifnum = 0,
				.type = QUIRK_AUDIO_EDIROL_UAXX
			},
			{
				.ifnum = 1,
				.type = QUIRK_AUDIO_EDIROL_UAXX
			},
			{
				.ifnum = 2,
				.type = QUIRK_AUDIO_EDIROL_UAXX
			},
			{
				.ifnum = -1
			}
		}
	}
},
{
	/* has ID 0x0076 when not in "Advanced Driver" mode */
	USB_DEVICE(0x0582, 0x0075),
	.driver_info = (unsigned long) & (const struct snd_usb_audio_quirk) {
		.vendor_name = "BOSS",
		.product_name = "DR-880",
		.ifnum = 0,
		.type = QUIRK_MIDI_FIXED_ENDPOINT,
		.data = & (const struct snd_usb_midi_endpoint_info) {
			.out_cables = 0x0001,
			.in_cables  = 0x0001
		}
	}
},
{
	/* has ID 0x007b when not in "Advanced Driver" mode */
	USB_DEVICE_VENDOR_SPEC(0x0582, 0x007a),
	.driver_info = (unsigned long) & (const struct snd_usb_audio_quirk) {
		.vendor_name = "Roland",
		/* "RD" or "RD-700SX"? */
		.ifnum = 0,
		.type = QUIRK_MIDI_FIXED_ENDPOINT,
		.data = & (const struct snd_usb_midi_endpoint_info) {
			.out_cables = 0x0003,
			.in_cables  = 0x0003
		}
	}
},
{
	/* has ID 0x0081 when not in "Advanced Driver" mode */
	USB_DEVICE(0x0582, 0x0080),
	.driver_info = (unsigned long) & (const struct snd_usb_audio_quirk) {
		.vendor_name = "Roland",
		.product_name = "G-70",
		.ifnum = 0,
		.type = QUIRK_MIDI_FIXED_ENDPOINT,
		.data = & (const struct snd_usb_midi_endpoint_info) {
			.out_cables = 0x0001,
			.in_cables  = 0x0001
		}
	}
},
{
	/* has ID 0x008c when not in "Advanced Driver" mode */
	USB_DEVICE(0x0582, 0x008b),
	.driver_info = (unsigned long) & (const struct snd_usb_audio_quirk) {
		.vendor_name = "EDIROL",
		.product_name = "PC-50",
		.ifnum = 0,
		.type = QUIRK_MIDI_FIXED_ENDPOINT,
		.data = & (const struct snd_usb_midi_endpoint_info) {
			.out_cables = 0x0001,
			.in_cables  = 0x0001
		}
	}
},
{
	/*
	 * This quirk is for the "Advanced Driver" mode. If off, the UA-4FX
	 * is standard compliant, but has only 16-bit PCM and no MIDI.
	 */
	USB_DEVICE(0x0582, 0x00a3),
	.driver_info = (unsigned long) & (const struct snd_usb_audio_quirk) {
		.vendor_name = "EDIROL",
		.product_name = "UA-4FX",
		.ifnum = QUIRK_ANY_INTERFACE,
		.type = QUIRK_COMPOSITE,
		.data = (const struct snd_usb_audio_quirk[]) {
			{
				.ifnum = 0,
				.type = QUIRK_AUDIO_EDIROL_UAXX
			},
			{
				.ifnum = 1,
				.type = QUIRK_AUDIO_EDIROL_UAXX
			},
			{
				.ifnum = 2,
				.type = QUIRK_AUDIO_EDIROL_UAXX
			},
			{
				.ifnum = -1
			}
		}
	}
},
{
	/* Edirol M-16DX */
	USB_DEVICE(0x0582, 0x00c4),
	.driver_info = (unsigned long) & (const struct snd_usb_audio_quirk) {
		.ifnum = QUIRK_ANY_INTERFACE,
		.type = QUIRK_COMPOSITE,
		.data = (const struct snd_usb_audio_quirk[]) {
			{
				.ifnum = 0,
				.type = QUIRK_AUDIO_STANDARD_INTERFACE
			},
			{
				.ifnum = 1,
				.type = QUIRK_AUDIO_STANDARD_INTERFACE
			},
			{
				.ifnum = 2,
				.type = QUIRK_MIDI_FIXED_ENDPOINT,
				.data = & (const struct snd_usb_midi_endpoint_info) {
					.out_cables = 0x0001,
					.in_cables  = 0x0001
				}
			},
			{
				.ifnum = -1
			}
		}
	}
},
{
	/* Advanced modes of the Edirol UA-25EX.
	 * For the standard mode, UA-25EX has ID 0582:00e7, which
	 * offers only 16-bit PCM at 44.1 kHz and no MIDI.
	 */
	USB_DEVICE_VENDOR_SPEC(0x0582, 0x00e6),
	.driver_info = (unsigned long) & (const struct snd_usb_audio_quirk) {
		.vendor_name = "EDIROL",
		.product_name = "UA-25EX",
		.ifnum = QUIRK_ANY_INTERFACE,
		.type = QUIRK_COMPOSITE,
		.data = (const struct snd_usb_audio_quirk[]) {
			{
				.ifnum = 0,
				.type = QUIRK_AUDIO_EDIROL_UAXX
			},
			{
				.ifnum = 1,
				.type = QUIRK_AUDIO_EDIROL_UAXX
			},
			{
				.ifnum = 2,
				.type = QUIRK_AUDIO_EDIROL_UAXX
			},
			{
				.ifnum = -1
			}
		}
	}
},
{
	/* Edirol UM-3G */
	USB_DEVICE_VENDOR_SPEC(0x0582, 0x0108),
	.driver_info = (unsigned long) & (const struct snd_usb_audio_quirk) {
		.ifnum = 0,
		.type = QUIRK_MIDI_FIXED_ENDPOINT,
		.data = & (const struct snd_usb_midi_endpoint_info) {
			.out_cables = 0x0007,
			.in_cables  = 0x0007
		}
	}
},
{
	/* BOSS ME-25 */
	USB_DEVICE(0x0582, 0x0113),
	.driver_info = (unsigned long) & (const struct snd_usb_audio_quirk) {
		.ifnum = QUIRK_ANY_INTERFACE,
		.type = QUIRK_COMPOSITE,
		.data = (const struct snd_usb_audio_quirk[]) {
			{
				.ifnum = 0,
				.type = QUIRK_AUDIO_STANDARD_INTERFACE
			},
			{
				.ifnum = 1,
				.type = QUIRK_AUDIO_STANDARD_INTERFACE
			},
			{
				.ifnum = 2,
				.type = QUIRK_MIDI_FIXED_ENDPOINT,
				.data = & (const struct snd_usb_midi_endpoint_info) {
					.out_cables = 0x0001,
					.in_cables  = 0x0001
				}
			},
			{
				.ifnum = -1
			}
		}
	}
},
{
	/* only 44.1 kHz works at the moment */
	USB_DEVICE(0x0582, 0x0120),
	.driver_info = (unsigned long) & (const struct snd_usb_audio_quirk) {
		/* .vendor_name = "Roland", */
		/* .product_name = "OCTO-CAPTURE", */
		.ifnum = QUIRK_ANY_INTERFACE,
		.type = QUIRK_COMPOSITE,
		.data = (const struct snd_usb_audio_quirk[]) {
			{
				.ifnum = 0,
				.type = QUIRK_AUDIO_FIXED_ENDPOINT,
				.data = & (const struct audioformat) {
					.formats = SNDRV_PCM_FMTBIT_S32_LE,
					.channels = 10,
					.iface = 0,
					.altsetting = 1,
					.altset_idx = 1,
					.endpoint = 0x05,
					.ep_attr = 0x05,
					.rates = SNDRV_PCM_RATE_44100,
					.rate_min = 44100,
					.rate_max = 44100,
					.nr_rates = 1,
					.rate_table = (unsigned int[]) { 44100 }
				}
			},
			{
				.ifnum = 1,
				.type = QUIRK_AUDIO_FIXED_ENDPOINT,
				.data = & (const struct audioformat) {
					.formats = SNDRV_PCM_FMTBIT_S32_LE,
					.channels = 12,
					.iface = 1,
					.altsetting = 1,
					.altset_idx = 1,
					.endpoint = 0x85,
					.ep_attr = 0x25,
					.rates = SNDRV_PCM_RATE_44100,
					.rate_min = 44100,
					.rate_max = 44100,
					.nr_rates = 1,
					.rate_table = (unsigned int[]) { 44100 }
				}
			},
			{
				.ifnum = 2,
				.type = QUIRK_MIDI_FIXED_ENDPOINT,
				.data = & (const struct snd_usb_midi_endpoint_info) {
					.out_cables = 0x0001,
					.in_cables  = 0x0001
				}
			},
			{
				.ifnum = 3,
				.type = QUIRK_IGNORE_INTERFACE
			},
			{
				.ifnum = 4,
				.type = QUIRK_IGNORE_INTERFACE
			},
			{
				.ifnum = -1
			}
		}
	}
},
{
	/* only 44.1 kHz works at the moment */
	USB_DEVICE(0x0582, 0x012f),
	.driver_info = (unsigned long) & (const struct snd_usb_audio_quirk) {
		/* .vendor_name = "Roland", */
		/* .product_name = "QUAD-CAPTURE", */
		.ifnum = QUIRK_ANY_INTERFACE,
		.type = QUIRK_COMPOSITE,
		.data = (const struct snd_usb_audio_quirk[]) {
			{
				.ifnum = 0,
				.type = QUIRK_AUDIO_FIXED_ENDPOINT,
				.data = & (const struct audioformat) {
					.formats = SNDRV_PCM_FMTBIT_S32_LE,
					.channels = 4,
					.iface = 0,
					.altsetting = 1,
					.altset_idx = 1,
					.endpoint = 0x05,
					.ep_attr = 0x05,
					.rates = SNDRV_PCM_RATE_44100,
					.rate_min = 44100,
					.rate_max = 44100,
					.nr_rates = 1,
					.rate_table = (unsigned int[]) { 44100 }
				}
			},
			{
				.ifnum = 1,
				.type = QUIRK_AUDIO_FIXED_ENDPOINT,
				.data = & (const struct audioformat) {
					.formats = SNDRV_PCM_FMTBIT_S32_LE,
					.channels = 6,
					.iface = 1,
					.altsetting = 1,
					.altset_idx = 1,
					.endpoint = 0x85,
					.ep_attr = 0x25,
					.rates = SNDRV_PCM_RATE_44100,
					.rate_min = 44100,
					.rate_max = 44100,
					.nr_rates = 1,
					.rate_table = (unsigned int[]) { 44100 }
				}
			},
			{
				.ifnum = 2,
				.type = QUIRK_MIDI_FIXED_ENDPOINT,
				.data = & (const struct snd_usb_midi_endpoint_info) {
					.out_cables = 0x0001,
					.in_cables  = 0x0001
				}
			},
			{
				.ifnum = 3,
				.type = QUIRK_IGNORE_INTERFACE
			},
			{
				.ifnum = 4,
				.type = QUIRK_IGNORE_INTERFACE
			},
			{
				.ifnum = -1
			}
		}
	}
},
{
	USB_DEVICE(0x0582, 0x0159),
	.driver_info = (unsigned long) & (const struct snd_usb_audio_quirk) {
		/* .vendor_name = "Roland", */
		/* .product_name = "UA-22", */
		.ifnum = QUIRK_ANY_INTERFACE,
		.type = QUIRK_COMPOSITE,
		.data = (const struct snd_usb_audio_quirk[]) {
			{
				.ifnum = 0,
				.type = QUIRK_AUDIO_STANDARD_INTERFACE
			},
			{
				.ifnum = 1,
				.type = QUIRK_AUDIO_STANDARD_INTERFACE
			},
			{
				.ifnum = 2,
				.type = QUIRK_MIDI_FIXED_ENDPOINT,
				.data = & (const struct snd_usb_midi_endpoint_info) {
					.out_cables = 0x0001,
					.in_cables = 0x0001
				}
			},
			{
				.ifnum = -1
			}
		}
	}
},
/* this catches most recent vendor-specific Roland devices */
{
	.match_flags = USB_DEVICE_ID_MATCH_VENDOR |
	               USB_DEVICE_ID_MATCH_INT_CLASS,
	.idVendor = 0x0582,
	.bInterfaceClass = USB_CLASS_VENDOR_SPEC,
	.driver_info = (unsigned long) &(const struct snd_usb_audio_quirk) {
		.ifnum = QUIRK_ANY_INTERFACE,
		.type = QUIRK_AUTODETECT
	}
},

/* Guillemot devices */
{
	/*
	 * This is for the "Windows Edition" where the external MIDI ports are
	 * the only MIDI ports; the control data is reported through HID
	 * interfaces.  The "Macintosh Edition" has ID 0xd002 and uses standard
	 * compliant USB MIDI ports for external MIDI and controls.
	 */
	USB_DEVICE_VENDOR_SPEC(0x06f8, 0xb000),
	.driver_info = (unsigned long) & (const struct snd_usb_audio_quirk) {
		.vendor_name = "Hercules",
		.product_name = "DJ Console (WE)",
		.ifnum = 4,
		.type = QUIRK_MIDI_FIXED_ENDPOINT,
		.data = & (const struct snd_usb_midi_endpoint_info) {
			.out_cables = 0x0001,
			.in_cables = 0x0001
		}
	}
},

/* Midiman/M-Audio devices */
{
	USB_DEVICE_VENDOR_SPEC(0x0763, 0x1002),
	.driver_info = (unsigned long) & (const struct snd_usb_audio_quirk) {
		.vendor_name = "M-Audio",
		.product_name = "MidiSport 2x2",
		.ifnum = QUIRK_ANY_INTERFACE,
		.type = QUIRK_MIDI_MIDIMAN,
		.data = & (const struct snd_usb_midi_endpoint_info) {
			.out_cables = 0x0003,
			.in_cables  = 0x0003
		}
	}
},
{
	USB_DEVICE_VENDOR_SPEC(0x0763, 0x1011),
	.driver_info = (unsigned long) & (const struct snd_usb_audio_quirk) {
		.vendor_name = "M-Audio",
		.product_name = "MidiSport 1x1",
		.ifnum = QUIRK_ANY_INTERFACE,
		.type = QUIRK_MIDI_MIDIMAN,
		.data = & (const struct snd_usb_midi_endpoint_info) {
			.out_cables = 0x0001,
			.in_cables  = 0x0001
		}
	}
},
{
	USB_DEVICE_VENDOR_SPEC(0x0763, 0x1015),
	.driver_info = (unsigned long) & (const struct snd_usb_audio_quirk) {
		.vendor_name = "M-Audio",
		.product_name = "Keystation",
		.ifnum = QUIRK_ANY_INTERFACE,
		.type = QUIRK_MIDI_MIDIMAN,
		.data = & (const struct snd_usb_midi_endpoint_info) {
			.out_cables = 0x0001,
			.in_cables  = 0x0001
		}
	}
},
{
	USB_DEVICE_VENDOR_SPEC(0x0763, 0x1021),
	.driver_info = (unsigned long) & (const struct snd_usb_audio_quirk) {
		.vendor_name = "M-Audio",
		.product_name = "MidiSport 4x4",
		.ifnum = QUIRK_ANY_INTERFACE,
		.type = QUIRK_MIDI_MIDIMAN,
		.data = & (const struct snd_usb_midi_endpoint_info) {
			.out_cables = 0x000f,
			.in_cables  = 0x000f
		}
	}
},
{
	/*
	 * For hardware revision 1.05; in the later revisions (1.10 and
	 * 1.21), 0x1031 is the ID for the device without firmware.
	 * Thanks to Olaf Giesbrecht <Olaf_Giesbrecht@yahoo.de>
	 */
	USB_DEVICE_VER(0x0763, 0x1031, 0x0100, 0x0109),
	.driver_info = (unsigned long) & (const struct snd_usb_audio_quirk) {
		.vendor_name = "M-Audio",
		.product_name = "MidiSport 8x8",
		.ifnum = QUIRK_ANY_INTERFACE,
		.type = QUIRK_MIDI_MIDIMAN,
		.data = & (const struct snd_usb_midi_endpoint_info) {
			.out_cables = 0x01ff,
			.in_cables  = 0x01ff
		}
	}
},
{
	USB_DEVICE_VENDOR_SPEC(0x0763, 0x1033),
	.driver_info = (unsigned long) & (const struct snd_usb_audio_quirk) {
		.vendor_name = "M-Audio",
		.product_name = "MidiSport 8x8",
		.ifnum = QUIRK_ANY_INTERFACE,
		.type = QUIRK_MIDI_MIDIMAN,
		.data = & (const struct snd_usb_midi_endpoint_info) {
			.out_cables = 0x01ff,
			.in_cables  = 0x01ff
		}
	}
},
{
	USB_DEVICE_VENDOR_SPEC(0x0763, 0x1041),
	.driver_info = (unsigned long) & (const struct snd_usb_audio_quirk) {
		.vendor_name = "M-Audio",
		.product_name = "MidiSport 2x4",
		.ifnum = QUIRK_ANY_INTERFACE,
		.type = QUIRK_MIDI_MIDIMAN,
		.data = & (const struct snd_usb_midi_endpoint_info) {
			.out_cables = 0x000f,
			.in_cables  = 0x0003
		}
	}
},
{
	USB_DEVICE_VENDOR_SPEC(0x0763, 0x2001),
	.driver_info = (unsigned long) & (const struct snd_usb_audio_quirk) {
		.vendor_name = "M-Audio",
		.product_name = "Quattro",
		.ifnum = QUIRK_ANY_INTERFACE,
		.type = QUIRK_COMPOSITE,
		.data = & (const struct snd_usb_audio_quirk[]) {
			/*
			 * Interfaces 0-2 are "Windows-compatible", 16-bit only,
			 * and share endpoints with the other interfaces.
			 * Ignore them.  The other interfaces can do 24 bits,
			 * but captured samples are big-endian (see usbaudio.c).
			 */
			{
				.ifnum = 0,
				.type = QUIRK_IGNORE_INTERFACE
			},
			{
				.ifnum = 1,
				.type = QUIRK_IGNORE_INTERFACE
			},
			{
				.ifnum = 2,
				.type = QUIRK_IGNORE_INTERFACE
			},
			{
				.ifnum = 3,
				.type = QUIRK_IGNORE_INTERFACE
			},
			{
				.ifnum = 4,
				.type = QUIRK_AUDIO_STANDARD_INTERFACE
			},
			{
				.ifnum = 5,
				.type = QUIRK_AUDIO_STANDARD_INTERFACE
			},
			{
				.ifnum = 6,
				.type = QUIRK_IGNORE_INTERFACE
			},
			{
				.ifnum = 7,
				.type = QUIRK_AUDIO_STANDARD_INTERFACE
			},
			{
				.ifnum = 8,
				.type = QUIRK_AUDIO_STANDARD_INTERFACE
			},
			{
				.ifnum = 9,
				.type = QUIRK_MIDI_MIDIMAN,
				.data = & (const struct snd_usb_midi_endpoint_info) {
					.out_cables = 0x0001,
					.in_cables  = 0x0001
				}
			},
			{
				.ifnum = -1
			}
		}
	}
},
{
	USB_DEVICE_VENDOR_SPEC(0x0763, 0x2003),
	.driver_info = (unsigned long) & (const struct snd_usb_audio_quirk) {
		.vendor_name = "M-Audio",
		.product_name = "AudioPhile",
		.ifnum = 6,
		.type = QUIRK_MIDI_MIDIMAN,
		.data = & (const struct snd_usb_midi_endpoint_info) {
			.out_cables = 0x0001,
			.in_cables  = 0x0001
		}
	}
},
{
	USB_DEVICE_VENDOR_SPEC(0x0763, 0x2008),
	.driver_info = (unsigned long) & (const struct snd_usb_audio_quirk) {
		.vendor_name = "M-Audio",
		.product_name = "Ozone",
		.ifnum = 3,
		.type = QUIRK_MIDI_MIDIMAN,
		.data = & (const struct snd_usb_midi_endpoint_info) {
			.out_cables = 0x0001,
			.in_cables  = 0x0001
		}
	}
},
{
	USB_DEVICE_VENDOR_SPEC(0x0763, 0x200d),
	.driver_info = (unsigned long) & (const struct snd_usb_audio_quirk) {
		.vendor_name = "M-Audio",
		.product_name = "OmniStudio",
		.ifnum = QUIRK_ANY_INTERFACE,
		.type = QUIRK_COMPOSITE,
		.data = & (const struct snd_usb_audio_quirk[]) {
			{
				.ifnum = 0,
				.type = QUIRK_IGNORE_INTERFACE
			},
			{
				.ifnum = 1,
				.type = QUIRK_IGNORE_INTERFACE
			},
			{
				.ifnum = 2,
				.type = QUIRK_IGNORE_INTERFACE
			},
			{
				.ifnum = 3,
				.type = QUIRK_IGNORE_INTERFACE
			},
			{
				.ifnum = 4,
				.type = QUIRK_AUDIO_STANDARD_INTERFACE
			},
			{
				.ifnum = 5,
				.type = QUIRK_AUDIO_STANDARD_INTERFACE
			},
			{
				.ifnum = 6,
				.type = QUIRK_IGNORE_INTERFACE
			},
			{
				.ifnum = 7,
				.type = QUIRK_AUDIO_STANDARD_INTERFACE
			},
			{
				.ifnum = 8,
				.type = QUIRK_AUDIO_STANDARD_INTERFACE
			},
			{
				.ifnum = 9,
				.type = QUIRK_MIDI_MIDIMAN,
				.data = & (const struct snd_usb_midi_endpoint_info) {
					.out_cables = 0x0001,
					.in_cables  = 0x0001
				}
			},
			{
				.ifnum = -1
			}
		}
	}
},
{
	USB_DEVICE(0x0763, 0x2019),
	.driver_info = (unsigned long) & (const struct snd_usb_audio_quirk) {
		/* .vendor_name = "M-Audio", */
		/* .product_name = "Ozone Academic", */
		.ifnum = QUIRK_ANY_INTERFACE,
		.type = QUIRK_COMPOSITE,
		.data = & (const struct snd_usb_audio_quirk[]) {
			{
				.ifnum = 0,
				.type = QUIRK_AUDIO_STANDARD_INTERFACE
			},
			{
				.ifnum = 1,
				.type = QUIRK_AUDIO_STANDARD_INTERFACE
			},
			{
				.ifnum = 2,
				.type = QUIRK_AUDIO_STANDARD_INTERFACE
			},
			{
				.ifnum = 3,
				.type = QUIRK_MIDI_MIDIMAN,
				.data = & (const struct snd_usb_midi_endpoint_info) {
					.out_cables = 0x0001,
					.in_cables  = 0x0001
				}
			},
			{
				.ifnum = -1
			}
		}
	}
},
{
	USB_DEVICE_VENDOR_SPEC(0x0763, 0x2030),
	.driver_info = (unsigned long) &(const struct snd_usb_audio_quirk) {
		/* .vendor_name = "M-Audio", */
		/* .product_name = "Fast Track C400", */
		.ifnum = QUIRK_ANY_INTERFACE,
		.type = QUIRK_COMPOSITE,
		.data = &(const struct snd_usb_audio_quirk[]) {
			{
				.ifnum = 1,
				.type = QUIRK_AUDIO_STANDARD_MIXER,
			},
			/* Playback */
			{
				.ifnum = 2,
				.type = QUIRK_AUDIO_FIXED_ENDPOINT,
				.data = &(const struct audioformat) {
					.formats = SNDRV_PCM_FMTBIT_S24_3LE,
					.channels = 6,
					.iface = 2,
					.altsetting = 1,
					.altset_idx = 1,
					.attributes = UAC_EP_CS_ATTR_SAMPLE_RATE,
					.endpoint = 0x01,
					.ep_attr = 0x09,
					.rates = SNDRV_PCM_RATE_44100 |
						 SNDRV_PCM_RATE_48000 |
						 SNDRV_PCM_RATE_88200 |
						 SNDRV_PCM_RATE_96000,
					.rate_min = 44100,
					.rate_max = 96000,
					.nr_rates = 4,
					.rate_table = (unsigned int[]) {
							44100, 48000, 88200, 96000
					},
					.clock = 0x80,
				}
			},
			/* Capture */
			{
				.ifnum = 3,
				.type = QUIRK_AUDIO_FIXED_ENDPOINT,
				.data = &(const struct audioformat) {
					.formats = SNDRV_PCM_FMTBIT_S24_3LE,
					.channels = 4,
					.iface = 3,
					.altsetting = 1,
					.altset_idx = 1,
					.attributes = UAC_EP_CS_ATTR_SAMPLE_RATE,
					.endpoint = 0x81,
					.ep_attr = 0x05,
					.rates = SNDRV_PCM_RATE_44100 |
						 SNDRV_PCM_RATE_48000 |
						 SNDRV_PCM_RATE_88200 |
						 SNDRV_PCM_RATE_96000,
					.rate_min = 44100,
					.rate_max = 96000,
					.nr_rates = 4,
					.rate_table = (unsigned int[]) {
						44100, 48000, 88200, 96000
					},
					.clock = 0x80,
				}
			},
			/* MIDI */
			{
				.ifnum = -1 /* Interface = 4 */
			}
		}
	}
},
{
	USB_DEVICE_VENDOR_SPEC(0x0763, 0x2031),
	.driver_info = (unsigned long) &(const struct snd_usb_audio_quirk) {
		/* .vendor_name = "M-Audio", */
		/* .product_name = "Fast Track C600", */
		.ifnum = QUIRK_ANY_INTERFACE,
		.type = QUIRK_COMPOSITE,
		.data = &(const struct snd_usb_audio_quirk[]) {
			{
				.ifnum = 1,
				.type = QUIRK_AUDIO_STANDARD_MIXER,
			},
			/* Playback */
			{
				.ifnum = 2,
				.type = QUIRK_AUDIO_FIXED_ENDPOINT,
				.data = &(const struct audioformat) {
					.formats = SNDRV_PCM_FMTBIT_S24_3LE,
					.channels = 8,
					.iface = 2,
					.altsetting = 1,
					.altset_idx = 1,
					.attributes = UAC_EP_CS_ATTR_SAMPLE_RATE,
					.endpoint = 0x01,
					.ep_attr = 0x09,
					.rates = SNDRV_PCM_RATE_44100 |
						 SNDRV_PCM_RATE_48000 |
						 SNDRV_PCM_RATE_88200 |
						 SNDRV_PCM_RATE_96000,
					.rate_min = 44100,
					.rate_max = 96000,
					.nr_rates = 4,
					.rate_table = (unsigned int[]) {
							44100, 48000, 88200, 96000
					},
					.clock = 0x80,
				}
			},
			/* Capture */
			{
				.ifnum = 3,
				.type = QUIRK_AUDIO_FIXED_ENDPOINT,
				.data = &(const struct audioformat) {
					.formats = SNDRV_PCM_FMTBIT_S24_3LE,
					.channels = 6,
					.iface = 3,
					.altsetting = 1,
					.altset_idx = 1,
					.attributes = UAC_EP_CS_ATTR_SAMPLE_RATE,
					.endpoint = 0x81,
					.ep_attr = 0x05,
					.rates = SNDRV_PCM_RATE_44100 |
						 SNDRV_PCM_RATE_48000 |
						 SNDRV_PCM_RATE_88200 |
						 SNDRV_PCM_RATE_96000,
					.rate_min = 44100,
					.rate_max = 96000,
					.nr_rates = 4,
					.rate_table = (unsigned int[]) {
						44100, 48000, 88200, 96000
					},
					.clock = 0x80,
				}
			},
			/* MIDI */
			{
				.ifnum = -1 /* Interface = 4 */
			}
		}
	}
},
{
	USB_DEVICE_VENDOR_SPEC(0x0763, 0x2080),
	.driver_info = (unsigned long) & (const struct snd_usb_audio_quirk) {
		/* .vendor_name = "M-Audio", */
		/* .product_name = "Fast Track Ultra", */
		.ifnum = QUIRK_ANY_INTERFACE,
		.type = QUIRK_COMPOSITE,
		.data = & (const struct snd_usb_audio_quirk[]) {
			{
				.ifnum = 0,
				.type = QUIRK_AUDIO_STANDARD_MIXER,
			},
			{
				.ifnum = 1,
				.type = QUIRK_AUDIO_FIXED_ENDPOINT,
				.data = & (const struct audioformat) {
					.formats = SNDRV_PCM_FMTBIT_S24_3LE,
					.channels = 8,
					.iface = 1,
					.altsetting = 1,
					.altset_idx = 1,
					.attributes = UAC_EP_CS_ATTR_SAMPLE_RATE,
					.endpoint = 0x01,
					.ep_attr = 0x09,
					.rates = SNDRV_PCM_RATE_44100 |
						 SNDRV_PCM_RATE_48000 |
						 SNDRV_PCM_RATE_88200 |
						 SNDRV_PCM_RATE_96000,
					.rate_min = 44100,
					.rate_max = 96000,
					.nr_rates = 4,
					.rate_table = (unsigned int[]) {
						44100, 48000, 88200, 96000
					}
				}
			},
			{
				.ifnum = 2,
				.type = QUIRK_AUDIO_FIXED_ENDPOINT,
				.data = & (const struct audioformat) {
					.formats = SNDRV_PCM_FMTBIT_S24_3LE,
					.channels = 8,
					.iface = 2,
					.altsetting = 1,
					.altset_idx = 1,
					.attributes = UAC_EP_CS_ATTR_SAMPLE_RATE,
					.endpoint = 0x81,
					.ep_attr = 0x05,
					.rates = SNDRV_PCM_RATE_44100 |
						 SNDRV_PCM_RATE_48000 |
						 SNDRV_PCM_RATE_88200 |
						 SNDRV_PCM_RATE_96000,
					.rate_min = 44100,
					.rate_max = 96000,
					.nr_rates = 4,
					.rate_table = (unsigned int[]) {
						44100, 48000, 88200, 96000
					}
				}
			},
			/* interface 3 (MIDI) is standard compliant */
			{
				.ifnum = -1
			}
		}
	}
},
{
	USB_DEVICE_VENDOR_SPEC(0x0763, 0x2081),
	.driver_info = (unsigned long) & (const struct snd_usb_audio_quirk) {
		/* .vendor_name = "M-Audio", */
		/* .product_name = "Fast Track Ultra 8R", */
		.ifnum = QUIRK_ANY_INTERFACE,
		.type = QUIRK_COMPOSITE,
		.data = & (const struct snd_usb_audio_quirk[]) {
			{
				.ifnum = 0,
				.type = QUIRK_AUDIO_STANDARD_MIXER,
			},
			{
				.ifnum = 1,
				.type = QUIRK_AUDIO_FIXED_ENDPOINT,
				.data = & (const struct audioformat) {
					.formats = SNDRV_PCM_FMTBIT_S24_3LE,
					.channels = 8,
					.iface = 1,
					.altsetting = 1,
					.altset_idx = 1,
					.attributes = UAC_EP_CS_ATTR_SAMPLE_RATE,
					.endpoint = 0x01,
					.ep_attr = 0x09,
					.rates = SNDRV_PCM_RATE_44100 |
						 SNDRV_PCM_RATE_48000 |
						 SNDRV_PCM_RATE_88200 |
						 SNDRV_PCM_RATE_96000,
					.rate_min = 44100,
					.rate_max = 96000,
					.nr_rates = 4,
					.rate_table = (unsigned int[]) {
							44100, 48000, 88200, 96000
					}
				}
			},
			{
				.ifnum = 2,
				.type = QUIRK_AUDIO_FIXED_ENDPOINT,
				.data = & (const struct audioformat) {
					.formats = SNDRV_PCM_FMTBIT_S24_3LE,
					.channels = 8,
					.iface = 2,
					.altsetting = 1,
					.altset_idx = 1,
					.attributes = UAC_EP_CS_ATTR_SAMPLE_RATE,
					.endpoint = 0x81,
					.ep_attr = 0x05,
					.rates = SNDRV_PCM_RATE_44100 |
						 SNDRV_PCM_RATE_48000 |
						 SNDRV_PCM_RATE_88200 |
						 SNDRV_PCM_RATE_96000,
					.rate_min = 44100,
					.rate_max = 96000,
					.nr_rates = 4,
					.rate_table = (unsigned int[]) {
						44100, 48000, 88200, 96000
					}
				}
			},
			/* interface 3 (MIDI) is standard compliant */
			{
				.ifnum = -1
			}
		}
	}
},

/* Casio devices */
{
	USB_DEVICE(0x07cf, 0x6801),
	.driver_info = (unsigned long) & (const struct snd_usb_audio_quirk) {
		.vendor_name = "Casio",
		.product_name = "PL-40R",
		.ifnum = 0,
		.type = QUIRK_MIDI_YAMAHA
	}
},
{
	/* this ID is used by several devices without a product ID */
	USB_DEVICE(0x07cf, 0x6802),
	.driver_info = (unsigned long) & (const struct snd_usb_audio_quirk) {
		.vendor_name = "Casio",
		.product_name = "Keyboard",
		.ifnum = 0,
		.type = QUIRK_MIDI_YAMAHA
	}
},

/* Mark of the Unicorn devices */
{
	/* thanks to Robert A. Lerche <ral 'at' msbit.com> */
	.match_flags = USB_DEVICE_ID_MATCH_VENDOR |
		       USB_DEVICE_ID_MATCH_PRODUCT |
		       USB_DEVICE_ID_MATCH_DEV_SUBCLASS,
	.idVendor = 0x07fd,
	.idProduct = 0x0001,
	.bDeviceSubClass = 2,
	.driver_info = (unsigned long) & (const struct snd_usb_audio_quirk) {
		.vendor_name = "MOTU",
		.product_name = "Fastlane",
		.ifnum = QUIRK_ANY_INTERFACE,
		.type = QUIRK_COMPOSITE,
		.data = & (const struct snd_usb_audio_quirk[]) {
			{
				.ifnum = 0,
				.type = QUIRK_MIDI_RAW_BYTES
			},
			{
				.ifnum = 1,
				.type = QUIRK_IGNORE_INTERFACE
			},
			{
				.ifnum = -1
			}
		}
	}
},

/* Emagic devices */
{
	USB_DEVICE(0x086a, 0x0001),
	.driver_info = (unsigned long) & (const struct snd_usb_audio_quirk) {
		.vendor_name = "Emagic",
		.product_name = "Unitor8",
		.ifnum = 2,
		.type = QUIRK_MIDI_EMAGIC,
		.data = & (const struct snd_usb_midi_endpoint_info) {
			.out_cables = 0x80ff,
			.in_cables  = 0x80ff
		}
	}
},
{
	USB_DEVICE(0x086a, 0x0002),
	.driver_info = (unsigned long) & (const struct snd_usb_audio_quirk) {
		.vendor_name = "Emagic",
		/* .product_name = "AMT8", */
		.ifnum = 2,
		.type = QUIRK_MIDI_EMAGIC,
		.data = & (const struct snd_usb_midi_endpoint_info) {
			.out_cables = 0x80ff,
			.in_cables  = 0x80ff
		}
	}
},
{
	USB_DEVICE(0x086a, 0x0003),
	.driver_info = (unsigned long) & (const struct snd_usb_audio_quirk) {
		.vendor_name = "Emagic",
		/* .product_name = "MT4", */
		.ifnum = 2,
		.type = QUIRK_MIDI_EMAGIC,
		.data = & (const struct snd_usb_midi_endpoint_info) {
			.out_cables = 0x800f,
			.in_cables  = 0x8003
		}
	}
},

/* KORG devices */
{
	USB_DEVICE_VENDOR_SPEC(0x0944, 0x0200),
	.driver_info = (unsigned long) & (const struct snd_usb_audio_quirk) {
		.vendor_name = "KORG, Inc.",
		/* .product_name = "PANDORA PX5D", */
		.ifnum = 3,
		.type = QUIRK_MIDI_STANDARD_INTERFACE,
	}
},

{
	USB_DEVICE_VENDOR_SPEC(0x0944, 0x0201),
	.driver_info = (unsigned long) & (const struct snd_usb_audio_quirk) {
		.vendor_name = "KORG, Inc.",
		/* .product_name = "ToneLab ST", */
		.ifnum = 3,
		.type = QUIRK_MIDI_STANDARD_INTERFACE,
	}
},

/* AKAI devices */
{
	USB_DEVICE(0x09e8, 0x0062),
	.driver_info = (unsigned long) & (const struct snd_usb_audio_quirk) {
		.vendor_name = "AKAI",
		.product_name = "MPD16",
		.ifnum = 0,
		.type = QUIRK_MIDI_AKAI,
	}
},

{
	/* Akai MPC Element */
	USB_DEVICE(0x09e8, 0x0021),
	.driver_info = (unsigned long) & (const struct snd_usb_audio_quirk) {
		.ifnum = QUIRK_ANY_INTERFACE,
		.type = QUIRK_COMPOSITE,
		.data = & (const struct snd_usb_audio_quirk[]) {
			{
				.ifnum = 0,
				.type = QUIRK_IGNORE_INTERFACE
			},
			{
				.ifnum = 1,
				.type = QUIRK_MIDI_STANDARD_INTERFACE
			},
			{
				.ifnum = -1
			}
		}
	}
},

/* Steinberg devices */
{
	/* Steinberg MI2 */
	USB_DEVICE_VENDOR_SPEC(0x0a4e, 0x2040),
	.driver_info = (unsigned long) & (const struct snd_usb_audio_quirk) {
		.ifnum = QUIRK_ANY_INTERFACE,
		.type = QUIRK_COMPOSITE,
		.data = & (const struct snd_usb_audio_quirk[]) {
			{
				.ifnum = 0,
				.type = QUIRK_AUDIO_STANDARD_INTERFACE
			},
			{
				.ifnum = 1,
				.type = QUIRK_AUDIO_STANDARD_INTERFACE
			},
			{
				.ifnum = 2,
				.type = QUIRK_AUDIO_STANDARD_INTERFACE
			},
			{
				.ifnum = 3,
				.type = QUIRK_MIDI_FIXED_ENDPOINT,
				.data = &(const struct snd_usb_midi_endpoint_info) {
					.out_cables = 0x0001,
					.in_cables  = 0x0001
				}
			},
			{
				.ifnum = -1
			}
		}
	}
},
{
	/* Steinberg MI4 */
	USB_DEVICE_VENDOR_SPEC(0x0a4e, 0x4040),
	.driver_info = (unsigned long) & (const struct snd_usb_audio_quirk) {
		.ifnum = QUIRK_ANY_INTERFACE,
		.type = QUIRK_COMPOSITE,
		.data = & (const struct snd_usb_audio_quirk[]) {
			{
				.ifnum = 0,
				.type = QUIRK_AUDIO_STANDARD_INTERFACE
			},
			{
				.ifnum = 1,
				.type = QUIRK_AUDIO_STANDARD_INTERFACE
			},
			{
				.ifnum = 2,
				.type = QUIRK_AUDIO_STANDARD_INTERFACE
			},
			{
				.ifnum = 3,
				.type = QUIRK_MIDI_FIXED_ENDPOINT,
				.data = &(const struct snd_usb_midi_endpoint_info) {
					.out_cables = 0x0001,
					.in_cables  = 0x0001
				}
			},
			{
				.ifnum = -1
			}
		}
	}
},

/* TerraTec devices */
{
	USB_DEVICE_VENDOR_SPEC(0x0ccd, 0x0012),
	.driver_info = (unsigned long) & (const struct snd_usb_audio_quirk) {
		.vendor_name = "TerraTec",
		.product_name = "PHASE 26",
		.ifnum = 3,
		.type = QUIRK_MIDI_STANDARD_INTERFACE
	}
},
{
	USB_DEVICE_VENDOR_SPEC(0x0ccd, 0x0013),
	.driver_info = (unsigned long) & (const struct snd_usb_audio_quirk) {
		.vendor_name = "TerraTec",
		.product_name = "PHASE 26",
		.ifnum = 3,
		.type = QUIRK_MIDI_STANDARD_INTERFACE
	}
},
{
	USB_DEVICE_VENDOR_SPEC(0x0ccd, 0x0014),
	.driver_info = (unsigned long) & (const struct snd_usb_audio_quirk) {
		.vendor_name = "TerraTec",
		.product_name = "PHASE 26",
		.ifnum = 3,
		.type = QUIRK_MIDI_STANDARD_INTERFACE
	}
},
{
	USB_DEVICE(0x0ccd, 0x0028),
	QUIRK_RENAME_DEVICE("TerraTec", "Aureon5.1MkII")
},
{
	USB_DEVICE(0x0ccd, 0x0035),
	.driver_info = (unsigned long) & (const struct snd_usb_audio_quirk) {
		.vendor_name = "Miditech",
		.product_name = "Play'n Roll",
		.ifnum = 0,
		.type = QUIRK_MIDI_CME
	}
},

/* Stanton/N2IT Final Scratch v1 device ('Scratchamp') */
{
	USB_DEVICE(0x103d, 0x0100),
	QUIRK_RENAME_DEVICE("Stanton", "ScratchAmp")
},
{
	USB_DEVICE(0x103d, 0x0101),
	QUIRK_RENAME_DEVICE("Stanton", "ScratchAmp")
},

/* Novation EMS devices */
{
	USB_DEVICE_VENDOR_SPEC(0x1235, 0x0001),
	.driver_info = (unsigned long) & (const struct snd_usb_audio_quirk) {
		.vendor_name = "Novation",
		.product_name = "ReMOTE Audio/XStation",
		.ifnum = 4,
		.type = QUIRK_MIDI_NOVATION
	}
},
{
	USB_DEVICE_VENDOR_SPEC(0x1235, 0x0002),
	.driver_info = (unsigned long) & (const struct snd_usb_audio_quirk) {
		.vendor_name = "Novation",
		.product_name = "Speedio",
		.ifnum = 3,
		.type = QUIRK_MIDI_NOVATION
	}
},
{
	USB_DEVICE(0x1235, 0x000a),
	.driver_info = (unsigned long) & (const struct snd_usb_audio_quirk) {
		/* .vendor_name = "Novation", */
		/* .product_name = "Nocturn", */
		.ifnum = 0,
		.type = QUIRK_MIDI_RAW_BYTES
	}
},
{
	USB_DEVICE(0x1235, 0x000e),
	.driver_info = (unsigned long) & (const struct snd_usb_audio_quirk) {
		/* .vendor_name = "Novation", */
		/* .product_name = "Launchpad", */
		.ifnum = 0,
		.type = QUIRK_MIDI_RAW_BYTES
	}
},
{
	USB_DEVICE(0x1235, 0x0010),
	.driver_info = (unsigned long) &(const struct snd_usb_audio_quirk) {
		.vendor_name = "Focusrite",
		.product_name = "Saffire 6 USB",
		.ifnum = QUIRK_ANY_INTERFACE,
		.type = QUIRK_COMPOSITE,
		.data = (const struct snd_usb_audio_quirk[]) {
			{
				.ifnum = 0,
				.type = QUIRK_AUDIO_STANDARD_MIXER,
			},
			{
				.ifnum = 0,
				.type = QUIRK_AUDIO_FIXED_ENDPOINT,
				.data = &(const struct audioformat) {
					.formats = SNDRV_PCM_FMTBIT_S24_3LE,
					.channels = 4,
					.iface = 0,
					.altsetting = 1,
					.altset_idx = 1,
					.attributes = UAC_EP_CS_ATTR_SAMPLE_RATE,
					.endpoint = 0x01,
					.ep_attr = USB_ENDPOINT_XFER_ISOC,
					.datainterval = 1,
					.maxpacksize = 0x024c,
					.rates = SNDRV_PCM_RATE_44100 |
						 SNDRV_PCM_RATE_48000,
					.rate_min = 44100,
					.rate_max = 48000,
					.nr_rates = 2,
					.rate_table = (unsigned int[]) {
						44100, 48000
					}
				}
			},
			{
				.ifnum = 0,
				.type = QUIRK_AUDIO_FIXED_ENDPOINT,
				.data = &(const struct audioformat) {
					.formats = SNDRV_PCM_FMTBIT_S24_3LE,
					.channels = 2,
					.iface = 0,
					.altsetting = 1,
					.altset_idx = 1,
					.attributes = 0,
					.endpoint = 0x82,
					.ep_attr = USB_ENDPOINT_XFER_ISOC,
					.datainterval = 1,
					.maxpacksize = 0x0126,
					.rates = SNDRV_PCM_RATE_44100 |
						 SNDRV_PCM_RATE_48000,
					.rate_min = 44100,
					.rate_max = 48000,
					.nr_rates = 2,
					.rate_table = (unsigned int[]) {
						44100, 48000
					}
				}
			},
			{
				.ifnum = 1,
				.type = QUIRK_MIDI_RAW_BYTES
			},
			{
				.ifnum = -1
			}
		}
	}
},
{
	USB_DEVICE(0x1235, 0x0018),
	.driver_info = (unsigned long) & (const struct snd_usb_audio_quirk) {
		.vendor_name = "Novation",
		.product_name = "Twitch",
		.ifnum = QUIRK_ANY_INTERFACE,
		.type = QUIRK_COMPOSITE,
		.data = (const struct snd_usb_audio_quirk[]) {
			{
				.ifnum = 0,
				.type = QUIRK_AUDIO_FIXED_ENDPOINT,
				.data = & (const struct audioformat) {
					.formats = SNDRV_PCM_FMTBIT_S24_3LE,
					.channels = 4,
					.iface = 0,
					.altsetting = 1,
					.altset_idx = 1,
					.attributes = UAC_EP_CS_ATTR_SAMPLE_RATE,
					.endpoint = 0x01,
					.ep_attr = USB_ENDPOINT_XFER_ISOC,
					.rates = SNDRV_PCM_RATE_44100 |
						 SNDRV_PCM_RATE_48000,
					.rate_min = 44100,
					.rate_max = 48000,
					.nr_rates = 2,
					.rate_table = (unsigned int[]) {
						44100, 48000
					}
				}
			},
			{
				.ifnum = 1,
				.type = QUIRK_MIDI_RAW_BYTES
			},
			{
				.ifnum = -1
			}
		}
	}
},
{
	USB_DEVICE_VENDOR_SPEC(0x1235, 0x4661),
	.driver_info = (unsigned long) & (const struct snd_usb_audio_quirk) {
		.vendor_name = "Novation",
		.product_name = "ReMOTE25",
		.ifnum = 0,
		.type = QUIRK_MIDI_NOVATION
	}
},

/* Access Music devices */
{
	/* VirusTI Desktop */
	USB_DEVICE_VENDOR_SPEC(0x133e, 0x0815),
	.driver_info = (unsigned long) &(const struct snd_usb_audio_quirk) {
		.ifnum = QUIRK_ANY_INTERFACE,
		.type = QUIRK_COMPOSITE,
		.data = &(const struct snd_usb_audio_quirk[]) {
			{
				.ifnum = 3,
				.type = QUIRK_MIDI_FIXED_ENDPOINT,
				.data = &(const struct snd_usb_midi_endpoint_info) {
					.out_cables = 0x0003,
					.in_cables  = 0x0003
				}
			},
			{
				.ifnum = 4,
				.type = QUIRK_IGNORE_INTERFACE
			},
			{
				.ifnum = -1
			}
		}
	}
},

/* */
{
	/* aka. Serato Scratch Live DJ Box */
	USB_DEVICE(0x13e5, 0x0001),
	QUIRK_RENAME_DEVICE("Rane", "SL-1")
},

/* Lenovo ThinkStation P620 Rear Line-in, Line-out and Microphone */
{
	USB_DEVICE(0x17aa, 0x1046),
	QUIRK_DEVICE_PROFILE("Lenovo", "ThinkStation P620 Rear",
			     "Lenovo-ThinkStation-P620-Rear"),
},
/* Lenovo ThinkStation P620 Internal Speaker + Front Headset */
{
	USB_DEVICE(0x17aa, 0x104d),
	QUIRK_DEVICE_PROFILE("Lenovo", "ThinkStation P620 Main",
			     "Lenovo-ThinkStation-P620-Main"),
},

/* Native Instruments MK2 series */
{
	/* Komplete Audio 6 */
	.match_flags = USB_DEVICE_ID_MATCH_DEVICE,
	.idVendor = 0x17cc,
	.idProduct = 0x1000,
},
{
	/* Traktor Audio 6 */
	.match_flags = USB_DEVICE_ID_MATCH_DEVICE,
	.idVendor = 0x17cc,
	.idProduct = 0x1010,
},
{
	/* Traktor Audio 10 */
	.match_flags = USB_DEVICE_ID_MATCH_DEVICE,
	.idVendor = 0x17cc,
	.idProduct = 0x1020,
},

/* QinHeng devices */
{
	USB_DEVICE(0x1a86, 0x752d),
	.driver_info = (unsigned long) &(const struct snd_usb_audio_quirk) {
		.vendor_name = "QinHeng",
		.product_name = "CH345",
		.ifnum = 1,
		.type = QUIRK_MIDI_CH345
	}
},

/* KeithMcMillen Stringport */
{
	USB_DEVICE(0x1f38, 0x0001),
	.bInterfaceClass = USB_CLASS_AUDIO,
},

/* Miditech devices */
{
	USB_DEVICE(0x4752, 0x0011),
	.driver_info = (unsigned long) & (const struct snd_usb_audio_quirk) {
		.vendor_name = "Miditech",
		.product_name = "Midistart-2",
		.ifnum = 0,
		.type = QUIRK_MIDI_CME
	}
},

/* Central Music devices */
{
	/* this ID used by both Miditech MidiStudio-2 and CME UF-x */
	USB_DEVICE(0x7104, 0x2202),
	.driver_info = (unsigned long) & (const struct snd_usb_audio_quirk) {
		.ifnum = 0,
		.type = QUIRK_MIDI_CME
	}
},

/*
 * Auvitek au0828 devices with audio interface.
 * This should be kept in sync with drivers/media/usb/au0828/au0828-cards.c
 * Please notice that some drivers are DVB only, and don't need to be
 * here. That's the case, for example, of DVICO_FUSIONHDTV7.
 */

#define AU0828_DEVICE(vid, pid, vname, pname) { \
	.idVendor = vid, \
	.idProduct = pid, \
	.match_flags = USB_DEVICE_ID_MATCH_DEVICE | \
		       USB_DEVICE_ID_MATCH_INT_CLASS | \
		       USB_DEVICE_ID_MATCH_INT_SUBCLASS, \
	.bInterfaceClass = USB_CLASS_AUDIO, \
	.bInterfaceSubClass = USB_SUBCLASS_AUDIOCONTROL, \
	.driver_info = (unsigned long) &(const struct snd_usb_audio_quirk) { \
		.vendor_name = vname, \
		.product_name = pname, \
		.ifnum = QUIRK_ANY_INTERFACE, \
		.type = QUIRK_AUDIO_ALIGN_TRANSFER, \
		.shares_media_device = 1, \
	} \
}

AU0828_DEVICE(0x2040, 0x7200, "Hauppauge", "HVR-950Q"),
AU0828_DEVICE(0x2040, 0x7240, "Hauppauge", "HVR-850"),
AU0828_DEVICE(0x2040, 0x7210, "Hauppauge", "HVR-950Q"),
AU0828_DEVICE(0x2040, 0x7217, "Hauppauge", "HVR-950Q"),
AU0828_DEVICE(0x2040, 0x721b, "Hauppauge", "HVR-950Q"),
AU0828_DEVICE(0x2040, 0x721e, "Hauppauge", "HVR-950Q"),
AU0828_DEVICE(0x2040, 0x721f, "Hauppauge", "HVR-950Q"),
AU0828_DEVICE(0x2040, 0x7280, "Hauppauge", "HVR-950Q"),
AU0828_DEVICE(0x0fd9, 0x0008, "Hauppauge", "HVR-950Q"),
AU0828_DEVICE(0x2040, 0x7201, "Hauppauge", "HVR-950Q-MXL"),
AU0828_DEVICE(0x2040, 0x7211, "Hauppauge", "HVR-950Q-MXL"),
AU0828_DEVICE(0x2040, 0x7281, "Hauppauge", "HVR-950Q-MXL"),
AU0828_DEVICE(0x05e1, 0x0480, "Hauppauge", "Woodbury"),
AU0828_DEVICE(0x2040, 0x8200, "Hauppauge", "Woodbury"),
AU0828_DEVICE(0x2040, 0x7260, "Hauppauge", "HVR-950Q"),
AU0828_DEVICE(0x2040, 0x7213, "Hauppauge", "HVR-950Q"),
AU0828_DEVICE(0x2040, 0x7270, "Hauppauge", "HVR-950Q"),

/* Syntek STK1160 */
{
	.match_flags = USB_DEVICE_ID_MATCH_DEVICE |
		       USB_DEVICE_ID_MATCH_INT_CLASS |
		       USB_DEVICE_ID_MATCH_INT_SUBCLASS,
	.idVendor = 0x05e1,
	.idProduct = 0x0408,
	.bInterfaceClass = USB_CLASS_AUDIO,
	.bInterfaceSubClass = USB_SUBCLASS_AUDIOCONTROL,
	.driver_info = (unsigned long) &(const struct snd_usb_audio_quirk) {
		.vendor_name = "Syntek",
		.product_name = "STK1160",
		.ifnum = QUIRK_ANY_INTERFACE,
		.type = QUIRK_AUDIO_ALIGN_TRANSFER
	}
},

/* Digidesign Mbox */
{
	/* Thanks to Clemens Ladisch <clemens@ladisch.de> */
	USB_DEVICE(0x0dba, 0x1000),
	.driver_info = (unsigned long) &(const struct snd_usb_audio_quirk) {
		.vendor_name = "Digidesign",
		.product_name = "MBox",
		.ifnum = QUIRK_ANY_INTERFACE,
		.type = QUIRK_COMPOSITE,
		.data = (const struct snd_usb_audio_quirk[]){
			{
				.ifnum = 0,
				.type = QUIRK_AUDIO_STANDARD_MIXER,
			},
			{
				.ifnum = 1,
				.type = QUIRK_AUDIO_FIXED_ENDPOINT,
				.data = &(const struct audioformat) {
					.formats = SNDRV_PCM_FMTBIT_S24_3BE,
					.channels = 2,
					.iface = 1,
					.altsetting = 1,
					.altset_idx = 1,
					.attributes = 0x4,
					.endpoint = 0x02,
					.ep_attr = USB_ENDPOINT_XFER_ISOC |
						USB_ENDPOINT_SYNC_SYNC,
					.maxpacksize = 0x130,
					.rates = SNDRV_PCM_RATE_48000,
					.rate_min = 48000,
					.rate_max = 48000,
					.nr_rates = 1,
					.rate_table = (unsigned int[]) {
						48000
					}
				}
			},
			{
				.ifnum = 1,
				.type = QUIRK_AUDIO_FIXED_ENDPOINT,
				.data = &(const struct audioformat) {
					.formats = SNDRV_PCM_FMTBIT_S24_3BE,
					.channels = 2,
					.iface = 1,
					.altsetting = 1,
					.altset_idx = 1,
					.attributes = 0x4,
					.endpoint = 0x81,
					.ep_attr = USB_ENDPOINT_XFER_ISOC |
						USB_ENDPOINT_SYNC_ASYNC,
					.maxpacksize = 0x130,
					.rates = SNDRV_PCM_RATE_48000,
					.rate_min = 48000,
					.rate_max = 48000,
					.nr_rates = 1,
					.rate_table = (unsigned int[]) {
						48000
					}
				}
			},
			{
				.ifnum = -1
			}
		}
	}
},

/* DIGIDESIGN MBOX 2 */
{
	USB_DEVICE(0x0dba, 0x3000),
	.driver_info = (unsigned long) &(const struct snd_usb_audio_quirk) {
		.vendor_name = "Digidesign",
		.product_name = "Mbox 2",
		.ifnum = QUIRK_ANY_INTERFACE,
		.type = QUIRK_COMPOSITE,
		.data = (const struct snd_usb_audio_quirk[]) {
			{
				.ifnum = 0,
				.type = QUIRK_IGNORE_INTERFACE
			},
			{
				.ifnum = 1,
				.type = QUIRK_IGNORE_INTERFACE
			},
			{
				.ifnum = 2,
				.type = QUIRK_AUDIO_FIXED_ENDPOINT,
				.data = &(const struct audioformat) {
					.formats = SNDRV_PCM_FMTBIT_S24_3BE,
					.channels = 2,
					.iface = 2,
					.altsetting = 2,
					.altset_idx = 1,
					.attributes = 0x00,
					.endpoint = 0x03,
					.ep_attr = USB_ENDPOINT_SYNC_ASYNC,
					.rates = SNDRV_PCM_RATE_48000,
					.rate_min = 48000,
					.rate_max = 48000,
					.nr_rates = 1,
					.rate_table = (unsigned int[]) {
						48000
					}
				}
			},
			{
				.ifnum = 3,
				.type = QUIRK_IGNORE_INTERFACE
			},
			{
				.ifnum = 4,
				.type = QUIRK_AUDIO_FIXED_ENDPOINT,
				.data = &(const struct audioformat) {
				.formats = SNDRV_PCM_FMTBIT_S24_3BE,
					.channels = 2,
					.iface = 4,
					.altsetting = 2,
					.altset_idx = 1,
					.attributes = UAC_EP_CS_ATTR_SAMPLE_RATE,
					.endpoint = 0x85,
					.ep_attr = USB_ENDPOINT_SYNC_SYNC,
					.rates = SNDRV_PCM_RATE_48000,
					.rate_min = 48000,
					.rate_max = 48000,
					.nr_rates = 1,
					.rate_table = (unsigned int[]) {
						48000
					}
				}
			},
			{
				.ifnum = 5,
				.type = QUIRK_IGNORE_INTERFACE
			},
			{
				.ifnum = 6,
				.type = QUIRK_MIDI_MIDIMAN,
				.data = &(const struct snd_usb_midi_endpoint_info) {
					.out_ep =  0x02,
					.out_cables = 0x0001,
					.in_ep = 0x81,
					.in_interval = 0x01,
					.in_cables = 0x0001
				}
			},
			{
				.ifnum = -1
			}
		}
	}
},
{
	/* Tascam US122 MKII - playback-only support */
	.match_flags = USB_DEVICE_ID_MATCH_DEVICE,
	.idVendor = 0x0644,
	.idProduct = 0x8021,
	.bInterfaceClass = USB_CLASS_AUDIO,
	.driver_info = (unsigned long) &(const struct snd_usb_audio_quirk) {
		.vendor_name = "TASCAM",
		.product_name = "US122 MKII",
		.ifnum = QUIRK_ANY_INTERFACE,
		.type = QUIRK_COMPOSITE,
		.data = (const struct snd_usb_audio_quirk[]) {
			{
				.ifnum = 0,
				.type = QUIRK_IGNORE_INTERFACE
			},
			{
				.ifnum = 1,
				.type = QUIRK_AUDIO_FIXED_ENDPOINT,
				.data = &(const struct audioformat) {
					.formats = SNDRV_PCM_FMTBIT_S24_3LE,
					.channels = 2,
					.iface = 1,
					.altsetting = 1,
					.altset_idx = 1,
					.attributes = UAC_EP_CS_ATTR_SAMPLE_RATE,
					.endpoint = 0x02,
					.ep_attr = USB_ENDPOINT_XFER_ISOC,
					.rates = SNDRV_PCM_RATE_44100 |
						 SNDRV_PCM_RATE_48000 |
						 SNDRV_PCM_RATE_88200 |
						 SNDRV_PCM_RATE_96000,
					.rate_min = 44100,
					.rate_max = 96000,
					.nr_rates = 4,
					.rate_table = (unsigned int[]) {
						44100, 48000, 88200, 96000
					}
				}
			},
			{
				.ifnum = -1
			}
		}
	}
},

/* Microsoft XboxLive Headset/Xbox Communicator */
{
	USB_DEVICE(0x045e, 0x0283),
	.bInterfaceClass = USB_CLASS_PER_INTERFACE,
	.driver_info = (unsigned long) &(const struct snd_usb_audio_quirk) {
		.vendor_name = "Microsoft",
		.product_name = "XboxLive Headset/Xbox Communicator",
		.ifnum = QUIRK_ANY_INTERFACE,
		.type = QUIRK_COMPOSITE,
		.data = &(const struct snd_usb_audio_quirk[]) {
			{
				/* playback */
				.ifnum = 0,
				.type = QUIRK_AUDIO_FIXED_ENDPOINT,
				.data = &(const struct audioformat) {
					.formats = SNDRV_PCM_FMTBIT_S16_LE,
					.channels = 1,
					.iface = 0,
					.altsetting = 0,
					.altset_idx = 0,
					.attributes = 0,
					.endpoint = 0x04,
					.ep_attr = 0x05,
					.rates = SNDRV_PCM_RATE_CONTINUOUS,
					.rate_min = 22050,
					.rate_max = 22050
				}
			},
			{
				/* capture */
				.ifnum = 1,
				.type = QUIRK_AUDIO_FIXED_ENDPOINT,
				.data = &(const struct audioformat) {
					.formats = SNDRV_PCM_FMTBIT_S16_LE,
					.channels = 1,
					.iface = 1,
					.altsetting = 0,
					.altset_idx = 0,
					.attributes = 0,
					.endpoint = 0x85,
					.ep_attr = 0x05,
					.rates = SNDRV_PCM_RATE_CONTINUOUS,
					.rate_min = 16000,
					.rate_max = 16000
				}
			},
			{
				.ifnum = -1
			}
		}
	}
},

/* Reloop Play */
{
	USB_DEVICE(0x200c, 0x100b),
	.bInterfaceClass = USB_CLASS_PER_INTERFACE,
	.driver_info = (unsigned long) &(const struct snd_usb_audio_quirk) {
		.ifnum = QUIRK_ANY_INTERFACE,
		.type = QUIRK_COMPOSITE,
		.data = &(const struct snd_usb_audio_quirk[]) {
			{
				.ifnum = 0,
				.type = QUIRK_AUDIO_STANDARD_MIXER,
			},
			{
				.ifnum = 1,
				.type = QUIRK_AUDIO_FIXED_ENDPOINT,
				.data = &(const struct audioformat) {
					.formats = SNDRV_PCM_FMTBIT_S24_3LE,
					.channels = 4,
					.iface = 1,
					.altsetting = 1,
					.altset_idx = 1,
					.attributes = UAC_EP_CS_ATTR_SAMPLE_RATE,
					.endpoint = 0x01,
					.ep_attr = USB_ENDPOINT_SYNC_ADAPTIVE,
					.rates = SNDRV_PCM_RATE_44100 |
						 SNDRV_PCM_RATE_48000,
					.rate_min = 44100,
					.rate_max = 48000,
					.nr_rates = 2,
					.rate_table = (unsigned int[]) {
						44100, 48000
					}
				}
			},
			{
				.ifnum = -1
			}
		}
	}
},

{
	/*
	 * ZOOM R16/24 in audio interface mode.
	 * Playback requires an extra four byte LE length indicator
	 * at the start of each isochronous packet. This quirk is
	 * enabled in create_standard_audio_quirk().
	 */
	USB_DEVICE(0x1686, 0x00dd),
	.driver_info = (unsigned long) & (const struct snd_usb_audio_quirk) {
		.ifnum = QUIRK_ANY_INTERFACE,
		.type = QUIRK_COMPOSITE,
		.data = (const struct snd_usb_audio_quirk[]) {
			{
				/* Playback  */
				.ifnum = 1,
				.type = QUIRK_AUDIO_STANDARD_INTERFACE,
			},
			{
				/* Capture */
				.ifnum = 2,
				.type = QUIRK_AUDIO_STANDARD_INTERFACE,
			},
			{
				/* Midi */
				.ifnum = 3,
				.type = QUIRK_MIDI_STANDARD_INTERFACE
			},
			{
				.ifnum = -1
			},
		}
	}
},

{
	/*
	 * Some USB MIDI devices don't have an audio control interface,
	 * so we have to grab MIDI streaming interfaces here.
	 */
	.match_flags = USB_DEVICE_ID_MATCH_INT_CLASS |
		       USB_DEVICE_ID_MATCH_INT_SUBCLASS,
	.bInterfaceClass = USB_CLASS_AUDIO,
	.bInterfaceSubClass = USB_SUBCLASS_MIDISTREAMING,
	.driver_info = (unsigned long) & (const struct snd_usb_audio_quirk) {
		.ifnum = QUIRK_ANY_INTERFACE,
		.type = QUIRK_MIDI_STANDARD_INTERFACE
	}
},

/*
 * The original product_name is "USB Sound Device", however this name
 * is also used by the CM106 based cards, so make it unique.
 */
{
	USB_DEVICE(0x0d8c, 0x0102),
	QUIRK_RENAME_DEVICE(NULL, "ICUSBAUDIO7D")
},
{
	USB_DEVICE(0x0d8c, 0x0103),
	QUIRK_RENAME_DEVICE(NULL, "Audio Advantage MicroII")
},

/* disabled due to regression for other devices;
 * see https://bugzilla.kernel.org/show_bug.cgi?id=199905
 */
#if 0
{
	/*
	 * Nura's first gen headphones use Cambridge Silicon Radio's vendor
	 * ID, but it looks like the product ID actually is only for Nura.
	 * The capture interface does not work at all (even on Windows),
	 * and only the 48 kHz sample rate works for the playback interface.
	 */
	USB_DEVICE(0x0a12, 0x1243),
	.driver_info = (unsigned long) &(const struct snd_usb_audio_quirk) {
		.ifnum = QUIRK_ANY_INTERFACE,
		.type = QUIRK_COMPOSITE,
		.data = (const struct snd_usb_audio_quirk[]) {
			{
				.ifnum = 0,
				.type = QUIRK_AUDIO_STANDARD_MIXER,
			},
			/* Capture */
			{
				.ifnum = 1,
				.type = QUIRK_IGNORE_INTERFACE,
			},
			/* Playback */
			{
				.ifnum = 2,
				.type = QUIRK_AUDIO_FIXED_ENDPOINT,
				.data = &(const struct audioformat) {
					.formats = SNDRV_PCM_FMTBIT_S16_LE,
					.channels = 2,
					.iface = 2,
					.altsetting = 1,
					.altset_idx = 1,
					.attributes = UAC_EP_CS_ATTR_FILL_MAX |
						UAC_EP_CS_ATTR_SAMPLE_RATE,
					.endpoint = 0x03,
					.ep_attr = USB_ENDPOINT_XFER_ISOC,
					.rates = SNDRV_PCM_RATE_48000,
					.rate_min = 48000,
					.rate_max = 48000,
					.nr_rates = 1,
					.rate_table = (unsigned int[]) {
						48000
					}
				}
			},
			{
				.ifnum = -1
			},
		}
	}
},
#endif /* disabled */

{
	/*
	 * Bower's & Wilkins PX headphones only support the 48 kHz sample rate
	 * even though it advertises more. The capture interface doesn't work
	 * even on windows.
	 */
	USB_DEVICE(0x19b5, 0x0021),
	.driver_info = (unsigned long) &(const struct snd_usb_audio_quirk) {
		.ifnum = QUIRK_ANY_INTERFACE,
		.type = QUIRK_COMPOSITE,
		.data = (const struct snd_usb_audio_quirk[]) {
			{
				.ifnum = 0,
				.type = QUIRK_AUDIO_STANDARD_MIXER,
			},
			/* Playback */
			{
				.ifnum = 1,
				.type = QUIRK_AUDIO_FIXED_ENDPOINT,
				.data = &(const struct audioformat) {
					.formats = SNDRV_PCM_FMTBIT_S16_LE,
					.channels = 2,
					.iface = 1,
					.altsetting = 1,
					.altset_idx = 1,
					.attributes = UAC_EP_CS_ATTR_FILL_MAX |
						UAC_EP_CS_ATTR_SAMPLE_RATE,
					.endpoint = 0x03,
					.ep_attr = USB_ENDPOINT_XFER_ISOC,
					.rates = SNDRV_PCM_RATE_48000,
					.rate_min = 48000,
					.rate_max = 48000,
					.nr_rates = 1,
					.rate_table = (unsigned int[]) {
						48000
					}
				}
			},
			{
				.ifnum = -1
			},
		}
	}
},
/* Dell WD15 Dock */
{
	USB_DEVICE(0x0bda, 0x4014),
	QUIRK_DEVICE_PROFILE("Dell", "WD15 Dock", "Dell-WD15-Dock")
},
/* Dell WD19 Dock */
{
	USB_DEVICE(0x0bda, 0x402e),
	.driver_info = (unsigned long) & (const struct snd_usb_audio_quirk) {
		.vendor_name = "Dell",
		.product_name = "WD19 Dock",
		.profile_name = "Dell-WD15-Dock",
		.ifnum = QUIRK_ANY_INTERFACE,
		.type = QUIRK_SETUP_FMT_AFTER_RESUME
	}
},
/* MOTU Microbook II */
{
	USB_DEVICE_VENDOR_SPEC(0x07fd, 0x0004),
	.driver_info = (unsigned long) &(const struct snd_usb_audio_quirk) {
		.vendor_name = "MOTU",
		.product_name = "MicroBookII",
		.ifnum = QUIRK_ANY_INTERFACE,
		.type = QUIRK_COMPOSITE,
		.data = (const struct snd_usb_audio_quirk[]) {
			{
				.ifnum = 0,
				.type = QUIRK_AUDIO_STANDARD_MIXER,
			},
			{
				.ifnum = 0,
				.type = QUIRK_AUDIO_FIXED_ENDPOINT,
				.data = &(const struct audioformat) {
					.formats = SNDRV_PCM_FMTBIT_S24_3BE,
					.channels = 6,
					.iface = 0,
					.altsetting = 1,
					.altset_idx = 1,
					.attributes = 0,
					.endpoint = 0x84,
					.rates = SNDRV_PCM_RATE_96000,
					.ep_attr = USB_ENDPOINT_XFER_ISOC |
						   USB_ENDPOINT_SYNC_ASYNC,
					.rate_min = 96000,
					.rate_max = 96000,
					.nr_rates = 1,
					.maxpacksize = 0x00d8,
					.rate_table = (unsigned int[]) {
						96000
					}
				}
			},
			{
				.ifnum = 0,
				.type = QUIRK_AUDIO_FIXED_ENDPOINT,
				.data = &(const struct audioformat) {
					.formats = SNDRV_PCM_FMTBIT_S24_3BE,
					.channels = 8,
					.iface = 0,
					.altsetting = 1,
					.altset_idx = 1,
					.attributes = 0,
					.endpoint = 0x03,
					.rates = SNDRV_PCM_RATE_96000,
					.ep_attr = USB_ENDPOINT_XFER_ISOC |
						   USB_ENDPOINT_SYNC_ASYNC,
					.rate_min = 96000,
					.rate_max = 96000,
					.nr_rates = 1,
					.maxpacksize = 0x0120,
					.rate_table = (unsigned int[]) {
						96000
					}
				}
			},
			{
				.ifnum = -1
			}
		}
	}
},
{
	/*
	 * PIONEER DJ DDJ-SX3
	 * PCM is 12 channels out, 10 channels in @ 44.1 fixed
	 * interface 0, vendor class alt setting 1 for endpoints 5 and 0x86
	 * The feedback for the output is the input.
	 */
	USB_DEVICE_VENDOR_SPEC(0x2b73, 0x0023),
	.driver_info = (unsigned long) &(const struct snd_usb_audio_quirk) {
		.ifnum = QUIRK_ANY_INTERFACE,
		.type = QUIRK_COMPOSITE,
		.data = (const struct snd_usb_audio_quirk[]) {
			{
				.ifnum = 0,
				.type = QUIRK_AUDIO_FIXED_ENDPOINT,
				.data = &(const struct audioformat) {
					.formats = SNDRV_PCM_FMTBIT_S32_LE,
					.channels = 12,
					.iface = 0,
					.altsetting = 1,
					.altset_idx = 1,
					.endpoint = 0x05,
					.ep_attr = USB_ENDPOINT_XFER_ISOC|
						   USB_ENDPOINT_SYNC_ASYNC,
					.rates = SNDRV_PCM_RATE_44100,
					.rate_min = 44100,
					.rate_max = 44100,
					.nr_rates = 1,
					.rate_table = (unsigned int[]) { 44100 }
				}
			},
			{
				.ifnum = 0,
				.type = QUIRK_AUDIO_FIXED_ENDPOINT,
				.data = &(const struct audioformat) {
					.formats = SNDRV_PCM_FMTBIT_S32_LE,
					.channels = 10,
					.iface = 0,
					.altsetting = 1,
					.altset_idx = 1,
					.endpoint = 0x86,
					.ep_attr = USB_ENDPOINT_XFER_ISOC|
						 USB_ENDPOINT_SYNC_ASYNC|
						 USB_ENDPOINT_USAGE_IMPLICIT_FB,
					.rates = SNDRV_PCM_RATE_44100,
					.rate_min = 44100,
					.rate_max = 44100,
					.nr_rates = 1,
					.rate_table = (unsigned int[]) { 44100 }
				}
			},
			{
				.ifnum = -1
			}
		}
	}
},
{
	/*
	 * Pioneer DJ DJM-250MK2
	 * PCM is 8 channels out @ 48 fixed (endpoints 0x01).
	 * The output from computer to the mixer is usable.
	 *
	 * The input (phono or line to computer) is not working.
	 * It should be at endpoint 0x82 and probably also 8 channels,
	 * but it seems that it works only with Pioneer proprietary software.
	 * Even on officially supported OS, the Audacity was unable to record
	 * and Mixxx to recognize the control vinyls.
	 */
	USB_DEVICE_VENDOR_SPEC(0x2b73, 0x0017),
	.driver_info = (unsigned long) &(const struct snd_usb_audio_quirk) {
		.ifnum = QUIRK_ANY_INTERFACE,
		.type = QUIRK_COMPOSITE,
		.data = (const struct snd_usb_audio_quirk[]) {
			{
				.ifnum = 0,
				.type = QUIRK_AUDIO_FIXED_ENDPOINT,
				.data = &(const struct audioformat) {
					.formats = SNDRV_PCM_FMTBIT_S24_3LE,
					.channels = 8, // outputs
					.iface = 0,
					.altsetting = 1,
					.altset_idx = 1,
					.endpoint = 0x01,
					.ep_attr = USB_ENDPOINT_XFER_ISOC|
						USB_ENDPOINT_SYNC_ASYNC,
					.rates = SNDRV_PCM_RATE_48000,
					.rate_min = 48000,
					.rate_max = 48000,
					.nr_rates = 1,
					.rate_table = (unsigned int[]) { 48000 }
				}
			},
			{
				.ifnum = -1
			}
		}
	}
},
{
	/*
	 * PIONEER DJ DDJ-RB
	 * PCM is 4 channels out, 2 dummy channels in @ 44.1 fixed
	 * The feedback for the output is the dummy input.
	 */
	USB_DEVICE_VENDOR_SPEC(0x2b73, 0x000e),
	.driver_info = (unsigned long) &(const struct snd_usb_audio_quirk) {
		.ifnum = QUIRK_ANY_INTERFACE,
		.type = QUIRK_COMPOSITE,
		.data = (const struct snd_usb_audio_quirk[]) {
			{
				.ifnum = 0,
				.type = QUIRK_AUDIO_FIXED_ENDPOINT,
				.data = &(const struct audioformat) {
					.formats = SNDRV_PCM_FMTBIT_S24_3LE,
					.channels = 4,
					.iface = 0,
					.altsetting = 1,
					.altset_idx = 1,
					.endpoint = 0x01,
					.ep_attr = USB_ENDPOINT_XFER_ISOC|
						   USB_ENDPOINT_SYNC_ASYNC,
					.rates = SNDRV_PCM_RATE_44100,
					.rate_min = 44100,
					.rate_max = 44100,
					.nr_rates = 1,
					.rate_table = (unsigned int[]) { 44100 }
				}
			},
			{
				.ifnum = 0,
				.type = QUIRK_AUDIO_FIXED_ENDPOINT,
				.data = &(const struct audioformat) {
					.formats = SNDRV_PCM_FMTBIT_S24_3LE,
					.channels = 2,
					.iface = 0,
					.altsetting = 1,
					.altset_idx = 1,
					.endpoint = 0x82,
					.ep_attr = USB_ENDPOINT_XFER_ISOC|
						 USB_ENDPOINT_SYNC_ASYNC|
						 USB_ENDPOINT_USAGE_IMPLICIT_FB,
					.rates = SNDRV_PCM_RATE_44100,
					.rate_min = 44100,
					.rate_max = 44100,
					.nr_rates = 1,
					.rate_table = (unsigned int[]) { 44100 }
				}
			},
			{
				.ifnum = -1
			}
		}
	}
},

#define ALC1220_VB_DESKTOP(vend, prod) { \
	USB_DEVICE(vend, prod),	\
	QUIRK_DEVICE_PROFILE("Realtek", "ALC1220-VB-DT", \
			     "Realtek-ALC1220-VB-Desktop") \
}
ALC1220_VB_DESKTOP(0x0414, 0xa002), /* Gigabyte TRX40 Aorus Pro WiFi */
ALC1220_VB_DESKTOP(0x0db0, 0x0d64), /* MSI TRX40 Creator */
ALC1220_VB_DESKTOP(0x0db0, 0x543d), /* MSI TRX40 */
ALC1220_VB_DESKTOP(0x26ce, 0x0a01), /* Asrock TRX40 Creator */
#undef ALC1220_VB_DESKTOP

/* Two entries for Gigabyte TRX40 Aorus Master:
 * TRX40 Aorus Master has two USB-audio devices, one for the front headphone
 * with ESS SABRE9218 DAC chip, while another for the rest I/O (the rear
 * panel and the front mic) with Realtek ALC1220-VB.
 * Here we provide two distinct names for making UCM profiles easier.
 */
{
	USB_DEVICE(0x0414, 0xa000),
	QUIRK_DEVICE_PROFILE("Gigabyte", "Aorus Master Front Headphone",
			     "Gigabyte-Aorus-Master-Front-Headphone")
},
{
	USB_DEVICE(0x0414, 0xa001),
	QUIRK_DEVICE_PROFILE("Gigabyte", "Aorus Master Main Audio",
			     "Gigabyte-Aorus-Master-Main-Audio")
},
{
	/*
	 * Pioneer DJ DJM-900NXS2
	 * 10 channels playback & 12 channels capture @ 44.1/48/96kHz S24LE
	 */
	USB_DEVICE_VENDOR_SPEC(0x2b73, 0x000a),
	.driver_info = (unsigned long) &(const struct snd_usb_audio_quirk) {
		.ifnum = QUIRK_ANY_INTERFACE,
		.type = QUIRK_COMPOSITE,
		.data = (const struct snd_usb_audio_quirk[]) {
			{
				.ifnum = 0,
				.type = QUIRK_AUDIO_FIXED_ENDPOINT,
				.data = &(const struct audioformat) {
					.formats = SNDRV_PCM_FMTBIT_S24_3LE,
					.channels = 10,
					.iface = 0,
					.altsetting = 1,
					.altset_idx = 1,
					.endpoint = 0x01,
					.ep_attr = USB_ENDPOINT_XFER_ISOC|
					    USB_ENDPOINT_SYNC_ASYNC,
					.rates = SNDRV_PCM_RATE_44100|
					    SNDRV_PCM_RATE_48000|
					    SNDRV_PCM_RATE_96000,
					.rate_min = 44100,
					.rate_max = 96000,
					.nr_rates = 3,
					.rate_table = (unsigned int[]) {
						44100, 48000, 96000
					}
				}
			},
			{
				.ifnum = 0,
				.type = QUIRK_AUDIO_FIXED_ENDPOINT,
				.data = &(const struct audioformat) {
					.formats = SNDRV_PCM_FMTBIT_S24_3LE,
					.channels = 12,
					.iface = 0,
					.altsetting = 1,
					.altset_idx = 1,
					.endpoint = 0x82,
					.ep_attr = USB_ENDPOINT_XFER_ISOC|
					    USB_ENDPOINT_SYNC_ASYNC|
					    USB_ENDPOINT_USAGE_IMPLICIT_FB,
					.rates = SNDRV_PCM_RATE_44100|
					    SNDRV_PCM_RATE_48000|
					    SNDRV_PCM_RATE_96000,
					.rate_min = 44100,
					.rate_max = 96000,
					.nr_rates = 3,
					.rate_table = (unsigned int[]) {
						44100, 48000, 96000
					}
				}
			},
			{
				.ifnum = -1
			}
		}
	}
},

/*
 * MacroSilicon MS2109 based HDMI capture cards
 *
 * These claim 96kHz 1ch in the descriptors, but are actually 48kHz 2ch.
 * They also need QUIRK_AUDIO_ALIGN_TRANSFER, which makes one wonder if
 * they pretend to be 96kHz mono as a workaround for stereo being broken
 * by that...
 *
<<<<<<< HEAD
 * They also have swapped L-R channels, but that's for userspace to deal
 * with.
=======
 * They also have an issue with initial stream alignment that causes the
 * channels to be swapped and out of phase, which is dealt with in quirks.c.
>>>>>>> d012a719
 */
{
	.match_flags = USB_DEVICE_ID_MATCH_DEVICE |
		       USB_DEVICE_ID_MATCH_INT_CLASS |
		       USB_DEVICE_ID_MATCH_INT_SUBCLASS,
	.idVendor = 0x534d,
	.idProduct = 0x2109,
	.bInterfaceClass = USB_CLASS_AUDIO,
	.bInterfaceSubClass = USB_SUBCLASS_AUDIOCONTROL,
	.driver_info = (unsigned long) &(const struct snd_usb_audio_quirk) {
		.vendor_name = "MacroSilicon",
		.product_name = "MS2109",
		.ifnum = QUIRK_ANY_INTERFACE,
		.type = QUIRK_COMPOSITE,
		.data = &(const struct snd_usb_audio_quirk[]) {
			{
				.ifnum = 2,
				.type = QUIRK_AUDIO_ALIGN_TRANSFER,
			},
			{
				.ifnum = 2,
				.type = QUIRK_AUDIO_STANDARD_MIXER,
			},
			{
				.ifnum = 3,
				.type = QUIRK_AUDIO_FIXED_ENDPOINT,
				.data = &(const struct audioformat) {
					.formats = SNDRV_PCM_FMTBIT_S16_LE,
					.channels = 2,
					.iface = 3,
					.altsetting = 1,
					.altset_idx = 1,
					.attributes = 0,
					.endpoint = 0x82,
					.ep_attr = USB_ENDPOINT_XFER_ISOC |
						USB_ENDPOINT_SYNC_ASYNC,
					.rates = SNDRV_PCM_RATE_CONTINUOUS,
					.rate_min = 48000,
					.rate_max = 48000,
				}
			},
			{
				.ifnum = -1
			}
		}
	}
},

#undef USB_DEVICE_VENDOR_SPEC<|MERGE_RESOLUTION|>--- conflicted
+++ resolved
@@ -3744,13 +3744,8 @@
  * they pretend to be 96kHz mono as a workaround for stereo being broken
  * by that...
  *
-<<<<<<< HEAD
- * They also have swapped L-R channels, but that's for userspace to deal
- * with.
-=======
  * They also have an issue with initial stream alignment that causes the
  * channels to be swapped and out of phase, which is dealt with in quirks.c.
->>>>>>> d012a719
  */
 {
 	.match_flags = USB_DEVICE_ID_MATCH_DEVICE |
