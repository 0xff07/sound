/*
 * oxfw.c - a part of driver for OXFW970/971 based devices
 *
 * Copyright (c) Clemens Ladisch <clemens@ladisch.de>
 * Licensed under the terms of the GNU General Public License, version 2.
 */

#include "oxfw.h"

#define OXFORD_FIRMWARE_ID_ADDRESS	(CSR_REGISTER_BASE + 0x50000)
/* 0x970?vvvv or 0x971?vvvv, where vvvv = firmware version */

#define OXFORD_HARDWARE_ID_ADDRESS	(CSR_REGISTER_BASE + 0x90020)
#define OXFORD_HARDWARE_ID_OXFW970	0x39443841
#define OXFORD_HARDWARE_ID_OXFW971	0x39373100

#define VENDOR_LOUD		0x000ff2
#define VENDOR_GRIFFIN		0x001292
#define VENDOR_BEHRINGER	0x001564
#define VENDOR_LACIE		0x00d04b
#define VENDOR_TASCAM		0x00022e
#define OUI_STANTON		0x001260

#define MODEL_SATELLITE		0x00200f

#define SPECIFIER_1394TA	0x00a02d
#define VERSION_AVC		0x010001

MODULE_DESCRIPTION("Oxford Semiconductor FW970/971 driver");
MODULE_AUTHOR("Clemens Ladisch <clemens@ladisch.de>");
MODULE_LICENSE("GPL v2");
MODULE_ALIAS("snd-firewire-speakers");
MODULE_ALIAS("snd-scs1x");

struct compat_info {
	const char *driver_name;
	const char *vendor_name;
	const char *model_name;
};

static bool detect_loud_models(struct fw_unit *unit)
{
	const char *const models[] = {
		"Onyxi",
		"Onyx-i",
		"Onyx 1640i",
		"d.Pro",
		"Mackie Onyx Satellite",
		"Tapco LINK.firewire 4x6",
		"U.420"};
	char model[32];
	int err;

	err = fw_csr_string(unit->directory, CSR_MODEL,
			    model, sizeof(model));
	if (err < 0)
		return false;

	return match_string(models, ARRAY_SIZE(models), model) >= 0;
}

static int name_card(struct snd_oxfw *oxfw)
{
	struct fw_device *fw_dev = fw_parent_device(oxfw->unit);
	const struct compat_info *info;
	char vendor[24];
	char model[32];
	const char *d, *v, *m;
	u32 firmware;
	int err;

	/* get vendor name from root directory */
	err = fw_csr_string(fw_dev->config_rom + 5, CSR_VENDOR,
			    vendor, sizeof(vendor));
	if (err < 0)
		goto end;

	/* get model name from unit directory */
	err = fw_csr_string(oxfw->unit->directory, CSR_MODEL,
			    model, sizeof(model));
	if (err < 0)
		goto end;

	err = snd_fw_transaction(oxfw->unit, TCODE_READ_QUADLET_REQUEST,
				 OXFORD_FIRMWARE_ID_ADDRESS, &firmware, 4, 0);
	if (err < 0)
		goto end;
	be32_to_cpus(&firmware);

	/* to apply card definitions */
	if (oxfw->entry->vendor_id == VENDOR_GRIFFIN ||
	    oxfw->entry->vendor_id == VENDOR_LACIE) {
		info = (const struct compat_info *)oxfw->entry->driver_data;
		d = info->driver_name;
		v = info->vendor_name;
		m = info->model_name;
	} else {
		d = "OXFW";
		v = vendor;
		m = model;
	}

	strcpy(oxfw->card->driver, d);
	strcpy(oxfw->card->mixername, m);
	strcpy(oxfw->card->shortname, m);

	snprintf(oxfw->card->longname, sizeof(oxfw->card->longname),
		 "%s %s (OXFW%x %04x), GUID %08x%08x at %s, S%d",
		 v, m, firmware >> 20, firmware & 0xffff,
		 fw_dev->config_rom[3], fw_dev->config_rom[4],
		 dev_name(&oxfw->unit->device), 100 << fw_dev->max_speed);
end:
	return err;
}

static void oxfw_free(struct snd_oxfw *oxfw)
{
	snd_oxfw_stream_destroy_simplex(oxfw, &oxfw->rx_stream);
	if (oxfw->has_output)
		snd_oxfw_stream_destroy_simplex(oxfw, &oxfw->tx_stream);

	mutex_destroy(&oxfw->mutex);
<<<<<<< HEAD
	kfree(oxfw);
=======
	fw_unit_put(oxfw->unit);
>>>>>>> cd3b7116
}

/*
 * This module releases the FireWire unit data after all ALSA character devices
 * are released by applications. This is for releasing stream data or finishing
 * transactions safely. Thus at returning from .remove(), this module still keep
 * references for the unit.
 */
static void oxfw_card_free(struct snd_card *card)
{
	oxfw_free(card->private_data);
}

static int detect_quirks(struct snd_oxfw *oxfw)
{
	struct fw_device *fw_dev = fw_parent_device(oxfw->unit);
	struct fw_csr_iterator it;
	int key, val;
	int vendor, model;

	/*
	 * Add ALSA control elements for two models to keep compatibility to
	 * old firewire-speaker module.
	 */
	if (oxfw->entry->vendor_id == VENDOR_GRIFFIN)
		return snd_oxfw_add_spkr(oxfw, false);
	if (oxfw->entry->vendor_id == VENDOR_LACIE)
		return snd_oxfw_add_spkr(oxfw, true);

	/*
	 * Stanton models supports asynchronous transactions for unique MIDI
	 * messages.
	 */
	if (oxfw->entry->vendor_id == OUI_STANTON) {
		/* No physical MIDI ports. */
		oxfw->midi_input_ports = 0;
		oxfw->midi_output_ports = 0;

		/* Output stream exists but no data channels are useful. */
		oxfw->has_output = false;

		return snd_oxfw_scs1x_add(oxfw);
	}

	/*
	 * TASCAM FireOne has physical control and requires a pair of additional
	 * MIDI ports.
	 */
	if (oxfw->entry->vendor_id == VENDOR_TASCAM) {
		oxfw->midi_input_ports++;
		oxfw->midi_output_ports++;
		return 0;
	}

	/* Seek from Root Directory of Config ROM. */
	vendor = model = 0;
	fw_csr_iterator_init(&it, fw_dev->config_rom + 5);
	while (fw_csr_iterator_next(&it, &key, &val)) {
		if (key == CSR_VENDOR)
			vendor = val;
		else if (key == CSR_MODEL)
			model = val;
	}

	/*
	 * Mackie Onyx Satellite with base station has a quirk to report a wrong
	 * value in 'dbs' field of CIP header against its format information.
	 */
	if (vendor == VENDOR_LOUD && model == MODEL_SATELLITE)
		oxfw->wrong_dbs = true;

	return 0;
}

static void do_registration(struct work_struct *work)
{
	struct snd_oxfw *oxfw = container_of(work, struct snd_oxfw, dwork.work);
	int i;
	int err;

	if (oxfw->registered)
		return;

	err = snd_card_new(&oxfw->unit->device, -1, NULL, THIS_MODULE, 0,
			   &oxfw->card);
	if (err < 0)
		return;

	err = name_card(oxfw);
	if (err < 0)
		goto error;

	err = snd_oxfw_stream_discover(oxfw);
	if (err < 0)
		goto error;

	err = detect_quirks(oxfw);
	if (err < 0)
		goto error;

	err = snd_oxfw_stream_init_simplex(oxfw, &oxfw->rx_stream);
	if (err < 0)
		goto error;
	if (oxfw->has_output) {
		err = snd_oxfw_stream_init_simplex(oxfw, &oxfw->tx_stream);
		if (err < 0)
			goto error;
	}

	err = snd_oxfw_create_pcm(oxfw);
	if (err < 0)
		goto error;

	snd_oxfw_proc_init(oxfw);

	err = snd_oxfw_create_midi(oxfw);
	if (err < 0)
		goto error;

	err = snd_oxfw_create_hwdep(oxfw);
	if (err < 0)
		goto error;

	err = snd_card_register(oxfw->card);
	if (err < 0)
		goto error;

	/*
	 * After registered, oxfw instance can be released corresponding to
	 * releasing the sound card instance.
	 */
	oxfw->card->private_free = oxfw_card_free;
	oxfw->card->private_data = oxfw;
	oxfw->registered = true;

	return;
error:
	snd_oxfw_stream_destroy_simplex(oxfw, &oxfw->rx_stream);
	if (oxfw->has_output)
		snd_oxfw_stream_destroy_simplex(oxfw, &oxfw->tx_stream);
	for (i = 0; i < SND_OXFW_STREAM_FORMAT_ENTRIES; ++i) {
		kfree(oxfw->tx_stream_formats[i]);
		oxfw->tx_stream_formats[i] = NULL;
		kfree(oxfw->rx_stream_formats[i]);
		oxfw->rx_stream_formats[i] = NULL;
	}
	snd_card_free(oxfw->card);
	kfree(oxfw->spec);
	oxfw->spec = NULL;
	dev_info(&oxfw->unit->device,
		 "Sound card registration failed: %d\n", err);
}

static int oxfw_probe(struct fw_unit *unit,
		      const struct ieee1394_device_id *entry)
{
	struct snd_oxfw *oxfw;

	if (entry->vendor_id == VENDOR_LOUD && !detect_loud_models(unit))
		return -ENODEV;

	/* Allocate this independent of sound card instance. */
	oxfw = devm_kzalloc(&unit->device, sizeof(struct snd_oxfw), GFP_KERNEL);
	if (!oxfw)
		return -ENOMEM;
	oxfw->unit = fw_unit_get(unit);
	dev_set_drvdata(&unit->device, oxfw);

	oxfw->entry = entry;
	mutex_init(&oxfw->mutex);
	spin_lock_init(&oxfw->lock);
	init_waitqueue_head(&oxfw->hwdep_wait);

	/* Allocate and register this sound card later. */
	INIT_DEFERRABLE_WORK(&oxfw->dwork, do_registration);
	snd_fw_schedule_registration(unit, &oxfw->dwork);

	return 0;
}

static void oxfw_bus_reset(struct fw_unit *unit)
{
	struct snd_oxfw *oxfw = dev_get_drvdata(&unit->device);

	if (!oxfw->registered)
		snd_fw_schedule_registration(unit, &oxfw->dwork);

	fcp_bus_reset(oxfw->unit);

	if (oxfw->registered) {
		mutex_lock(&oxfw->mutex);

		snd_oxfw_stream_update_simplex(oxfw, &oxfw->rx_stream);
		if (oxfw->has_output)
			snd_oxfw_stream_update_simplex(oxfw, &oxfw->tx_stream);

		mutex_unlock(&oxfw->mutex);

		if (oxfw->entry->vendor_id == OUI_STANTON)
			snd_oxfw_scs1x_update(oxfw);
	}
}

static void oxfw_remove(struct fw_unit *unit)
{
	struct snd_oxfw *oxfw = dev_get_drvdata(&unit->device);

	/*
	 * Confirm to stop the work for registration before the sound card is
	 * going to be released. The work is not scheduled again because bus
	 * reset handler is not called anymore.
	 */
	cancel_delayed_work_sync(&oxfw->dwork);

	if (oxfw->registered) {
		/* No need to wait for releasing card object in this context. */
		snd_card_free_when_closed(oxfw->card);
	} else {
		/* Don't forget this case. */
		oxfw_free(oxfw);
	}
}

static const struct compat_info griffin_firewave = {
	.driver_name = "FireWave",
	.vendor_name = "Griffin",
	.model_name = "FireWave",
};

static const struct compat_info lacie_speakers = {
	.driver_name = "FWSpeakers",
	.vendor_name = "LaCie",
	.model_name = "FireWire Speakers",
};

static const struct ieee1394_device_id oxfw_id_table[] = {
	{
		.match_flags  = IEEE1394_MATCH_VENDOR_ID |
				IEEE1394_MATCH_MODEL_ID |
				IEEE1394_MATCH_SPECIFIER_ID |
				IEEE1394_MATCH_VERSION,
		.vendor_id    = VENDOR_GRIFFIN,
		.model_id     = 0x00f970,
		.specifier_id = SPECIFIER_1394TA,
		.version      = VERSION_AVC,
		.driver_data  = (kernel_ulong_t)&griffin_firewave,
	},
	{
		.match_flags  = IEEE1394_MATCH_VENDOR_ID |
				IEEE1394_MATCH_MODEL_ID |
				IEEE1394_MATCH_SPECIFIER_ID |
				IEEE1394_MATCH_VERSION,
		.vendor_id    = VENDOR_LACIE,
		.model_id     = 0x00f970,
		.specifier_id = SPECIFIER_1394TA,
		.version      = VERSION_AVC,
		.driver_data  = (kernel_ulong_t)&lacie_speakers,
	},
	/* Behringer,F-Control Audio 202 */
	{
		.match_flags	= IEEE1394_MATCH_VENDOR_ID |
				  IEEE1394_MATCH_MODEL_ID,
		.vendor_id	= VENDOR_BEHRINGER,
		.model_id	= 0x00fc22,
	},
	/*
	 * Any Mackie(Loud) models (name string/model id):
	 *  Onyx-i series (former models):	0x081216
	 *  Mackie Onyx Satellite:		0x00200f
	 *  Tapco LINK.firewire 4x6:		0x000460
	 *  d.2 pro:				Unknown
	 *  d.4 pro:				Unknown
	 *  U.420:				Unknown
	 *  U.420d:				Unknown
	 */
	{
		.match_flags	= IEEE1394_MATCH_VENDOR_ID |
				  IEEE1394_MATCH_SPECIFIER_ID |
				  IEEE1394_MATCH_VERSION,
		.vendor_id	= VENDOR_LOUD,
		.specifier_id	= SPECIFIER_1394TA,
		.version	= VERSION_AVC,
	},
	/* TASCAM, FireOne */
	{
		.match_flags	= IEEE1394_MATCH_VENDOR_ID |
				  IEEE1394_MATCH_MODEL_ID,
		.vendor_id	= VENDOR_TASCAM,
		.model_id	= 0x800007,
	},
	/* Stanton, Stanton Controllers & Systems 1 Mixer (SCS.1m) */
	{
		.match_flags	= IEEE1394_MATCH_VENDOR_ID |
				  IEEE1394_MATCH_MODEL_ID,
		.vendor_id	= OUI_STANTON,
		.model_id	= 0x001000,
	},
	/* Stanton, Stanton Controllers & Systems 1 Deck (SCS.1d) */
	{
		.match_flags	= IEEE1394_MATCH_VENDOR_ID |
				  IEEE1394_MATCH_MODEL_ID,
		.vendor_id	= OUI_STANTON,
		.model_id	= 0x002000,
	},
	{ }
};
MODULE_DEVICE_TABLE(ieee1394, oxfw_id_table);

static struct fw_driver oxfw_driver = {
	.driver   = {
		.owner	= THIS_MODULE,
		.name	= KBUILD_MODNAME,
		.bus	= &fw_bus_type,
	},
	.probe    = oxfw_probe,
	.update   = oxfw_bus_reset,
	.remove   = oxfw_remove,
	.id_table = oxfw_id_table,
};

static int __init snd_oxfw_init(void)
{
	return driver_register(&oxfw_driver.driver);
}

static void __exit snd_oxfw_exit(void)
{
	driver_unregister(&oxfw_driver.driver);
}

module_init(snd_oxfw_init);
module_exit(snd_oxfw_exit);<|MERGE_RESOLUTION|>--- conflicted
+++ resolved
@@ -120,11 +120,7 @@
 		snd_oxfw_stream_destroy_simplex(oxfw, &oxfw->tx_stream);
 
 	mutex_destroy(&oxfw->mutex);
-<<<<<<< HEAD
-	kfree(oxfw);
-=======
 	fw_unit_put(oxfw->unit);
->>>>>>> cd3b7116
 }
 
 /*
@@ -202,7 +198,6 @@
 static void do_registration(struct work_struct *work)
 {
 	struct snd_oxfw *oxfw = container_of(work, struct snd_oxfw, dwork.work);
-	int i;
 	int err;
 
 	if (oxfw->registered)
@@ -265,15 +260,7 @@
 	snd_oxfw_stream_destroy_simplex(oxfw, &oxfw->rx_stream);
 	if (oxfw->has_output)
 		snd_oxfw_stream_destroy_simplex(oxfw, &oxfw->tx_stream);
-	for (i = 0; i < SND_OXFW_STREAM_FORMAT_ENTRIES; ++i) {
-		kfree(oxfw->tx_stream_formats[i]);
-		oxfw->tx_stream_formats[i] = NULL;
-		kfree(oxfw->rx_stream_formats[i]);
-		oxfw->rx_stream_formats[i] = NULL;
-	}
 	snd_card_free(oxfw->card);
-	kfree(oxfw->spec);
-	oxfw->spec = NULL;
 	dev_info(&oxfw->unit->device,
 		 "Sound card registration failed: %d\n", err);
 }
