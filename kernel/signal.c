--- conflicted
+++ resolved
@@ -1667,11 +1667,7 @@
 	 * correct to rely on this
 	 */
 	rcu_read_lock();
-<<<<<<< HEAD
-	info.si_pid = task_pid_nr_ns(tsk, tsk->parent->nsproxy->pid_ns);
-=======
 	info.si_pid = task_pid_nr_ns(tsk, task_active_pid_ns(tsk->parent));
->>>>>>> f8f5701b
 	info.si_uid = from_kuid_munged(task_cred_xxx(tsk->parent, user_ns),
 				       task_uid(tsk));
 	rcu_read_unlock();
@@ -3257,16 +3253,8 @@
 
 #endif
 
-<<<<<<< HEAD
-#ifdef HAVE_SET_RESTORE_SIGMASK
 int sigsuspend(sigset_t *set)
 {
-	sigdelsetmask(set, sigmask(SIGKILL)|sigmask(SIGSTOP));
-
-=======
-int sigsuspend(sigset_t *set)
-{
->>>>>>> f8f5701b
 	current->saved_sigmask = current->blocked;
 	set_current_blocked(set);
 
@@ -3275,10 +3263,6 @@
 	set_restore_sigmask();
 	return -ERESTARTNOHAND;
 }
-<<<<<<< HEAD
-#endif
-=======
->>>>>>> f8f5701b
 
 #ifdef __ARCH_WANT_SYS_RT_SIGSUSPEND
 /**
