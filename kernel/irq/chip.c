--- conflicted
+++ resolved
@@ -128,11 +128,7 @@
 		return 0;
 
 	spin_lock_irqsave(&desc->lock, flags);
-<<<<<<< HEAD
-	ret = __irq_set_trigger(desc, irq, flags);
-=======
 	ret = __irq_set_trigger(desc, irq, type);
->>>>>>> 57f8f7b6
 	spin_unlock_irqrestore(&desc->lock, flags);
 	return ret;
 }
