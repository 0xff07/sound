/*
 * linux/kernel/irq/manage.c
 *
 * Copyright (C) 1992, 1998-2006 Linus Torvalds, Ingo Molnar
 * Copyright (C) 2005-2006 Thomas Gleixner
 *
 * This file contains driver APIs to the irq subsystem.
 */

#define pr_fmt(fmt) "genirq: " fmt

#include <linux/irq.h>
#include <linux/kthread.h>
#include <linux/module.h>
#include <linux/random.h>
#include <linux/interrupt.h>
#include <linux/slab.h>
#include <linux/sched.h>
#include <linux/task_work.h>

#include "internals.h"

#ifdef CONFIG_IRQ_FORCED_THREADING
__read_mostly bool force_irqthreads;

static int __init setup_forced_irqthreads(char *arg)
{
	force_irqthreads = true;
	return 0;
}
early_param("threadirqs", setup_forced_irqthreads);
#endif

/**
 *	synchronize_irq - wait for pending IRQ handlers (on other CPUs)
 *	@irq: interrupt number to wait for
 *
 *	This function waits for any pending IRQ handlers for this interrupt
 *	to complete before returning. If you use this function while
 *	holding a resource the IRQ handler may need you will deadlock.
 *
 *	This function may be called - with care - from IRQ context.
 */
void synchronize_irq(unsigned int irq)
{
	struct irq_desc *desc = irq_to_desc(irq);
	bool inprogress;

	if (!desc)
		return;

	do {
		unsigned long flags;

		/*
		 * Wait until we're out of the critical section.  This might
		 * give the wrong answer due to the lack of memory barriers.
		 */
		while (irqd_irq_inprogress(&desc->irq_data))
			cpu_relax();

		/* Ok, that indicated we're done: double-check carefully. */
		raw_spin_lock_irqsave(&desc->lock, flags);
		inprogress = irqd_irq_inprogress(&desc->irq_data);
		raw_spin_unlock_irqrestore(&desc->lock, flags);

		/* Oops, that failed? */
	} while (inprogress);

	/*
	 * We made sure that no hardirq handler is running. Now verify
	 * that no threaded handlers are active.
	 */
	wait_event(desc->wait_for_threads, !atomic_read(&desc->threads_active));
}
EXPORT_SYMBOL(synchronize_irq);

#ifdef CONFIG_SMP
cpumask_var_t irq_default_affinity;

/**
 *	irq_can_set_affinity - Check if the affinity of a given irq can be set
 *	@irq:		Interrupt to check
 *
 */
int irq_can_set_affinity(unsigned int irq)
{
	struct irq_desc *desc = irq_to_desc(irq);

	if (!desc || !irqd_can_balance(&desc->irq_data) ||
	    !desc->irq_data.chip || !desc->irq_data.chip->irq_set_affinity)
		return 0;

	return 1;
}

/**
 *	irq_set_thread_affinity - Notify irq threads to adjust affinity
 *	@desc:		irq descriptor which has affitnity changed
 *
 *	We just set IRQTF_AFFINITY and delegate the affinity setting
 *	to the interrupt thread itself. We can not call
 *	set_cpus_allowed_ptr() here as we hold desc->lock and this
 *	code can be called from hard interrupt context.
 */
void irq_set_thread_affinity(struct irq_desc *desc)
{
	struct irqaction *action = desc->action;

	while (action) {
		if (action->thread)
			set_bit(IRQTF_AFFINITY, &action->thread_flags);
		action = action->next;
	}
}

#ifdef CONFIG_GENERIC_PENDING_IRQ
static inline bool irq_can_move_pcntxt(struct irq_data *data)
{
	return irqd_can_move_in_process_context(data);
}
static inline bool irq_move_pending(struct irq_data *data)
{
	return irqd_is_setaffinity_pending(data);
}
static inline void
irq_copy_pending(struct irq_desc *desc, const struct cpumask *mask)
{
	cpumask_copy(desc->pending_mask, mask);
}
static inline void
irq_get_pending(struct cpumask *mask, struct irq_desc *desc)
{
	cpumask_copy(mask, desc->pending_mask);
}
#else
static inline bool irq_can_move_pcntxt(struct irq_data *data) { return true; }
static inline bool irq_move_pending(struct irq_data *data) { return false; }
static inline void
irq_copy_pending(struct irq_desc *desc, const struct cpumask *mask) { }
static inline void
irq_get_pending(struct cpumask *mask, struct irq_desc *desc) { }
#endif

int __irq_set_affinity_locked(struct irq_data *data, const struct cpumask *mask)
{
	struct irq_chip *chip = irq_data_get_irq_chip(data);
	struct irq_desc *desc = irq_data_to_desc(data);
	int ret = 0;

	if (!chip || !chip->irq_set_affinity)
		return -EINVAL;

	if (irq_can_move_pcntxt(data)) {
		ret = chip->irq_set_affinity(data, mask, false);
		switch (ret) {
		case IRQ_SET_MASK_OK:
			cpumask_copy(data->affinity, mask);
		case IRQ_SET_MASK_OK_NOCOPY:
			irq_set_thread_affinity(desc);
			ret = 0;
		}
	} else {
		irqd_set_move_pending(data);
		irq_copy_pending(desc, mask);
	}

	if (desc->affinity_notify) {
		kref_get(&desc->affinity_notify->kref);
		schedule_work(&desc->affinity_notify->work);
	}
	irqd_set(data, IRQD_AFFINITY_SET);

	return ret;
}

/**
 *	irq_set_affinity - Set the irq affinity of a given irq
 *	@irq:		Interrupt to set affinity
 *	@mask:		cpumask
 *
 */
int irq_set_affinity(unsigned int irq, const struct cpumask *mask)
{
	struct irq_desc *desc = irq_to_desc(irq);
	unsigned long flags;
	int ret;

	if (!desc)
		return -EINVAL;

	raw_spin_lock_irqsave(&desc->lock, flags);
	ret =  __irq_set_affinity_locked(irq_desc_get_irq_data(desc), mask);
	raw_spin_unlock_irqrestore(&desc->lock, flags);
	return ret;
}

int irq_set_affinity_hint(unsigned int irq, const struct cpumask *m)
{
	unsigned long flags;
	struct irq_desc *desc = irq_get_desc_lock(irq, &flags, IRQ_GET_DESC_CHECK_GLOBAL);

	if (!desc)
		return -EINVAL;
	desc->affinity_hint = m;
	irq_put_desc_unlock(desc, flags);
	return 0;
}
EXPORT_SYMBOL_GPL(irq_set_affinity_hint);

static void irq_affinity_notify(struct work_struct *work)
{
	struct irq_affinity_notify *notify =
		container_of(work, struct irq_affinity_notify, work);
	struct irq_desc *desc = irq_to_desc(notify->irq);
	cpumask_var_t cpumask;
	unsigned long flags;

	if (!desc || !alloc_cpumask_var(&cpumask, GFP_KERNEL))
		goto out;

	raw_spin_lock_irqsave(&desc->lock, flags);
	if (irq_move_pending(&desc->irq_data))
		irq_get_pending(cpumask, desc);
	else
		cpumask_copy(cpumask, desc->irq_data.affinity);
	raw_spin_unlock_irqrestore(&desc->lock, flags);

	notify->notify(notify, cpumask);

	free_cpumask_var(cpumask);
out:
	kref_put(&notify->kref, notify->release);
}

/**
 *	irq_set_affinity_notifier - control notification of IRQ affinity changes
 *	@irq:		Interrupt for which to enable/disable notification
 *	@notify:	Context for notification, or %NULL to disable
 *			notification.  Function pointers must be initialised;
 *			the other fields will be initialised by this function.
 *
 *	Must be called in process context.  Notification may only be enabled
 *	after the IRQ is allocated and must be disabled before the IRQ is
 *	freed using free_irq().
 */
int
irq_set_affinity_notifier(unsigned int irq, struct irq_affinity_notify *notify)
{
	struct irq_desc *desc = irq_to_desc(irq);
	struct irq_affinity_notify *old_notify;
	unsigned long flags;

	/* The release function is promised process context */
	might_sleep();

	if (!desc)
		return -EINVAL;

	/* Complete initialisation of *notify */
	if (notify) {
		notify->irq = irq;
		kref_init(&notify->kref);
		INIT_WORK(&notify->work, irq_affinity_notify);
	}

	raw_spin_lock_irqsave(&desc->lock, flags);
	old_notify = desc->affinity_notify;
	desc->affinity_notify = notify;
	raw_spin_unlock_irqrestore(&desc->lock, flags);

	if (old_notify)
		kref_put(&old_notify->kref, old_notify->release);

	return 0;
}
EXPORT_SYMBOL_GPL(irq_set_affinity_notifier);

#ifndef CONFIG_AUTO_IRQ_AFFINITY
/*
 * Generic version of the affinity autoselector.
 */
static int
setup_affinity(unsigned int irq, struct irq_desc *desc, struct cpumask *mask)
{
	struct irq_chip *chip = irq_desc_get_chip(desc);
	struct cpumask *set = irq_default_affinity;
	int ret, node = desc->irq_data.node;

	/* Excludes PER_CPU and NO_BALANCE interrupts */
	if (!irq_can_set_affinity(irq))
		return 0;

	/*
	 * Preserve an userspace affinity setup, but make sure that
	 * one of the targets is online.
	 */
	if (irqd_has_set(&desc->irq_data, IRQD_AFFINITY_SET)) {
		if (cpumask_intersects(desc->irq_data.affinity,
				       cpu_online_mask))
			set = desc->irq_data.affinity;
		else
			irqd_clear(&desc->irq_data, IRQD_AFFINITY_SET);
	}

	cpumask_and(mask, cpu_online_mask, set);
	if (node != NUMA_NO_NODE) {
		const struct cpumask *nodemask = cpumask_of_node(node);

		/* make sure at least one of the cpus in nodemask is online */
		if (cpumask_intersects(mask, nodemask))
			cpumask_and(mask, mask, nodemask);
	}
	ret = chip->irq_set_affinity(&desc->irq_data, mask, false);
	switch (ret) {
	case IRQ_SET_MASK_OK:
		cpumask_copy(desc->irq_data.affinity, mask);
	case IRQ_SET_MASK_OK_NOCOPY:
		irq_set_thread_affinity(desc);
	}
	return 0;
}
#else
static inline int
setup_affinity(unsigned int irq, struct irq_desc *d, struct cpumask *mask)
{
	return irq_select_affinity(irq);
}
#endif

/*
 * Called when affinity is set via /proc/irq
 */
int irq_select_affinity_usr(unsigned int irq, struct cpumask *mask)
{
	struct irq_desc *desc = irq_to_desc(irq);
	unsigned long flags;
	int ret;

	raw_spin_lock_irqsave(&desc->lock, flags);
	ret = setup_affinity(irq, desc, mask);
	raw_spin_unlock_irqrestore(&desc->lock, flags);
	return ret;
}

#else
static inline int
setup_affinity(unsigned int irq, struct irq_desc *desc, struct cpumask *mask)
{
	return 0;
}
#endif

void __disable_irq(struct irq_desc *desc, unsigned int irq, bool suspend)
{
	if (suspend) {
		if (!desc->action || (desc->action->flags & IRQF_NO_SUSPEND))
			return;
		desc->istate |= IRQS_SUSPENDED;
	}

	if (!desc->depth++)
		irq_disable(desc);
}

static int __disable_irq_nosync(unsigned int irq)
{
	unsigned long flags;
	struct irq_desc *desc = irq_get_desc_buslock(irq, &flags, IRQ_GET_DESC_CHECK_GLOBAL);

	if (!desc)
		return -EINVAL;
	__disable_irq(desc, irq, false);
	irq_put_desc_busunlock(desc, flags);
	return 0;
}

/**
 *	disable_irq_nosync - disable an irq without waiting
 *	@irq: Interrupt to disable
 *
 *	Disable the selected interrupt line.  Disables and Enables are
 *	nested.
 *	Unlike disable_irq(), this function does not ensure existing
 *	instances of the IRQ handler have completed before returning.
 *
 *	This function may be called from IRQ context.
 */
void disable_irq_nosync(unsigned int irq)
{
	__disable_irq_nosync(irq);
}
EXPORT_SYMBOL(disable_irq_nosync);

/**
 *	disable_irq - disable an irq and wait for completion
 *	@irq: Interrupt to disable
 *
 *	Disable the selected interrupt line.  Enables and Disables are
 *	nested.
 *	This function waits for any pending IRQ handlers for this interrupt
 *	to complete before returning. If you use this function while
 *	holding a resource the IRQ handler may need you will deadlock.
 *
 *	This function may be called - with care - from IRQ context.
 */
void disable_irq(unsigned int irq)
{
	if (!__disable_irq_nosync(irq))
		synchronize_irq(irq);
}
EXPORT_SYMBOL(disable_irq);

void __enable_irq(struct irq_desc *desc, unsigned int irq, bool resume)
{
	if (resume) {
		if (!(desc->istate & IRQS_SUSPENDED)) {
			if (!desc->action)
				return;
			if (!(desc->action->flags & IRQF_FORCE_RESUME))
				return;
			/* Pretend that it got disabled ! */
			desc->depth++;
		}
		desc->istate &= ~IRQS_SUSPENDED;
	}

	switch (desc->depth) {
	case 0:
 err_out:
		WARN(1, KERN_WARNING "Unbalanced enable for IRQ %d\n", irq);
		break;
	case 1: {
		if (desc->istate & IRQS_SUSPENDED)
			goto err_out;
		/* Prevent probing on this irq: */
		irq_settings_set_noprobe(desc);
		irq_enable(desc);
		check_irq_resend(desc, irq);
		/* fall-through */
	}
	default:
		desc->depth--;
	}
}

/**
 *	enable_irq - enable handling of an irq
 *	@irq: Interrupt to enable
 *
 *	Undoes the effect of one call to disable_irq().  If this
 *	matches the last disable, processing of interrupts on this
 *	IRQ line is re-enabled.
 *
 *	This function may be called from IRQ context only when
 *	desc->irq_data.chip->bus_lock and desc->chip->bus_sync_unlock are NULL !
 */
void enable_irq(unsigned int irq)
{
	unsigned long flags;
	struct irq_desc *desc = irq_get_desc_buslock(irq, &flags, IRQ_GET_DESC_CHECK_GLOBAL);

	if (!desc)
		return;
	if (WARN(!desc->irq_data.chip,
		 KERN_ERR "enable_irq before setup/request_irq: irq %u\n", irq))
		goto out;

	__enable_irq(desc, irq, false);
out:
	irq_put_desc_busunlock(desc, flags);
}
EXPORT_SYMBOL(enable_irq);

static int set_irq_wake_real(unsigned int irq, unsigned int on)
{
	struct irq_desc *desc = irq_to_desc(irq);
	int ret = -ENXIO;

	if (irq_desc_get_chip(desc)->flags &  IRQCHIP_SKIP_SET_WAKE)
		return 0;

	if (desc->irq_data.chip->irq_set_wake)
		ret = desc->irq_data.chip->irq_set_wake(&desc->irq_data, on);

	return ret;
}

/**
 *	irq_set_irq_wake - control irq power management wakeup
 *	@irq:	interrupt to control
 *	@on:	enable/disable power management wakeup
 *
 *	Enable/disable power management wakeup mode, which is
 *	disabled by default.  Enables and disables must match,
 *	just as they match for non-wakeup mode support.
 *
 *	Wakeup mode lets this IRQ wake the system from sleep
 *	states like "suspend to RAM".
 */
int irq_set_irq_wake(unsigned int irq, unsigned int on)
{
	unsigned long flags;
	struct irq_desc *desc = irq_get_desc_buslock(irq, &flags, IRQ_GET_DESC_CHECK_GLOBAL);
	int ret = 0;

	if (!desc)
		return -EINVAL;

	/* wakeup-capable irqs can be shared between drivers that
	 * don't need to have the same sleep mode behaviors.
	 */
	if (on) {
		if (desc->wake_depth++ == 0) {
			ret = set_irq_wake_real(irq, on);
			if (ret)
				desc->wake_depth = 0;
			else
				irqd_set(&desc->irq_data, IRQD_WAKEUP_STATE);
		}
	} else {
		if (desc->wake_depth == 0) {
			WARN(1, "Unbalanced IRQ %d wake disable\n", irq);
		} else if (--desc->wake_depth == 0) {
			ret = set_irq_wake_real(irq, on);
			if (ret)
				desc->wake_depth = 1;
			else
				irqd_clear(&desc->irq_data, IRQD_WAKEUP_STATE);
		}
	}
	irq_put_desc_busunlock(desc, flags);
	return ret;
}
EXPORT_SYMBOL(irq_set_irq_wake);

/*
 * Internal function that tells the architecture code whether a
 * particular irq has been exclusively allocated or is available
 * for driver use.
 */
int can_request_irq(unsigned int irq, unsigned long irqflags)
{
	unsigned long flags;
	struct irq_desc *desc = irq_get_desc_lock(irq, &flags, 0);
	int canrequest = 0;

	if (!desc)
		return 0;

	if (irq_settings_can_request(desc)) {
		if (desc->action)
			if (irqflags & desc->action->flags & IRQF_SHARED)
				canrequest =1;
	}
	irq_put_desc_unlock(desc, flags);
	return canrequest;
}

int __irq_set_trigger(struct irq_desc *desc, unsigned int irq,
		      unsigned long flags)
{
	struct irq_chip *chip = desc->irq_data.chip;
	int ret, unmask = 0;

	if (!chip || !chip->irq_set_type) {
		/*
		 * IRQF_TRIGGER_* but the PIC does not support multiple
		 * flow-types?
		 */
<<<<<<< HEAD
		pr_debug("genirq: No set_type function for IRQ %d (%s)\n", irq,
=======
		pr_debug("No set_type function for IRQ %d (%s)\n", irq,
>>>>>>> f8f5701b
			 chip ? (chip->name ? : "unknown") : "unknown");
		return 0;
	}

	flags &= IRQ_TYPE_SENSE_MASK;

	if (chip->flags & IRQCHIP_SET_TYPE_MASKED) {
		if (!irqd_irq_masked(&desc->irq_data))
			mask_irq(desc);
		if (!irqd_irq_disabled(&desc->irq_data))
			unmask = 1;
	}

	/* caller masked out all except trigger mode flags */
	ret = chip->irq_set_type(&desc->irq_data, flags);

	switch (ret) {
	case IRQ_SET_MASK_OK:
		irqd_clear(&desc->irq_data, IRQD_TRIGGER_MASK);
		irqd_set(&desc->irq_data, flags);

	case IRQ_SET_MASK_OK_NOCOPY:
		flags = irqd_get_trigger_type(&desc->irq_data);
		irq_settings_set_trigger_mask(desc, flags);
		irqd_clear(&desc->irq_data, IRQD_LEVEL);
		irq_settings_clr_level(desc);
		if (flags & IRQ_TYPE_LEVEL_MASK) {
			irq_settings_set_level(desc);
			irqd_set(&desc->irq_data, IRQD_LEVEL);
		}

		ret = 0;
		break;
	default:
<<<<<<< HEAD
		pr_err("genirq: Setting trigger mode %lu for irq %u failed (%pF)\n",
=======
		pr_err("Setting trigger mode %lu for irq %u failed (%pF)\n",
>>>>>>> f8f5701b
		       flags, irq, chip->irq_set_type);
	}
	if (unmask)
		unmask_irq(desc);
	return ret;
}

/*
 * Default primary interrupt handler for threaded interrupts. Is
 * assigned as primary handler when request_threaded_irq is called
 * with handler == NULL. Useful for oneshot interrupts.
 */
static irqreturn_t irq_default_primary_handler(int irq, void *dev_id)
{
	return IRQ_WAKE_THREAD;
}

/*
 * Primary handler for nested threaded interrupts. Should never be
 * called.
 */
static irqreturn_t irq_nested_primary_handler(int irq, void *dev_id)
{
	WARN(1, "Primary handler called for nested irq %d\n", irq);
	return IRQ_NONE;
}

static int irq_wait_for_interrupt(struct irqaction *action)
{
	set_current_state(TASK_INTERRUPTIBLE);

	while (!kthread_should_stop()) {

		if (test_and_clear_bit(IRQTF_RUNTHREAD,
				       &action->thread_flags)) {
			__set_current_state(TASK_RUNNING);
			return 0;
		}
		schedule();
		set_current_state(TASK_INTERRUPTIBLE);
	}
	__set_current_state(TASK_RUNNING);
	return -1;
}

/*
 * Oneshot interrupts keep the irq line masked until the threaded
 * handler finished. unmask if the interrupt has not been disabled and
 * is marked MASKED.
 */
static void irq_finalize_oneshot(struct irq_desc *desc,
				 struct irqaction *action)
{
	if (!(desc->istate & IRQS_ONESHOT))
		return;
again:
	chip_bus_lock(desc);
	raw_spin_lock_irq(&desc->lock);

	/*
	 * Implausible though it may be we need to protect us against
	 * the following scenario:
	 *
	 * The thread is faster done than the hard interrupt handler
	 * on the other CPU. If we unmask the irq line then the
	 * interrupt can come in again and masks the line, leaves due
	 * to IRQS_INPROGRESS and the irq line is masked forever.
	 *
	 * This also serializes the state of shared oneshot handlers
	 * versus "desc->threads_onehsot |= action->thread_mask;" in
	 * irq_wake_thread(). See the comment there which explains the
	 * serialization.
	 */
	if (unlikely(irqd_irq_inprogress(&desc->irq_data))) {
		raw_spin_unlock_irq(&desc->lock);
		chip_bus_sync_unlock(desc);
		cpu_relax();
		goto again;
	}

	/*
	 * Now check again, whether the thread should run. Otherwise
	 * we would clear the threads_oneshot bit of this thread which
	 * was just set.
	 */
	if (test_bit(IRQTF_RUNTHREAD, &action->thread_flags))
		goto out_unlock;

	desc->threads_oneshot &= ~action->thread_mask;

	if (!desc->threads_oneshot && !irqd_irq_disabled(&desc->irq_data) &&
	    irqd_irq_masked(&desc->irq_data))
		unmask_irq(desc);

out_unlock:
	raw_spin_unlock_irq(&desc->lock);
	chip_bus_sync_unlock(desc);
}

#ifdef CONFIG_SMP
/*
 * Check whether we need to chasnge the affinity of the interrupt thread.
 */
static void
irq_thread_check_affinity(struct irq_desc *desc, struct irqaction *action)
{
	cpumask_var_t mask;

	if (!test_and_clear_bit(IRQTF_AFFINITY, &action->thread_flags))
		return;

	/*
	 * In case we are out of memory we set IRQTF_AFFINITY again and
	 * try again next time
	 */
	if (!alloc_cpumask_var(&mask, GFP_KERNEL)) {
		set_bit(IRQTF_AFFINITY, &action->thread_flags);
		return;
	}

	raw_spin_lock_irq(&desc->lock);
	cpumask_copy(mask, desc->irq_data.affinity);
	raw_spin_unlock_irq(&desc->lock);

	set_cpus_allowed_ptr(current, mask);
	free_cpumask_var(mask);
}
#else
static inline void
irq_thread_check_affinity(struct irq_desc *desc, struct irqaction *action) { }
#endif

/*
 * Interrupts which are not explicitely requested as threaded
 * interrupts rely on the implicit bh/preempt disable of the hard irq
 * context. So we need to disable bh here to avoid deadlocks and other
 * side effects.
 */
static irqreturn_t
irq_forced_thread_fn(struct irq_desc *desc, struct irqaction *action)
{
	irqreturn_t ret;

	local_bh_disable();
	ret = action->thread_fn(action->irq, action->dev_id);
	irq_finalize_oneshot(desc, action);
	local_bh_enable();
	return ret;
}

/*
 * Interrupts explicitely requested as threaded interupts want to be
 * preemtible - many of them need to sleep and wait for slow busses to
 * complete.
 */
static irqreturn_t irq_thread_fn(struct irq_desc *desc,
		struct irqaction *action)
{
	irqreturn_t ret;

	ret = action->thread_fn(action->irq, action->dev_id);
	irq_finalize_oneshot(desc, action);
	return ret;
}

static void wake_threads_waitq(struct irq_desc *desc)
{
	if (atomic_dec_and_test(&desc->threads_active) &&
	    waitqueue_active(&desc->wait_for_threads))
		wake_up(&desc->wait_for_threads);
}

static void irq_thread_dtor(struct task_work *unused)
{
	struct task_struct *tsk = current;
	struct irq_desc *desc;
	struct irqaction *action;

	if (WARN_ON_ONCE(!(current->flags & PF_EXITING)))
		return;

	action = kthread_data(tsk);

	pr_err("exiting task \"%s\" (%d) is an active IRQ thread (irq %d)\n",
	       tsk->comm ? tsk->comm : "", tsk->pid, action->irq);


	desc = irq_to_desc(action->irq);
	/*
	 * If IRQTF_RUNTHREAD is set, we need to decrement
	 * desc->threads_active and wake possible waiters.
	 */
	if (test_and_clear_bit(IRQTF_RUNTHREAD, &action->thread_flags))
		wake_threads_waitq(desc);

	/* Prevent a stale desc->threads_oneshot */
	irq_finalize_oneshot(desc, action);
}

/*
 * Interrupt handler thread
 */
static int irq_thread(void *data)
{
	struct task_work on_exit_work;
	static const struct sched_param param = {
		.sched_priority = MAX_USER_RT_PRIO/2,
	};
	struct irqaction *action = data;
	struct irq_desc *desc = irq_to_desc(action->irq);
	irqreturn_t (*handler_fn)(struct irq_desc *desc,
			struct irqaction *action);

	if (force_irqthreads && test_bit(IRQTF_FORCED_THREAD,
					&action->thread_flags))
		handler_fn = irq_forced_thread_fn;
	else
		handler_fn = irq_thread_fn;

	sched_setscheduler(current, SCHED_FIFO, &param);

	init_task_work(&on_exit_work, irq_thread_dtor, NULL);
	task_work_add(current, &on_exit_work, false);

	while (!irq_wait_for_interrupt(action)) {
		irqreturn_t action_ret;

		irq_thread_check_affinity(desc, action);

		action_ret = handler_fn(desc, action);
		if (!noirqdebug)
			note_interrupt(action->irq, desc, action_ret);

		wake_threads_waitq(desc);
	}

	/*
	 * This is the regular exit path. __free_irq() is stopping the
	 * thread via kthread_stop() after calling
	 * synchronize_irq(). So neither IRQTF_RUNTHREAD nor the
	 * oneshot mask bit can be set. We cannot verify that as we
	 * cannot touch the oneshot mask at this point anymore as
	 * __setup_irq() might have given out currents thread_mask
	 * again.
	 */
	task_work_cancel(current, irq_thread_dtor);
	return 0;
}

<<<<<<< HEAD
/*
 * Called from do_exit()
 */
void exit_irq_thread(void)
{
	struct task_struct *tsk = current;
	struct irq_desc *desc;
	struct irqaction *action;

	if (!tsk->irq_thread)
		return;

	action = kthread_data(tsk);

	pr_err("genirq: exiting task \"%s\" (%d) is an active IRQ thread (irq %d)\n",
	       tsk->comm ? tsk->comm : "", tsk->pid, action->irq);

	desc = irq_to_desc(action->irq);

	/*
	 * If IRQTF_RUNTHREAD is set, we need to decrement
	 * desc->threads_active and wake possible waiters.
	 */
	if (test_and_clear_bit(IRQTF_RUNTHREAD, &action->thread_flags))
		wake_threads_waitq(desc);

	/* Prevent a stale desc->threads_oneshot */
	irq_finalize_oneshot(desc, action);
}

=======
>>>>>>> f8f5701b
static void irq_setup_forced_threading(struct irqaction *new)
{
	if (!force_irqthreads)
		return;
	if (new->flags & (IRQF_NO_THREAD | IRQF_PERCPU | IRQF_ONESHOT))
		return;

	new->flags |= IRQF_ONESHOT;

	if (!new->thread_fn) {
		set_bit(IRQTF_FORCED_THREAD, &new->thread_flags);
		new->thread_fn = new->handler;
		new->handler = irq_default_primary_handler;
	}
}

/*
 * Internal function to register an irqaction - typically used to
 * allocate special interrupts that are part of the architecture.
 */
static int
__setup_irq(unsigned int irq, struct irq_desc *desc, struct irqaction *new)
{
	struct irqaction *old, **old_ptr;
	unsigned long flags, thread_mask = 0;
	int ret, nested, shared = 0;
	cpumask_var_t mask;

	if (!desc)
		return -EINVAL;

	if (desc->irq_data.chip == &no_irq_chip)
		return -ENOSYS;
	if (!try_module_get(desc->owner))
		return -ENODEV;
	/*
	 * Some drivers like serial.c use request_irq() heavily,
	 * so we have to be careful not to interfere with a
	 * running system.
	 */
	if (new->flags & IRQF_SAMPLE_RANDOM) {
		/*
		 * This function might sleep, we want to call it first,
		 * outside of the atomic block.
		 * Yes, this might clear the entropy pool if the wrong
		 * driver is attempted to be loaded, without actually
		 * installing a new handler, but is this really a problem,
		 * only the sysadmin is able to do this.
		 */
		rand_initialize_irq(irq);
	}

	/*
	 * Check whether the interrupt nests into another interrupt
	 * thread.
	 */
	nested = irq_settings_is_nested_thread(desc);
	if (nested) {
		if (!new->thread_fn) {
			ret = -EINVAL;
			goto out_mput;
		}
		/*
		 * Replace the primary handler which was provided from
		 * the driver for non nested interrupt handling by the
		 * dummy function which warns when called.
		 */
		new->handler = irq_nested_primary_handler;
	} else {
		if (irq_settings_can_thread(desc))
			irq_setup_forced_threading(new);
	}

	/*
	 * Create a handler thread when a thread function is supplied
	 * and the interrupt does not nest into another interrupt
	 * thread.
	 */
	if (new->thread_fn && !nested) {
		struct task_struct *t;

		t = kthread_create(irq_thread, new, "irq/%d-%s", irq,
				   new->name);
		if (IS_ERR(t)) {
			ret = PTR_ERR(t);
			goto out_mput;
		}
		/*
		 * We keep the reference to the task struct even if
		 * the thread dies to avoid that the interrupt code
		 * references an already freed task_struct.
		 */
		get_task_struct(t);
		new->thread = t;
	}

	if (!alloc_cpumask_var(&mask, GFP_KERNEL)) {
		ret = -ENOMEM;
		goto out_thread;
	}

	/*
	 * The following block of code has to be executed atomically
	 */
	raw_spin_lock_irqsave(&desc->lock, flags);
	old_ptr = &desc->action;
	old = *old_ptr;
	if (old) {
		/*
		 * Can't share interrupts unless both agree to and are
		 * the same type (level, edge, polarity). So both flag
		 * fields must have IRQF_SHARED set and the bits which
		 * set the trigger type must match. Also all must
		 * agree on ONESHOT.
		 */
		if (!((old->flags & new->flags) & IRQF_SHARED) ||
		    ((old->flags ^ new->flags) & IRQF_TRIGGER_MASK) ||
		    ((old->flags ^ new->flags) & IRQF_ONESHOT))
			goto mismatch;

		/* All handlers must agree on per-cpuness */
		if ((old->flags & IRQF_PERCPU) !=
		    (new->flags & IRQF_PERCPU))
			goto mismatch;

		/* add new interrupt at end of irq queue */
		do {
			/*
			 * Or all existing action->thread_mask bits,
			 * so we can find the next zero bit for this
			 * new action.
			 */
			thread_mask |= old->thread_mask;
			old_ptr = &old->next;
			old = *old_ptr;
		} while (old);
		shared = 1;
	}

	/*
	 * Setup the thread mask for this irqaction for ONESHOT. For
	 * !ONESHOT irqs the thread mask is 0 so we can avoid a
	 * conditional in irq_wake_thread().
	 */
	if (new->flags & IRQF_ONESHOT) {
		/*
		 * Unlikely to have 32 resp 64 irqs sharing one line,
		 * but who knows.
		 */
		if (thread_mask == ~0UL) {
			ret = -EBUSY;
			goto out_mask;
		}
		/*
		 * The thread_mask for the action is or'ed to
		 * desc->thread_active to indicate that the
		 * IRQF_ONESHOT thread handler has been woken, but not
		 * yet finished. The bit is cleared when a thread
		 * completes. When all threads of a shared interrupt
		 * line have completed desc->threads_active becomes
		 * zero and the interrupt line is unmasked. See
		 * handle.c:irq_wake_thread() for further information.
		 *
		 * If no thread is woken by primary (hard irq context)
		 * interrupt handlers, then desc->threads_active is
		 * also checked for zero to unmask the irq line in the
		 * affected hard irq flow handlers
		 * (handle_[fasteoi|level]_irq).
		 *
		 * The new action gets the first zero bit of
		 * thread_mask assigned. See the loop above which or's
		 * all existing action->thread_mask bits.
		 */
		new->thread_mask = 1 << ffz(thread_mask);

	} else if (new->handler == irq_default_primary_handler) {
		/*
		 * The interrupt was requested with handler = NULL, so
		 * we use the default primary handler for it. But it
		 * does not have the oneshot flag set. In combination
		 * with level interrupts this is deadly, because the
		 * default primary handler just wakes the thread, then
		 * the irq lines is reenabled, but the device still
		 * has the level irq asserted. Rinse and repeat....
		 *
		 * While this works for edge type interrupts, we play
		 * it safe and reject unconditionally because we can't
		 * say for sure which type this interrupt really
		 * has. The type flags are unreliable as the
		 * underlying chip implementation can override them.
		 */
<<<<<<< HEAD
		pr_err("genirq: Threaded irq requested with handler=NULL and !ONESHOT for irq %d\n",
=======
		pr_err("Threaded irq requested with handler=NULL and !ONESHOT for irq %d\n",
>>>>>>> f8f5701b
		       irq);
		ret = -EINVAL;
		goto out_mask;
	}

	if (!shared) {
		init_waitqueue_head(&desc->wait_for_threads);

		/* Setup the type (level, edge polarity) if configured: */
		if (new->flags & IRQF_TRIGGER_MASK) {
			ret = __irq_set_trigger(desc, irq,
					new->flags & IRQF_TRIGGER_MASK);

			if (ret)
				goto out_mask;
		}

		desc->istate &= ~(IRQS_AUTODETECT | IRQS_SPURIOUS_DISABLED | \
				  IRQS_ONESHOT | IRQS_WAITING);
		irqd_clear(&desc->irq_data, IRQD_IRQ_INPROGRESS);

		if (new->flags & IRQF_PERCPU) {
			irqd_set(&desc->irq_data, IRQD_PER_CPU);
			irq_settings_set_per_cpu(desc);
		}

		if (new->flags & IRQF_ONESHOT)
			desc->istate |= IRQS_ONESHOT;

		if (irq_settings_can_autoenable(desc))
			irq_startup(desc, true);
		else
			/* Undo nested disables: */
			desc->depth = 1;

		/* Exclude IRQ from balancing if requested */
		if (new->flags & IRQF_NOBALANCING) {
			irq_settings_set_no_balancing(desc);
			irqd_set(&desc->irq_data, IRQD_NO_BALANCING);
		}

		/* Set default affinity mask once everything is setup */
		setup_affinity(irq, desc, mask);

	} else if (new->flags & IRQF_TRIGGER_MASK) {
		unsigned int nmsk = new->flags & IRQF_TRIGGER_MASK;
		unsigned int omsk = irq_settings_get_trigger_mask(desc);

		if (nmsk != omsk)
			/* hope the handler works with current  trigger mode */
<<<<<<< HEAD
			pr_warning("genirq: irq %d uses trigger mode %u; requested %u\n",
=======
			pr_warning("irq %d uses trigger mode %u; requested %u\n",
>>>>>>> f8f5701b
				   irq, nmsk, omsk);
	}

	new->irq = irq;
	*old_ptr = new;

	/* Reset broken irq detection when installing new handler */
	desc->irq_count = 0;
	desc->irqs_unhandled = 0;

	/*
	 * Check whether we disabled the irq via the spurious handler
	 * before. Reenable it and give it another chance.
	 */
	if (shared && (desc->istate & IRQS_SPURIOUS_DISABLED)) {
		desc->istate &= ~IRQS_SPURIOUS_DISABLED;
		__enable_irq(desc, irq, false);
	}

	raw_spin_unlock_irqrestore(&desc->lock, flags);

	/*
	 * Strictly no need to wake it up, but hung_task complains
	 * when no hard interrupt wakes the thread up.
	 */
	if (new->thread)
		wake_up_process(new->thread);

	register_irq_proc(irq, desc);
	new->dir = NULL;
	register_handler_proc(irq, new);
	free_cpumask_var(mask);

	return 0;

mismatch:
	if (!(new->flags & IRQF_PROBE_SHARED)) {
<<<<<<< HEAD
		pr_err("genirq: Flags mismatch irq %d. %08x (%s) vs. %08x (%s)\n",
=======
		pr_err("Flags mismatch irq %d. %08x (%s) vs. %08x (%s)\n",
>>>>>>> f8f5701b
		       irq, new->flags, new->name, old->flags, old->name);
#ifdef CONFIG_DEBUG_SHIRQ
		dump_stack();
#endif
	}
	ret = -EBUSY;

out_mask:
	raw_spin_unlock_irqrestore(&desc->lock, flags);
	free_cpumask_var(mask);

out_thread:
	if (new->thread) {
		struct task_struct *t = new->thread;

		new->thread = NULL;
		kthread_stop(t);
		put_task_struct(t);
	}
out_mput:
	module_put(desc->owner);
	return ret;
}

/**
 *	setup_irq - setup an interrupt
 *	@irq: Interrupt line to setup
 *	@act: irqaction for the interrupt
 *
 * Used to statically setup interrupts in the early boot process.
 */
int setup_irq(unsigned int irq, struct irqaction *act)
{
	int retval;
	struct irq_desc *desc = irq_to_desc(irq);

	if (WARN_ON(irq_settings_is_per_cpu_devid(desc)))
		return -EINVAL;
	chip_bus_lock(desc);
	retval = __setup_irq(irq, desc, act);
	chip_bus_sync_unlock(desc);

	return retval;
}
EXPORT_SYMBOL_GPL(setup_irq);

/*
 * Internal function to unregister an irqaction - used to free
 * regular and special interrupts that are part of the architecture.
 */
static struct irqaction *__free_irq(unsigned int irq, void *dev_id)
{
	struct irq_desc *desc = irq_to_desc(irq);
	struct irqaction *action, **action_ptr;
	unsigned long flags;

	WARN(in_interrupt(), "Trying to free IRQ %d from IRQ context!\n", irq);

	if (!desc)
		return NULL;

	raw_spin_lock_irqsave(&desc->lock, flags);

	/*
	 * There can be multiple actions per IRQ descriptor, find the right
	 * one based on the dev_id:
	 */
	action_ptr = &desc->action;
	for (;;) {
		action = *action_ptr;

		if (!action) {
			WARN(1, "Trying to free already-free IRQ %d\n", irq);
			raw_spin_unlock_irqrestore(&desc->lock, flags);

			return NULL;
		}

		if (action->dev_id == dev_id)
			break;
		action_ptr = &action->next;
	}

	/* Found it - now remove it from the list of entries: */
	*action_ptr = action->next;

	/* If this was the last handler, shut down the IRQ line: */
	if (!desc->action)
		irq_shutdown(desc);

#ifdef CONFIG_SMP
	/* make sure affinity_hint is cleaned up */
	if (WARN_ON_ONCE(desc->affinity_hint))
		desc->affinity_hint = NULL;
#endif

	raw_spin_unlock_irqrestore(&desc->lock, flags);

	unregister_handler_proc(irq, action);

	/* Make sure it's not being used on another CPU: */
	synchronize_irq(irq);

#ifdef CONFIG_DEBUG_SHIRQ
	/*
	 * It's a shared IRQ -- the driver ought to be prepared for an IRQ
	 * event to happen even now it's being freed, so let's make sure that
	 * is so by doing an extra call to the handler ....
	 *
	 * ( We do this after actually deregistering it, to make sure that a
	 *   'real' IRQ doesn't run in * parallel with our fake. )
	 */
	if (action->flags & IRQF_SHARED) {
		local_irq_save(flags);
		action->handler(irq, dev_id);
		local_irq_restore(flags);
	}
#endif

	if (action->thread) {
		kthread_stop(action->thread);
		put_task_struct(action->thread);
	}

	module_put(desc->owner);
	return action;
}

/**
 *	remove_irq - free an interrupt
 *	@irq: Interrupt line to free
 *	@act: irqaction for the interrupt
 *
 * Used to remove interrupts statically setup by the early boot process.
 */
void remove_irq(unsigned int irq, struct irqaction *act)
{
	struct irq_desc *desc = irq_to_desc(irq);

	if (desc && !WARN_ON(irq_settings_is_per_cpu_devid(desc)))
	    __free_irq(irq, act->dev_id);
}
EXPORT_SYMBOL_GPL(remove_irq);

/**
 *	free_irq - free an interrupt allocated with request_irq
 *	@irq: Interrupt line to free
 *	@dev_id: Device identity to free
 *
 *	Remove an interrupt handler. The handler is removed and if the
 *	interrupt line is no longer in use by any driver it is disabled.
 *	On a shared IRQ the caller must ensure the interrupt is disabled
 *	on the card it drives before calling this function. The function
 *	does not return until any executing interrupts for this IRQ
 *	have completed.
 *
 *	This function must not be called from interrupt context.
 */
void free_irq(unsigned int irq, void *dev_id)
{
	struct irq_desc *desc = irq_to_desc(irq);

	if (!desc || WARN_ON(irq_settings_is_per_cpu_devid(desc)))
		return;

#ifdef CONFIG_SMP
	if (WARN_ON(desc->affinity_notify))
		desc->affinity_notify = NULL;
#endif

	chip_bus_lock(desc);
	kfree(__free_irq(irq, dev_id));
	chip_bus_sync_unlock(desc);
}
EXPORT_SYMBOL(free_irq);

/**
 *	request_threaded_irq - allocate an interrupt line
 *	@irq: Interrupt line to allocate
 *	@handler: Function to be called when the IRQ occurs.
 *		  Primary handler for threaded interrupts
 *		  If NULL and thread_fn != NULL the default
 *		  primary handler is installed
 *	@thread_fn: Function called from the irq handler thread
 *		    If NULL, no irq thread is created
 *	@irqflags: Interrupt type flags
 *	@devname: An ascii name for the claiming device
 *	@dev_id: A cookie passed back to the handler function
 *
 *	This call allocates interrupt resources and enables the
 *	interrupt line and IRQ handling. From the point this
 *	call is made your handler function may be invoked. Since
 *	your handler function must clear any interrupt the board
 *	raises, you must take care both to initialise your hardware
 *	and to set up the interrupt handler in the right order.
 *
 *	If you want to set up a threaded irq handler for your device
 *	then you need to supply @handler and @thread_fn. @handler is
 *	still called in hard interrupt context and has to check
 *	whether the interrupt originates from the device. If yes it
 *	needs to disable the interrupt on the device and return
 *	IRQ_WAKE_THREAD which will wake up the handler thread and run
 *	@thread_fn. This split handler design is necessary to support
 *	shared interrupts.
 *
 *	Dev_id must be globally unique. Normally the address of the
 *	device data structure is used as the cookie. Since the handler
 *	receives this value it makes sense to use it.
 *
 *	If your interrupt is shared you must pass a non NULL dev_id
 *	as this is required when freeing the interrupt.
 *
 *	Flags:
 *
 *	IRQF_SHARED		Interrupt is shared
 *	IRQF_SAMPLE_RANDOM	The interrupt can be used for entropy
 *	IRQF_TRIGGER_*		Specify active edge(s) or level
 *
 */
int request_threaded_irq(unsigned int irq, irq_handler_t handler,
			 irq_handler_t thread_fn, unsigned long irqflags,
			 const char *devname, void *dev_id)
{
	struct irqaction *action;
	struct irq_desc *desc;
	int retval;

	/*
	 * Sanity-check: shared interrupts must pass in a real dev-ID,
	 * otherwise we'll have trouble later trying to figure out
	 * which interrupt is which (messes up the interrupt freeing
	 * logic etc).
	 */
	if ((irqflags & IRQF_SHARED) && !dev_id)
		return -EINVAL;

	desc = irq_to_desc(irq);
	if (!desc)
		return -EINVAL;

	if (!irq_settings_can_request(desc) ||
	    WARN_ON(irq_settings_is_per_cpu_devid(desc)))
		return -EINVAL;

	if (!handler) {
		if (!thread_fn)
			return -EINVAL;
		handler = irq_default_primary_handler;
	}

	action = kzalloc(sizeof(struct irqaction), GFP_KERNEL);
	if (!action)
		return -ENOMEM;

	action->handler = handler;
	action->thread_fn = thread_fn;
	action->flags = irqflags;
	action->name = devname;
	action->dev_id = dev_id;

	chip_bus_lock(desc);
	retval = __setup_irq(irq, desc, action);
	chip_bus_sync_unlock(desc);

	if (retval)
		kfree(action);

#ifdef CONFIG_DEBUG_SHIRQ_FIXME
	if (!retval && (irqflags & IRQF_SHARED)) {
		/*
		 * It's a shared IRQ -- the driver ought to be prepared for it
		 * to happen immediately, so let's make sure....
		 * We disable the irq to make sure that a 'real' IRQ doesn't
		 * run in parallel with our fake.
		 */
		unsigned long flags;

		disable_irq(irq);
		local_irq_save(flags);

		handler(irq, dev_id);

		local_irq_restore(flags);
		enable_irq(irq);
	}
#endif
	return retval;
}
EXPORT_SYMBOL(request_threaded_irq);

/**
 *	request_any_context_irq - allocate an interrupt line
 *	@irq: Interrupt line to allocate
 *	@handler: Function to be called when the IRQ occurs.
 *		  Threaded handler for threaded interrupts.
 *	@flags: Interrupt type flags
 *	@name: An ascii name for the claiming device
 *	@dev_id: A cookie passed back to the handler function
 *
 *	This call allocates interrupt resources and enables the
 *	interrupt line and IRQ handling. It selects either a
 *	hardirq or threaded handling method depending on the
 *	context.
 *
 *	On failure, it returns a negative value. On success,
 *	it returns either IRQC_IS_HARDIRQ or IRQC_IS_NESTED.
 */
int request_any_context_irq(unsigned int irq, irq_handler_t handler,
			    unsigned long flags, const char *name, void *dev_id)
{
	struct irq_desc *desc = irq_to_desc(irq);
	int ret;

	if (!desc)
		return -EINVAL;

	if (irq_settings_is_nested_thread(desc)) {
		ret = request_threaded_irq(irq, NULL, handler,
					   flags, name, dev_id);
		return !ret ? IRQC_IS_NESTED : ret;
	}

	ret = request_irq(irq, handler, flags, name, dev_id);
	return !ret ? IRQC_IS_HARDIRQ : ret;
}
EXPORT_SYMBOL_GPL(request_any_context_irq);

void enable_percpu_irq(unsigned int irq, unsigned int type)
{
	unsigned int cpu = smp_processor_id();
	unsigned long flags;
	struct irq_desc *desc = irq_get_desc_lock(irq, &flags, IRQ_GET_DESC_CHECK_PERCPU);

	if (!desc)
		return;

	type &= IRQ_TYPE_SENSE_MASK;
	if (type != IRQ_TYPE_NONE) {
		int ret;

		ret = __irq_set_trigger(desc, irq, type);

		if (ret) {
			WARN(1, "failed to set type for IRQ%d\n", irq);
			goto out;
		}
	}

	irq_percpu_enable(desc, cpu);
out:
	irq_put_desc_unlock(desc, flags);
}

void disable_percpu_irq(unsigned int irq)
{
	unsigned int cpu = smp_processor_id();
	unsigned long flags;
	struct irq_desc *desc = irq_get_desc_lock(irq, &flags, IRQ_GET_DESC_CHECK_PERCPU);

	if (!desc)
		return;

	irq_percpu_disable(desc, cpu);
	irq_put_desc_unlock(desc, flags);
}

/*
 * Internal function to unregister a percpu irqaction.
 */
static struct irqaction *__free_percpu_irq(unsigned int irq, void __percpu *dev_id)
{
	struct irq_desc *desc = irq_to_desc(irq);
	struct irqaction *action;
	unsigned long flags;

	WARN(in_interrupt(), "Trying to free IRQ %d from IRQ context!\n", irq);

	if (!desc)
		return NULL;

	raw_spin_lock_irqsave(&desc->lock, flags);

	action = desc->action;
	if (!action || action->percpu_dev_id != dev_id) {
		WARN(1, "Trying to free already-free IRQ %d\n", irq);
		goto bad;
	}

	if (!cpumask_empty(desc->percpu_enabled)) {
		WARN(1, "percpu IRQ %d still enabled on CPU%d!\n",
		     irq, cpumask_first(desc->percpu_enabled));
		goto bad;
	}

	/* Found it - now remove it from the list of entries: */
	desc->action = NULL;

	raw_spin_unlock_irqrestore(&desc->lock, flags);

	unregister_handler_proc(irq, action);

	module_put(desc->owner);
	return action;

bad:
	raw_spin_unlock_irqrestore(&desc->lock, flags);
	return NULL;
}

/**
 *	remove_percpu_irq - free a per-cpu interrupt
 *	@irq: Interrupt line to free
 *	@act: irqaction for the interrupt
 *
 * Used to remove interrupts statically setup by the early boot process.
 */
void remove_percpu_irq(unsigned int irq, struct irqaction *act)
{
	struct irq_desc *desc = irq_to_desc(irq);

	if (desc && irq_settings_is_per_cpu_devid(desc))
	    __free_percpu_irq(irq, act->percpu_dev_id);
}

/**
 *	free_percpu_irq - free an interrupt allocated with request_percpu_irq
 *	@irq: Interrupt line to free
 *	@dev_id: Device identity to free
 *
 *	Remove a percpu interrupt handler. The handler is removed, but
 *	the interrupt line is not disabled. This must be done on each
 *	CPU before calling this function. The function does not return
 *	until any executing interrupts for this IRQ have completed.
 *
 *	This function must not be called from interrupt context.
 */
void free_percpu_irq(unsigned int irq, void __percpu *dev_id)
{
	struct irq_desc *desc = irq_to_desc(irq);

	if (!desc || !irq_settings_is_per_cpu_devid(desc))
		return;

	chip_bus_lock(desc);
	kfree(__free_percpu_irq(irq, dev_id));
	chip_bus_sync_unlock(desc);
}

/**
 *	setup_percpu_irq - setup a per-cpu interrupt
 *	@irq: Interrupt line to setup
 *	@act: irqaction for the interrupt
 *
 * Used to statically setup per-cpu interrupts in the early boot process.
 */
int setup_percpu_irq(unsigned int irq, struct irqaction *act)
{
	struct irq_desc *desc = irq_to_desc(irq);
	int retval;

	if (!desc || !irq_settings_is_per_cpu_devid(desc))
		return -EINVAL;
	chip_bus_lock(desc);
	retval = __setup_irq(irq, desc, act);
	chip_bus_sync_unlock(desc);

	return retval;
}

/**
 *	request_percpu_irq - allocate a percpu interrupt line
 *	@irq: Interrupt line to allocate
 *	@handler: Function to be called when the IRQ occurs.
 *	@devname: An ascii name for the claiming device
 *	@dev_id: A percpu cookie passed back to the handler function
 *
 *	This call allocates interrupt resources, but doesn't
 *	automatically enable the interrupt. It has to be done on each
 *	CPU using enable_percpu_irq().
 *
 *	Dev_id must be globally unique. It is a per-cpu variable, and
 *	the handler gets called with the interrupted CPU's instance of
 *	that variable.
 */
int request_percpu_irq(unsigned int irq, irq_handler_t handler,
		       const char *devname, void __percpu *dev_id)
{
	struct irqaction *action;
	struct irq_desc *desc;
	int retval;

	if (!dev_id)
		return -EINVAL;

	desc = irq_to_desc(irq);
	if (!desc || !irq_settings_can_request(desc) ||
	    !irq_settings_is_per_cpu_devid(desc))
		return -EINVAL;

	action = kzalloc(sizeof(struct irqaction), GFP_KERNEL);
	if (!action)
		return -ENOMEM;

	action->handler = handler;
	action->flags = IRQF_PERCPU | IRQF_NO_SUSPEND;
	action->name = devname;
	action->percpu_dev_id = dev_id;

	chip_bus_lock(desc);
	retval = __setup_irq(irq, desc, action);
	chip_bus_sync_unlock(desc);

	if (retval)
		kfree(action);

	return retval;
}<|MERGE_RESOLUTION|>--- conflicted
+++ resolved
@@ -568,11 +568,7 @@
 		 * IRQF_TRIGGER_* but the PIC does not support multiple
 		 * flow-types?
 		 */
-<<<<<<< HEAD
-		pr_debug("genirq: No set_type function for IRQ %d (%s)\n", irq,
-=======
 		pr_debug("No set_type function for IRQ %d (%s)\n", irq,
->>>>>>> f8f5701b
 			 chip ? (chip->name ? : "unknown") : "unknown");
 		return 0;
 	}
@@ -607,11 +603,7 @@
 		ret = 0;
 		break;
 	default:
-<<<<<<< HEAD
-		pr_err("genirq: Setting trigger mode %lu for irq %u failed (%pF)\n",
-=======
 		pr_err("Setting trigger mode %lu for irq %u failed (%pF)\n",
->>>>>>> f8f5701b
 		       flags, irq, chip->irq_set_type);
 	}
 	if (unmask)
@@ -861,39 +853,6 @@
 	return 0;
 }
 
-<<<<<<< HEAD
-/*
- * Called from do_exit()
- */
-void exit_irq_thread(void)
-{
-	struct task_struct *tsk = current;
-	struct irq_desc *desc;
-	struct irqaction *action;
-
-	if (!tsk->irq_thread)
-		return;
-
-	action = kthread_data(tsk);
-
-	pr_err("genirq: exiting task \"%s\" (%d) is an active IRQ thread (irq %d)\n",
-	       tsk->comm ? tsk->comm : "", tsk->pid, action->irq);
-
-	desc = irq_to_desc(action->irq);
-
-	/*
-	 * If IRQTF_RUNTHREAD is set, we need to decrement
-	 * desc->threads_active and wake possible waiters.
-	 */
-	if (test_and_clear_bit(IRQTF_RUNTHREAD, &action->thread_flags))
-		wake_threads_waitq(desc);
-
-	/* Prevent a stale desc->threads_oneshot */
-	irq_finalize_oneshot(desc, action);
-}
-
-=======
->>>>>>> f8f5701b
 static void irq_setup_forced_threading(struct irqaction *new)
 {
 	if (!force_irqthreads)
@@ -1085,11 +1044,7 @@
 		 * has. The type flags are unreliable as the
 		 * underlying chip implementation can override them.
 		 */
-<<<<<<< HEAD
-		pr_err("genirq: Threaded irq requested with handler=NULL and !ONESHOT for irq %d\n",
-=======
 		pr_err("Threaded irq requested with handler=NULL and !ONESHOT for irq %d\n",
->>>>>>> f8f5701b
 		       irq);
 		ret = -EINVAL;
 		goto out_mask;
@@ -1140,11 +1095,7 @@
 
 		if (nmsk != omsk)
 			/* hope the handler works with current  trigger mode */
-<<<<<<< HEAD
-			pr_warning("genirq: irq %d uses trigger mode %u; requested %u\n",
-=======
 			pr_warning("irq %d uses trigger mode %u; requested %u\n",
->>>>>>> f8f5701b
 				   irq, nmsk, omsk);
 	}
 
@@ -1182,11 +1133,7 @@
 
 mismatch:
 	if (!(new->flags & IRQF_PROBE_SHARED)) {
-<<<<<<< HEAD
-		pr_err("genirq: Flags mismatch irq %d. %08x (%s) vs. %08x (%s)\n",
-=======
 		pr_err("Flags mismatch irq %d. %08x (%s) vs. %08x (%s)\n",
->>>>>>> f8f5701b
 		       irq, new->flags, new->name, old->flags, old->name);
 #ifdef CONFIG_DEBUG_SHIRQ
 		dump_stack();
