--- conflicted
+++ resolved
@@ -1423,33 +1423,7 @@
 	rcu_read_unlock();
 
 	return ret;
-<<<<<<< HEAD
-=======
-}
-
-static int tg_nop(struct task_group *tg, void *data)
-{
-	return 0;
->>>>>>> 2f5ad54e
-}
-#endif
-
-#ifdef CONFIG_SMP
-static unsigned long source_load(int cpu, int type);
-static unsigned long target_load(int cpu, int type);
-static int task_hot(struct task_struct *p, u64 now, struct sched_domain *sd);
-
-static unsigned long cpu_avg_load_per_task(int cpu)
-{
-	struct rq *rq = cpu_rq(cpu);
-
-	if (rq->nr_running)
-		rq->avg_load_per_task = rq->load.weight / rq->nr_running;
-
-	return rq->avg_load_per_task;
-}
-
-#ifdef CONFIG_FAIR_GROUP_SCHED
+}
 
 static int tg_nop(struct task_group *tg, void *data)
 {
@@ -2325,13 +2299,7 @@
 	success = 1;
 
 out_running:
-<<<<<<< HEAD
-	trace_mark(kernel_sched_wakeup,
-		"pid %d state %ld ## rq %p task %p rq->curr %p",
-		p->pid, p->state, rq, p, rq->curr);
-=======
 	trace_sched_wakeup(rq, p);
->>>>>>> 2f5ad54e
 	check_preempt_curr(rq, p, sync);
 
 	p->state = TASK_RUNNING;
@@ -2464,13 +2432,7 @@
 		p->sched_class->task_new(rq, p);
 		inc_nr_running(rq);
 	}
-<<<<<<< HEAD
-	trace_mark(kernel_sched_wakeup_new,
-		"pid %d state %ld ## rq %p task %p rq->curr %p",
-		p->pid, p->state, rq, p, rq->curr);
-=======
 	trace_sched_wakeup_new(rq, p);
->>>>>>> 2f5ad54e
 	check_preempt_curr(rq, p, 0);
 #ifdef CONFIG_SMP
 	if (p->sched_class->task_wake_up)
@@ -8907,17 +8869,10 @@
 	struct task_group *child;
 	unsigned long total, sum = 0;
 	u64 period, runtime;
-<<<<<<< HEAD
 
 	period = ktime_to_ns(tg->rt_bandwidth.rt_period);
 	runtime = tg->rt_bandwidth.rt_runtime;
 
-=======
-
-	period = ktime_to_ns(tg->rt_bandwidth.rt_period);
-	runtime = tg->rt_bandwidth.rt_runtime;
-
->>>>>>> 2f5ad54e
 	if (tg == d->tg) {
 		period = d->rt_period;
 		runtime = d->rt_runtime;
@@ -8949,21 +8904,12 @@
 	list_for_each_entry_rcu(child, &tg->children, siblings) {
 		period = ktime_to_ns(child->rt_bandwidth.rt_period);
 		runtime = child->rt_bandwidth.rt_runtime;
-<<<<<<< HEAD
 
 		if (child == d->tg) {
 			period = d->rt_period;
 			runtime = d->rt_runtime;
 		}
 
-=======
-
-		if (child == d->tg) {
-			period = d->rt_period;
-			runtime = d->rt_runtime;
-		}
-
->>>>>>> 2f5ad54e
 		sum += to_ratio(period, runtime);
 	}
 
