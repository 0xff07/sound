--- conflicted
+++ resolved
@@ -1437,7 +1437,6 @@
 	rcu_read_unlock();
 
 	return ret;
-<<<<<<< HEAD
 }
 
 static int tg_nop(struct task_group *tg, void *data)
@@ -1461,31 +1460,6 @@
 	return rq->avg_load_per_task;
 }
 
-=======
-}
-
-static int tg_nop(struct task_group *tg, void *data)
-{
-	return 0;
-}
-#endif
-
-#ifdef CONFIG_SMP
-static unsigned long source_load(int cpu, int type);
-static unsigned long target_load(int cpu, int type);
-static int task_hot(struct task_struct *p, u64 now, struct sched_domain *sd);
-
-static unsigned long cpu_avg_load_per_task(int cpu)
-{
-	struct rq *rq = cpu_rq(cpu);
-
-	if (rq->nr_running)
-		rq->avg_load_per_task = rq->load.weight / rq->nr_running;
-
-	return rq->avg_load_per_task;
-}
-
->>>>>>> fd64138c
 #ifdef CONFIG_FAIR_GROUP_SCHED
 
 static void __set_se_shares(struct sched_entity *se, unsigned long shares);
@@ -8908,17 +8882,10 @@
 	struct task_group *child;
 	unsigned long total, sum = 0;
 	u64 period, runtime;
-<<<<<<< HEAD
 
 	period = ktime_to_ns(tg->rt_bandwidth.rt_period);
 	runtime = tg->rt_bandwidth.rt_runtime;
 
-=======
-
-	period = ktime_to_ns(tg->rt_bandwidth.rt_period);
-	runtime = tg->rt_bandwidth.rt_runtime;
-
->>>>>>> fd64138c
 	if (tg == d->tg) {
 		period = d->rt_period;
 		runtime = d->rt_runtime;
@@ -8943,7 +8910,6 @@
 	 */
 	if (total > to_ratio(global_rt_period(), global_rt_runtime()))
 		return -EINVAL;
-<<<<<<< HEAD
 
 	/*
 	 * The sum of our children's runtime should not exceed our own.
@@ -8957,21 +8923,6 @@
 			runtime = d->rt_runtime;
 		}
 
-=======
-
-	/*
-	 * The sum of our children's runtime should not exceed our own.
-	 */
-	list_for_each_entry_rcu(child, &tg->children, siblings) {
-		period = ktime_to_ns(child->rt_bandwidth.rt_period);
-		runtime = child->rt_bandwidth.rt_runtime;
-
-		if (child == d->tg) {
-			period = d->rt_period;
-			runtime = d->rt_runtime;
-		}
-
->>>>>>> fd64138c
 		sum += to_ratio(period, runtime);
 	}
 
