// SPDX-License-Identifier: GPL-2.0-only
/*
 *  linux/kernel/printk.c
 *
 *  Copyright (C) 1991, 1992  Linus Torvalds
 *
 * Modified to make sys_syslog() more flexible: added commands to
 * return the last 4k of kernel messages, regardless of whether
 * they've been read or not.  Added option to suppress kernel printk's
 * to the console.  Added hook for sending the console messages
 * elsewhere, in preparation for a serial line console (someday).
 * Ted Ts'o, 2/11/93.
 * Modified for sysctl support, 1/8/97, Chris Horn.
 * Fixed SMP synchronization, 08/08/99, Manfred Spraul
 *     manfred@colorfullife.com
 * Rewrote bits to get rid of console_lock
 *	01Mar01 Andrew Morton
 */

#define pr_fmt(fmt) KBUILD_MODNAME ": " fmt

#include <linux/kernel.h>
#include <linux/mm.h>
#include <linux/tty.h>
#include <linux/tty_driver.h>
#include <linux/console.h>
#include <linux/init.h>
#include <linux/jiffies.h>
#include <linux/nmi.h>
#include <linux/module.h>
#include <linux/moduleparam.h>
#include <linux/delay.h>
#include <linux/smp.h>
#include <linux/security.h>
#include <linux/memblock.h>
#include <linux/syscalls.h>
#include <linux/crash_core.h>
#include <linux/ratelimit.h>
#include <linux/kmsg_dump.h>
#include <linux/syslog.h>
#include <linux/cpu.h>
#include <linux/rculist.h>
#include <linux/poll.h>
#include <linux/irq_work.h>
#include <linux/ctype.h>
#include <linux/uio.h>
#include <linux/sched/clock.h>
#include <linux/sched/debug.h>
#include <linux/sched/task_stack.h>

#include <linux/uaccess.h>
#include <asm/sections.h>

#include <trace/events/initcall.h>
#define CREATE_TRACE_POINTS
#include <trace/events/printk.h>

#include "printk_ringbuffer.h"
#include "console_cmdline.h"
#include "braille.h"
#include "internal.h"

int console_printk[4] = {
	CONSOLE_LOGLEVEL_DEFAULT,	/* console_loglevel */
	MESSAGE_LOGLEVEL_DEFAULT,	/* default_message_loglevel */
	CONSOLE_LOGLEVEL_MIN,		/* minimum_console_loglevel */
	CONSOLE_LOGLEVEL_DEFAULT,	/* default_console_loglevel */
};
EXPORT_SYMBOL_GPL(console_printk);

atomic_t ignore_console_lock_warning __read_mostly = ATOMIC_INIT(0);
EXPORT_SYMBOL(ignore_console_lock_warning);

/*
 * Low level drivers may need that to know if they can schedule in
 * their unblank() callback or not. So let's export it.
 */
int oops_in_progress;
EXPORT_SYMBOL(oops_in_progress);

/*
 * console_sem protects the console_drivers list, and also
 * provides serialisation for access to the entire console
 * driver system.
 */
static DEFINE_SEMAPHORE(console_sem);
struct console *console_drivers;
EXPORT_SYMBOL_GPL(console_drivers);

/*
 * System may need to suppress printk message under certain
 * circumstances, like after kernel panic happens.
 */
int __read_mostly suppress_printk;

#ifdef CONFIG_LOCKDEP
static struct lockdep_map console_lock_dep_map = {
	.name = "console_lock"
};
#endif

enum devkmsg_log_bits {
	__DEVKMSG_LOG_BIT_ON = 0,
	__DEVKMSG_LOG_BIT_OFF,
	__DEVKMSG_LOG_BIT_LOCK,
};

enum devkmsg_log_masks {
	DEVKMSG_LOG_MASK_ON             = BIT(__DEVKMSG_LOG_BIT_ON),
	DEVKMSG_LOG_MASK_OFF            = BIT(__DEVKMSG_LOG_BIT_OFF),
	DEVKMSG_LOG_MASK_LOCK           = BIT(__DEVKMSG_LOG_BIT_LOCK),
};

/* Keep both the 'on' and 'off' bits clear, i.e. ratelimit by default: */
#define DEVKMSG_LOG_MASK_DEFAULT	0

static unsigned int __read_mostly devkmsg_log = DEVKMSG_LOG_MASK_DEFAULT;

static int __control_devkmsg(char *str)
{
	size_t len;

	if (!str)
		return -EINVAL;

	len = str_has_prefix(str, "on");
	if (len) {
		devkmsg_log = DEVKMSG_LOG_MASK_ON;
		return len;
	}

	len = str_has_prefix(str, "off");
	if (len) {
		devkmsg_log = DEVKMSG_LOG_MASK_OFF;
		return len;
	}

	len = str_has_prefix(str, "ratelimit");
	if (len) {
		devkmsg_log = DEVKMSG_LOG_MASK_DEFAULT;
		return len;
	}

	return -EINVAL;
}

static int __init control_devkmsg(char *str)
{
	if (__control_devkmsg(str) < 0)
		return 1;

	/*
	 * Set sysctl string accordingly:
	 */
	if (devkmsg_log == DEVKMSG_LOG_MASK_ON)
		strcpy(devkmsg_log_str, "on");
	else if (devkmsg_log == DEVKMSG_LOG_MASK_OFF)
		strcpy(devkmsg_log_str, "off");
	/* else "ratelimit" which is set by default. */

	/*
	 * Sysctl cannot change it anymore. The kernel command line setting of
	 * this parameter is to force the setting to be permanent throughout the
	 * runtime of the system. This is a precation measure against userspace
	 * trying to be a smarta** and attempting to change it up on us.
	 */
	devkmsg_log |= DEVKMSG_LOG_MASK_LOCK;

	return 0;
}
__setup("printk.devkmsg=", control_devkmsg);

char devkmsg_log_str[DEVKMSG_STR_MAX_SIZE] = "ratelimit";

int devkmsg_sysctl_set_loglvl(struct ctl_table *table, int write,
			      void *buffer, size_t *lenp, loff_t *ppos)
{
	char old_str[DEVKMSG_STR_MAX_SIZE];
	unsigned int old;
	int err;

	if (write) {
		if (devkmsg_log & DEVKMSG_LOG_MASK_LOCK)
			return -EINVAL;

		old = devkmsg_log;
		strncpy(old_str, devkmsg_log_str, DEVKMSG_STR_MAX_SIZE);
	}

	err = proc_dostring(table, write, buffer, lenp, ppos);
	if (err)
		return err;

	if (write) {
		err = __control_devkmsg(devkmsg_log_str);

		/*
		 * Do not accept an unknown string OR a known string with
		 * trailing crap...
		 */
		if (err < 0 || (err + 1 != *lenp)) {

			/* ... and restore old setting. */
			devkmsg_log = old;
			strncpy(devkmsg_log_str, old_str, DEVKMSG_STR_MAX_SIZE);

			return -EINVAL;
		}
	}

	return 0;
}

/* Number of registered extended console drivers. */
static int nr_ext_console_drivers;

/*
 * Helper macros to handle lockdep when locking/unlocking console_sem. We use
 * macros instead of functions so that _RET_IP_ contains useful information.
 */
#define down_console_sem() do { \
	down(&console_sem);\
	mutex_acquire(&console_lock_dep_map, 0, 0, _RET_IP_);\
} while (0)

static int __down_trylock_console_sem(unsigned long ip)
{
	int lock_failed;
	unsigned long flags;

	/*
	 * Here and in __up_console_sem() we need to be in safe mode,
	 * because spindump/WARN/etc from under console ->lock will
	 * deadlock in printk()->down_trylock_console_sem() otherwise.
	 */
	printk_safe_enter_irqsave(flags);
	lock_failed = down_trylock(&console_sem);
	printk_safe_exit_irqrestore(flags);

	if (lock_failed)
		return 1;
	mutex_acquire(&console_lock_dep_map, 0, 1, ip);
	return 0;
}
#define down_trylock_console_sem() __down_trylock_console_sem(_RET_IP_)

static void __up_console_sem(unsigned long ip)
{
	unsigned long flags;

	mutex_release(&console_lock_dep_map, ip);

	printk_safe_enter_irqsave(flags);
	up(&console_sem);
	printk_safe_exit_irqrestore(flags);
}
#define up_console_sem() __up_console_sem(_RET_IP_)

/*
 * This is used for debugging the mess that is the VT code by
 * keeping track if we have the console semaphore held. It's
 * definitely not the perfect debug tool (we don't know if _WE_
 * hold it and are racing, but it helps tracking those weird code
 * paths in the console code where we end up in places I want
 * locked without the console semaphore held).
 */
static int console_locked, console_suspended;

/*
 * If exclusive_console is non-NULL then only this console is to be printed to.
 */
static struct console *exclusive_console;

/*
 *	Array of consoles built from command line options (console=)
 */

#define MAX_CMDLINECONSOLES 8

static struct console_cmdline console_cmdline[MAX_CMDLINECONSOLES];

static int preferred_console = -1;
static bool has_preferred_console;
int console_set_on_cmdline;
EXPORT_SYMBOL(console_set_on_cmdline);

/* Flag: console code may call schedule() */
static int console_may_schedule;

enum con_msg_format_flags {
	MSG_FORMAT_DEFAULT	= 0,
	MSG_FORMAT_SYSLOG	= (1 << 0),
};

static int console_msg_format = MSG_FORMAT_DEFAULT;

/*
 * The printk log buffer consists of a sequenced collection of records, each
 * containing variable length message text. Every record also contains its
 * own meta-data (@info).
 *
 * Every record meta-data carries the timestamp in microseconds, as well as
 * the standard userspace syslog level and syslog facility. The usual kernel
 * messages use LOG_KERN; userspace-injected messages always carry a matching
 * syslog facility, by default LOG_USER. The origin of every message can be
 * reliably determined that way.
 *
 * The human readable log message of a record is available in @text, the
 * length of the message text in @text_len. The stored message is not
 * terminated.
 *
 * Optionally, a record can carry a dictionary of properties (key/value
 * pairs), to provide userspace with a machine-readable message context.
 *
 * Examples for well-defined, commonly used property names are:
 *   DEVICE=b12:8               device identifier
 *                                b12:8         block dev_t
 *                                c127:3        char dev_t
 *                                n8            netdev ifindex
 *                                +sound:card0  subsystem:devname
 *   SUBSYSTEM=pci              driver-core subsystem name
 *
 * Valid characters in property names are [a-zA-Z0-9.-_]. Property names
 * and values are terminated by a '\0' character.
 *
 * Example of record values:
 *   record.text_buf                = "it's a line" (unterminated)
 *   record.info.seq                = 56
 *   record.info.ts_nsec            = 36863
 *   record.info.text_len           = 11
 *   record.info.facility           = 0 (LOG_KERN)
 *   record.info.flags              = 0
 *   record.info.level              = 3 (LOG_ERR)
 *   record.info.caller_id          = 299 (task 299)
 *   record.info.dev_info.subsystem = "pci" (terminated)
 *   record.info.dev_info.device    = "+pci:0000:00:01.0" (terminated)
 *
 * The 'struct printk_info' buffer must never be directly exported to
 * userspace, it is a kernel-private implementation detail that might
 * need to be changed in the future, when the requirements change.
 *
 * /dev/kmsg exports the structured data in the following line format:
 *   "<level>,<sequnum>,<timestamp>,<contflag>[,additional_values, ... ];<message text>\n"
 *
 * Users of the export format should ignore possible additional values
 * separated by ',', and find the message after the ';' character.
 *
 * The optional key/value pairs are attached as continuation lines starting
 * with a space character and terminated by a newline. All possible
 * non-prinatable characters are escaped in the "\xff" notation.
 */

/* syslog_lock protects syslog_* variables and write access to clear_seq. */
static DEFINE_MUTEX(syslog_lock);

#ifdef CONFIG_PRINTK
DECLARE_WAIT_QUEUE_HEAD(log_wait);
/* All 3 protected by @syslog_lock. */
/* the next printk record to read by syslog(READ) or /proc/kmsg */
static u64 syslog_seq;
static size_t syslog_partial;
static bool syslog_time;

/* All 3 protected by @console_sem. */
/* the next printk record to write to the console */
static u64 console_seq;
static u64 exclusive_console_stop_seq;
static unsigned long console_dropped;

struct latched_seq {
	seqcount_latch_t	latch;
	u64			val[2];
};

/*
 * The next printk record to read after the last 'clear' command. There are
 * two copies (updated with seqcount_latch) so that reads can locklessly
 * access a valid value. Writers are synchronized by @syslog_lock.
 */
static struct latched_seq clear_seq = {
	.latch		= SEQCNT_LATCH_ZERO(clear_seq.latch),
	.val[0]		= 0,
	.val[1]		= 0,
};

#ifdef CONFIG_PRINTK_CALLER
#define PREFIX_MAX		48
#else
#define PREFIX_MAX		32
#endif

/* the maximum size of a formatted record (i.e. with prefix added per line) */
#define CONSOLE_LOG_MAX		1024

/* the maximum size allowed to be reserved for a record */
#define LOG_LINE_MAX		(CONSOLE_LOG_MAX - PREFIX_MAX)

#define LOG_LEVEL(v)		((v) & 0x07)
#define LOG_FACILITY(v)		((v) >> 3 & 0xff)

/* record buffer */
#define LOG_ALIGN __alignof__(unsigned long)
#define __LOG_BUF_LEN (1 << CONFIG_LOG_BUF_SHIFT)
#define LOG_BUF_LEN_MAX (u32)(1 << 31)
static char __log_buf[__LOG_BUF_LEN] __aligned(LOG_ALIGN);
static char *log_buf = __log_buf;
static u32 log_buf_len = __LOG_BUF_LEN;

/*
 * Define the average message size. This only affects the number of
 * descriptors that will be available. Underestimating is better than
 * overestimating (too many available descriptors is better than not enough).
 */
#define PRB_AVGBITS 5	/* 32 character average length */

#if CONFIG_LOG_BUF_SHIFT <= PRB_AVGBITS
#error CONFIG_LOG_BUF_SHIFT value too small.
#endif
_DEFINE_PRINTKRB(printk_rb_static, CONFIG_LOG_BUF_SHIFT - PRB_AVGBITS,
		 PRB_AVGBITS, &__log_buf[0]);

static struct printk_ringbuffer printk_rb_dynamic;

static struct printk_ringbuffer *prb = &printk_rb_static;

/*
 * We cannot access per-CPU data (e.g. per-CPU flush irq_work) before
 * per_cpu_areas are initialised. This variable is set to true when
 * it's safe to access per-CPU data.
 */
static bool __printk_percpu_data_ready __read_mostly;

bool printk_percpu_data_ready(void)
{
	return __printk_percpu_data_ready;
}

/* Must be called under syslog_lock. */
static void latched_seq_write(struct latched_seq *ls, u64 val)
{
	raw_write_seqcount_latch(&ls->latch);
	ls->val[0] = val;
	raw_write_seqcount_latch(&ls->latch);
	ls->val[1] = val;
}

/* Can be called from any context. */
static u64 latched_seq_read_nolock(struct latched_seq *ls)
{
	unsigned int seq;
	unsigned int idx;
	u64 val;

	do {
		seq = raw_read_seqcount_latch(&ls->latch);
		idx = seq & 0x1;
		val = ls->val[idx];
	} while (read_seqcount_latch_retry(&ls->latch, seq));

	return val;
}

/* Return log buffer address */
char *log_buf_addr_get(void)
{
	return log_buf;
}

/* Return log buffer size */
u32 log_buf_len_get(void)
{
	return log_buf_len;
}

/*
 * Define how much of the log buffer we could take at maximum. The value
 * must be greater than two. Note that only half of the buffer is available
 * when the index points to the middle.
 */
#define MAX_LOG_TAKE_PART 4
static const char trunc_msg[] = "<truncated>";

static void truncate_msg(u16 *text_len, u16 *trunc_msg_len)
{
	/*
	 * The message should not take the whole buffer. Otherwise, it might
	 * get removed too soon.
	 */
	u32 max_text_len = log_buf_len / MAX_LOG_TAKE_PART;

	if (*text_len > max_text_len)
		*text_len = max_text_len;

	/* enable the warning message (if there is room) */
	*trunc_msg_len = strlen(trunc_msg);
	if (*text_len >= *trunc_msg_len)
		*text_len -= *trunc_msg_len;
	else
		*trunc_msg_len = 0;
}

int dmesg_restrict = IS_ENABLED(CONFIG_SECURITY_DMESG_RESTRICT);

static int syslog_action_restricted(int type)
{
	if (dmesg_restrict)
		return 1;
	/*
	 * Unless restricted, we allow "read all" and "get buffer size"
	 * for everybody.
	 */
	return type != SYSLOG_ACTION_READ_ALL &&
	       type != SYSLOG_ACTION_SIZE_BUFFER;
}

static int check_syslog_permissions(int type, int source)
{
	/*
	 * If this is from /proc/kmsg and we've already opened it, then we've
	 * already done the capabilities checks at open time.
	 */
	if (source == SYSLOG_FROM_PROC && type != SYSLOG_ACTION_OPEN)
		goto ok;

	if (syslog_action_restricted(type)) {
		if (capable(CAP_SYSLOG))
			goto ok;
		/*
		 * For historical reasons, accept CAP_SYS_ADMIN too, with
		 * a warning.
		 */
		if (capable(CAP_SYS_ADMIN)) {
			pr_warn_once("%s (%d): Attempt to access syslog with "
				     "CAP_SYS_ADMIN but no CAP_SYSLOG "
				     "(deprecated).\n",
				 current->comm, task_pid_nr(current));
			goto ok;
		}
		return -EPERM;
	}
ok:
	return security_syslog(type);
}

static void append_char(char **pp, char *e, char c)
{
	if (*pp < e)
		*(*pp)++ = c;
}

static ssize_t info_print_ext_header(char *buf, size_t size,
				     struct printk_info *info)
{
	u64 ts_usec = info->ts_nsec;
	char caller[20];
#ifdef CONFIG_PRINTK_CALLER
	u32 id = info->caller_id;

	snprintf(caller, sizeof(caller), ",caller=%c%u",
		 id & 0x80000000 ? 'C' : 'T', id & ~0x80000000);
#else
	caller[0] = '\0';
#endif

	do_div(ts_usec, 1000);

	return scnprintf(buf, size, "%u,%llu,%llu,%c%s;",
			 (info->facility << 3) | info->level, info->seq,
			 ts_usec, info->flags & LOG_CONT ? 'c' : '-', caller);
}

static ssize_t msg_add_ext_text(char *buf, size_t size,
				const char *text, size_t text_len,
				unsigned char endc)
{
	char *p = buf, *e = buf + size;
	size_t i;

	/* escape non-printable characters */
	for (i = 0; i < text_len; i++) {
		unsigned char c = text[i];

		if (c < ' ' || c >= 127 || c == '\\')
			p += scnprintf(p, e - p, "\\x%02x", c);
		else
			append_char(&p, e, c);
	}
	append_char(&p, e, endc);

	return p - buf;
}

static ssize_t msg_add_dict_text(char *buf, size_t size,
				 const char *key, const char *val)
{
	size_t val_len = strlen(val);
	ssize_t len;

	if (!val_len)
		return 0;

	len = msg_add_ext_text(buf, size, "", 0, ' ');	/* dict prefix */
	len += msg_add_ext_text(buf + len, size - len, key, strlen(key), '=');
	len += msg_add_ext_text(buf + len, size - len, val, val_len, '\n');

	return len;
}

static ssize_t msg_print_ext_body(char *buf, size_t size,
				  char *text, size_t text_len,
				  struct dev_printk_info *dev_info)
{
	ssize_t len;

	len = msg_add_ext_text(buf, size, text, text_len, '\n');

	if (!dev_info)
		goto out;

	len += msg_add_dict_text(buf + len, size - len, "SUBSYSTEM",
				 dev_info->subsystem);
	len += msg_add_dict_text(buf + len, size - len, "DEVICE",
				 dev_info->device);
out:
	return len;
}

/* /dev/kmsg - userspace message inject/listen interface */
struct devkmsg_user {
	atomic64_t seq;
	struct ratelimit_state rs;
	struct mutex lock;
	char buf[CONSOLE_EXT_LOG_MAX];

	struct printk_info info;
	char text_buf[CONSOLE_EXT_LOG_MAX];
	struct printk_record record;
};

static __printf(3, 4) __cold
int devkmsg_emit(int facility, int level, const char *fmt, ...)
{
	va_list args;
	int r;

	va_start(args, fmt);
	r = vprintk_emit(facility, level, NULL, fmt, args);
	va_end(args);

	return r;
}

static ssize_t devkmsg_write(struct kiocb *iocb, struct iov_iter *from)
{
	char *buf, *line;
	int level = default_message_loglevel;
	int facility = 1;	/* LOG_USER */
	struct file *file = iocb->ki_filp;
	struct devkmsg_user *user = file->private_data;
	size_t len = iov_iter_count(from);
	ssize_t ret = len;

	if (!user || len > LOG_LINE_MAX)
		return -EINVAL;

	/* Ignore when user logging is disabled. */
	if (devkmsg_log & DEVKMSG_LOG_MASK_OFF)
		return len;

	/* Ratelimit when not explicitly enabled. */
	if (!(devkmsg_log & DEVKMSG_LOG_MASK_ON)) {
		if (!___ratelimit(&user->rs, current->comm))
			return ret;
	}

	buf = kmalloc(len+1, GFP_KERNEL);
	if (buf == NULL)
		return -ENOMEM;

	buf[len] = '\0';
	if (!copy_from_iter_full(buf, len, from)) {
		kfree(buf);
		return -EFAULT;
	}

	/*
	 * Extract and skip the syslog prefix <[0-9]*>. Coming from userspace
	 * the decimal value represents 32bit, the lower 3 bit are the log
	 * level, the rest are the log facility.
	 *
	 * If no prefix or no userspace facility is specified, we
	 * enforce LOG_USER, to be able to reliably distinguish
	 * kernel-generated messages from userspace-injected ones.
	 */
	line = buf;
	if (line[0] == '<') {
		char *endp = NULL;
		unsigned int u;

		u = simple_strtoul(line + 1, &endp, 10);
		if (endp && endp[0] == '>') {
			level = LOG_LEVEL(u);
			if (LOG_FACILITY(u) != 0)
				facility = LOG_FACILITY(u);
			endp++;
			line = endp;
		}
	}

	devkmsg_emit(facility, level, "%s", line);
	kfree(buf);
	return ret;
}

static ssize_t devkmsg_read(struct file *file, char __user *buf,
			    size_t count, loff_t *ppos)
{
	struct devkmsg_user *user = file->private_data;
	struct printk_record *r = &user->record;
	size_t len;
	ssize_t ret;

	if (!user)
		return -EBADF;

	ret = mutex_lock_interruptible(&user->lock);
	if (ret)
		return ret;

	if (!prb_read_valid(prb, atomic64_read(&user->seq), r)) {
		if (file->f_flags & O_NONBLOCK) {
			ret = -EAGAIN;
			goto out;
		}

		ret = wait_event_interruptible(log_wait,
				prb_read_valid(prb, atomic64_read(&user->seq), r));
		if (ret)
			goto out;
	}

	if (r->info->seq != atomic64_read(&user->seq)) {
		/* our last seen message is gone, return error and reset */
		atomic64_set(&user->seq, r->info->seq);
		ret = -EPIPE;
		goto out;
	}

	len = info_print_ext_header(user->buf, sizeof(user->buf), r->info);
	len += msg_print_ext_body(user->buf + len, sizeof(user->buf) - len,
				  &r->text_buf[0], r->info->text_len,
				  &r->info->dev_info);

	atomic64_set(&user->seq, r->info->seq + 1);

	if (len > count) {
		ret = -EINVAL;
		goto out;
	}

	if (copy_to_user(buf, user->buf, len)) {
		ret = -EFAULT;
		goto out;
	}
	ret = len;
out:
	mutex_unlock(&user->lock);
	return ret;
}

/*
 * Be careful when modifying this function!!!
 *
 * Only few operations are supported because the device works only with the
 * entire variable length messages (records). Non-standard values are
 * returned in the other cases and has been this way for quite some time.
 * User space applications might depend on this behavior.
 */
static loff_t devkmsg_llseek(struct file *file, loff_t offset, int whence)
{
	struct devkmsg_user *user = file->private_data;
	loff_t ret = 0;

	if (!user)
		return -EBADF;
	if (offset)
		return -ESPIPE;

	switch (whence) {
	case SEEK_SET:
		/* the first record */
		atomic64_set(&user->seq, prb_first_valid_seq(prb));
		break;
	case SEEK_DATA:
		/*
		 * The first record after the last SYSLOG_ACTION_CLEAR,
		 * like issued by 'dmesg -c'. Reading /dev/kmsg itself
		 * changes no global state, and does not clear anything.
		 */
		atomic64_set(&user->seq, latched_seq_read_nolock(&clear_seq));
		break;
	case SEEK_END:
		/* after the last record */
		atomic64_set(&user->seq, prb_next_seq(prb));
		break;
	default:
		ret = -EINVAL;
	}
	return ret;
}

static __poll_t devkmsg_poll(struct file *file, poll_table *wait)
{
	struct devkmsg_user *user = file->private_data;
	struct printk_info info;
	__poll_t ret = 0;

	if (!user)
		return EPOLLERR|EPOLLNVAL;

	poll_wait(file, &log_wait, wait);

	if (prb_read_valid_info(prb, atomic64_read(&user->seq), &info, NULL)) {
		/* return error when data has vanished underneath us */
		if (info.seq != atomic64_read(&user->seq))
			ret = EPOLLIN|EPOLLRDNORM|EPOLLERR|EPOLLPRI;
		else
			ret = EPOLLIN|EPOLLRDNORM;
	}

	return ret;
}

static int devkmsg_open(struct inode *inode, struct file *file)
{
	struct devkmsg_user *user;
	int err;

	if (devkmsg_log & DEVKMSG_LOG_MASK_OFF)
		return -EPERM;

	/* write-only does not need any file context */
	if ((file->f_flags & O_ACCMODE) != O_WRONLY) {
		err = check_syslog_permissions(SYSLOG_ACTION_READ_ALL,
					       SYSLOG_FROM_READER);
		if (err)
			return err;
	}

	user = kvmalloc(sizeof(struct devkmsg_user), GFP_KERNEL);
	if (!user)
		return -ENOMEM;

	ratelimit_default_init(&user->rs);
	ratelimit_set_flags(&user->rs, RATELIMIT_MSG_ON_RELEASE);

	mutex_init(&user->lock);

	prb_rec_init_rd(&user->record, &user->info,
			&user->text_buf[0], sizeof(user->text_buf));

	atomic64_set(&user->seq, prb_first_valid_seq(prb));

	file->private_data = user;
	return 0;
}

static int devkmsg_release(struct inode *inode, struct file *file)
{
	struct devkmsg_user *user = file->private_data;

	if (!user)
		return 0;

	ratelimit_state_exit(&user->rs);

	mutex_destroy(&user->lock);
	kvfree(user);
	return 0;
}

const struct file_operations kmsg_fops = {
	.open = devkmsg_open,
	.read = devkmsg_read,
	.write_iter = devkmsg_write,
	.llseek = devkmsg_llseek,
	.poll = devkmsg_poll,
	.release = devkmsg_release,
};

#ifdef CONFIG_CRASH_CORE
/*
 * This appends the listed symbols to /proc/vmcore
 *
 * /proc/vmcore is used by various utilities, like crash and makedumpfile to
 * obtain access to symbols that are otherwise very difficult to locate.  These
 * symbols are specifically used so that utilities can access and extract the
 * dmesg log from a vmcore file after a crash.
 */
void log_buf_vmcoreinfo_setup(void)
{
	struct dev_printk_info *dev_info = NULL;

	VMCOREINFO_SYMBOL(prb);
	VMCOREINFO_SYMBOL(printk_rb_static);
	VMCOREINFO_SYMBOL(clear_seq);

	/*
	 * Export struct size and field offsets. User space tools can
	 * parse it and detect any changes to structure down the line.
	 */

	VMCOREINFO_STRUCT_SIZE(printk_ringbuffer);
	VMCOREINFO_OFFSET(printk_ringbuffer, desc_ring);
	VMCOREINFO_OFFSET(printk_ringbuffer, text_data_ring);
	VMCOREINFO_OFFSET(printk_ringbuffer, fail);

	VMCOREINFO_STRUCT_SIZE(prb_desc_ring);
	VMCOREINFO_OFFSET(prb_desc_ring, count_bits);
	VMCOREINFO_OFFSET(prb_desc_ring, descs);
	VMCOREINFO_OFFSET(prb_desc_ring, infos);
	VMCOREINFO_OFFSET(prb_desc_ring, head_id);
	VMCOREINFO_OFFSET(prb_desc_ring, tail_id);

	VMCOREINFO_STRUCT_SIZE(prb_desc);
	VMCOREINFO_OFFSET(prb_desc, state_var);
	VMCOREINFO_OFFSET(prb_desc, text_blk_lpos);

	VMCOREINFO_STRUCT_SIZE(prb_data_blk_lpos);
	VMCOREINFO_OFFSET(prb_data_blk_lpos, begin);
	VMCOREINFO_OFFSET(prb_data_blk_lpos, next);

	VMCOREINFO_STRUCT_SIZE(printk_info);
	VMCOREINFO_OFFSET(printk_info, seq);
	VMCOREINFO_OFFSET(printk_info, ts_nsec);
	VMCOREINFO_OFFSET(printk_info, text_len);
	VMCOREINFO_OFFSET(printk_info, caller_id);
	VMCOREINFO_OFFSET(printk_info, dev_info);

	VMCOREINFO_STRUCT_SIZE(dev_printk_info);
	VMCOREINFO_OFFSET(dev_printk_info, subsystem);
	VMCOREINFO_LENGTH(printk_info_subsystem, sizeof(dev_info->subsystem));
	VMCOREINFO_OFFSET(dev_printk_info, device);
	VMCOREINFO_LENGTH(printk_info_device, sizeof(dev_info->device));

	VMCOREINFO_STRUCT_SIZE(prb_data_ring);
	VMCOREINFO_OFFSET(prb_data_ring, size_bits);
	VMCOREINFO_OFFSET(prb_data_ring, data);
	VMCOREINFO_OFFSET(prb_data_ring, head_lpos);
	VMCOREINFO_OFFSET(prb_data_ring, tail_lpos);

	VMCOREINFO_SIZE(atomic_long_t);
	VMCOREINFO_TYPE_OFFSET(atomic_long_t, counter);

	VMCOREINFO_STRUCT_SIZE(latched_seq);
	VMCOREINFO_OFFSET(latched_seq, val);
}
#endif

/* requested log_buf_len from kernel cmdline */
static unsigned long __initdata new_log_buf_len;

/* we practice scaling the ring buffer by powers of 2 */
static void __init log_buf_len_update(u64 size)
{
	if (size > (u64)LOG_BUF_LEN_MAX) {
		size = (u64)LOG_BUF_LEN_MAX;
		pr_err("log_buf over 2G is not supported.\n");
	}

	if (size)
		size = roundup_pow_of_two(size);
	if (size > log_buf_len)
		new_log_buf_len = (unsigned long)size;
}

/* save requested log_buf_len since it's too early to process it */
static int __init log_buf_len_setup(char *str)
{
	u64 size;

	if (!str)
		return -EINVAL;

	size = memparse(str, &str);

	log_buf_len_update(size);

	return 0;
}
early_param("log_buf_len", log_buf_len_setup);

#ifdef CONFIG_SMP
#define __LOG_CPU_MAX_BUF_LEN (1 << CONFIG_LOG_CPU_MAX_BUF_SHIFT)

static void __init log_buf_add_cpu(void)
{
	unsigned int cpu_extra;

	/*
	 * archs should set up cpu_possible_bits properly with
	 * set_cpu_possible() after setup_arch() but just in
	 * case lets ensure this is valid.
	 */
	if (num_possible_cpus() == 1)
		return;

	cpu_extra = (num_possible_cpus() - 1) * __LOG_CPU_MAX_BUF_LEN;

	/* by default this will only continue through for large > 64 CPUs */
	if (cpu_extra <= __LOG_BUF_LEN / 2)
		return;

	pr_info("log_buf_len individual max cpu contribution: %d bytes\n",
		__LOG_CPU_MAX_BUF_LEN);
	pr_info("log_buf_len total cpu_extra contributions: %d bytes\n",
		cpu_extra);
	pr_info("log_buf_len min size: %d bytes\n", __LOG_BUF_LEN);

	log_buf_len_update(cpu_extra + __LOG_BUF_LEN);
}
#else /* !CONFIG_SMP */
static inline void log_buf_add_cpu(void) {}
#endif /* CONFIG_SMP */

static void __init set_percpu_data_ready(void)
{
	__printk_percpu_data_ready = true;
}

static unsigned int __init add_to_rb(struct printk_ringbuffer *rb,
				     struct printk_record *r)
{
	struct prb_reserved_entry e;
	struct printk_record dest_r;

	prb_rec_init_wr(&dest_r, r->info->text_len);

	if (!prb_reserve(&e, rb, &dest_r))
		return 0;

	memcpy(&dest_r.text_buf[0], &r->text_buf[0], r->info->text_len);
	dest_r.info->text_len = r->info->text_len;
	dest_r.info->facility = r->info->facility;
	dest_r.info->level = r->info->level;
	dest_r.info->flags = r->info->flags;
	dest_r.info->ts_nsec = r->info->ts_nsec;
	dest_r.info->caller_id = r->info->caller_id;
	memcpy(&dest_r.info->dev_info, &r->info->dev_info, sizeof(dest_r.info->dev_info));

	prb_final_commit(&e);

	return prb_record_text_space(&e);
}

static char setup_text_buf[LOG_LINE_MAX] __initdata;

void __init setup_log_buf(int early)
{
	struct printk_info *new_infos;
	unsigned int new_descs_count;
	struct prb_desc *new_descs;
	struct printk_info info;
	struct printk_record r;
	unsigned int text_size;
	size_t new_descs_size;
	size_t new_infos_size;
	unsigned long flags;
	char *new_log_buf;
	unsigned int free;
	u64 seq;

	/*
	 * Some archs call setup_log_buf() multiple times - first is very
	 * early, e.g. from setup_arch(), and second - when percpu_areas
	 * are initialised.
	 */
	if (!early)
		set_percpu_data_ready();

	if (log_buf != __log_buf)
		return;

	if (!early && !new_log_buf_len)
		log_buf_add_cpu();

	if (!new_log_buf_len)
		return;

	new_descs_count = new_log_buf_len >> PRB_AVGBITS;
	if (new_descs_count == 0) {
		pr_err("new_log_buf_len: %lu too small\n", new_log_buf_len);
		return;
	}

	new_log_buf = memblock_alloc(new_log_buf_len, LOG_ALIGN);
	if (unlikely(!new_log_buf)) {
		pr_err("log_buf_len: %lu text bytes not available\n",
		       new_log_buf_len);
		return;
	}

	new_descs_size = new_descs_count * sizeof(struct prb_desc);
	new_descs = memblock_alloc(new_descs_size, LOG_ALIGN);
	if (unlikely(!new_descs)) {
		pr_err("log_buf_len: %zu desc bytes not available\n",
		       new_descs_size);
		goto err_free_log_buf;
	}

	new_infos_size = new_descs_count * sizeof(struct printk_info);
	new_infos = memblock_alloc(new_infos_size, LOG_ALIGN);
	if (unlikely(!new_infos)) {
		pr_err("log_buf_len: %zu info bytes not available\n",
		       new_infos_size);
		goto err_free_descs;
	}

	prb_rec_init_rd(&r, &info, &setup_text_buf[0], sizeof(setup_text_buf));

	prb_init(&printk_rb_dynamic,
		 new_log_buf, ilog2(new_log_buf_len),
		 new_descs, ilog2(new_descs_count),
		 new_infos);

	local_irq_save(flags);

	log_buf_len = new_log_buf_len;
	log_buf = new_log_buf;
	new_log_buf_len = 0;

	free = __LOG_BUF_LEN;
	prb_for_each_record(0, &printk_rb_static, seq, &r) {
		text_size = add_to_rb(&printk_rb_dynamic, &r);
		if (text_size > free)
			free = 0;
		else
			free -= text_size;
	}

	prb = &printk_rb_dynamic;

	local_irq_restore(flags);

	/*
	 * Copy any remaining messages that might have appeared from
	 * NMI context after copying but before switching to the
	 * dynamic buffer.
	 */
	prb_for_each_record(seq, &printk_rb_static, seq, &r) {
		text_size = add_to_rb(&printk_rb_dynamic, &r);
		if (text_size > free)
			free = 0;
		else
			free -= text_size;
	}

	if (seq != prb_next_seq(&printk_rb_static)) {
		pr_err("dropped %llu messages\n",
		       prb_next_seq(&printk_rb_static) - seq);
	}

	pr_info("log_buf_len: %u bytes\n", log_buf_len);
	pr_info("early log buf free: %u(%u%%)\n",
		free, (free * 100) / __LOG_BUF_LEN);
	return;

err_free_descs:
<<<<<<< HEAD
	memblock_free_ptr(new_descs, new_descs_size);
err_free_log_buf:
	memblock_free_ptr(new_log_buf, new_log_buf_len);
=======
	memblock_free(new_descs, new_descs_size);
err_free_log_buf:
	memblock_free(new_log_buf, new_log_buf_len);
>>>>>>> df0cc57e
}

static bool __read_mostly ignore_loglevel;

static int __init ignore_loglevel_setup(char *str)
{
	ignore_loglevel = true;
	pr_info("debug: ignoring loglevel setting.\n");

	return 0;
}

early_param("ignore_loglevel", ignore_loglevel_setup);
module_param(ignore_loglevel, bool, S_IRUGO | S_IWUSR);
MODULE_PARM_DESC(ignore_loglevel,
		 "ignore loglevel setting (prints all kernel messages to the console)");

static bool suppress_message_printing(int level)
{
	return (level >= console_loglevel && !ignore_loglevel);
}

#ifdef CONFIG_BOOT_PRINTK_DELAY

static int boot_delay; /* msecs delay after each printk during bootup */
static unsigned long long loops_per_msec;	/* based on boot_delay */

static int __init boot_delay_setup(char *str)
{
	unsigned long lpj;

	lpj = preset_lpj ? preset_lpj : 1000000;	/* some guess */
	loops_per_msec = (unsigned long long)lpj / 1000 * HZ;

	get_option(&str, &boot_delay);
	if (boot_delay > 10 * 1000)
		boot_delay = 0;

	pr_debug("boot_delay: %u, preset_lpj: %ld, lpj: %lu, "
		"HZ: %d, loops_per_msec: %llu\n",
		boot_delay, preset_lpj, lpj, HZ, loops_per_msec);
	return 0;
}
early_param("boot_delay", boot_delay_setup);

static void boot_delay_msec(int level)
{
	unsigned long long k;
	unsigned long timeout;

	if ((boot_delay == 0 || system_state >= SYSTEM_RUNNING)
		|| suppress_message_printing(level)) {
		return;
	}

	k = (unsigned long long)loops_per_msec * boot_delay;

	timeout = jiffies + msecs_to_jiffies(boot_delay);
	while (k) {
		k--;
		cpu_relax();
		/*
		 * use (volatile) jiffies to prevent
		 * compiler reduction; loop termination via jiffies
		 * is secondary and may or may not happen.
		 */
		if (time_after(jiffies, timeout))
			break;
		touch_nmi_watchdog();
	}
}
#else
static inline void boot_delay_msec(int level)
{
}
#endif

static bool printk_time = IS_ENABLED(CONFIG_PRINTK_TIME);
module_param_named(time, printk_time, bool, S_IRUGO | S_IWUSR);

static size_t print_syslog(unsigned int level, char *buf)
{
	return sprintf(buf, "<%u>", level);
}

static size_t print_time(u64 ts, char *buf)
{
	unsigned long rem_nsec = do_div(ts, 1000000000);

	return sprintf(buf, "[%5lu.%06lu]",
		       (unsigned long)ts, rem_nsec / 1000);
}

#ifdef CONFIG_PRINTK_CALLER
static size_t print_caller(u32 id, char *buf)
{
	char caller[12];

	snprintf(caller, sizeof(caller), "%c%u",
		 id & 0x80000000 ? 'C' : 'T', id & ~0x80000000);
	return sprintf(buf, "[%6s]", caller);
}
#else
#define print_caller(id, buf) 0
#endif

static size_t info_print_prefix(const struct printk_info  *info, bool syslog,
				bool time, char *buf)
{
	size_t len = 0;

	if (syslog)
		len = print_syslog((info->facility << 3) | info->level, buf);

	if (time)
		len += print_time(info->ts_nsec, buf + len);

	len += print_caller(info->caller_id, buf + len);

	if (IS_ENABLED(CONFIG_PRINTK_CALLER) || time) {
		buf[len++] = ' ';
		buf[len] = '\0';
	}

	return len;
}

/*
 * Prepare the record for printing. The text is shifted within the given
 * buffer to avoid a need for another one. The following operations are
 * done:
 *
 *   - Add prefix for each line.
 *   - Drop truncated lines that no longer fit into the buffer.
 *   - Add the trailing newline that has been removed in vprintk_store().
 *   - Add a string terminator.
 *
 * Since the produced string is always terminated, the maximum possible
 * return value is @r->text_buf_size - 1;
 *
 * Return: The length of the updated/prepared text, including the added
 * prefixes and the newline. The terminator is not counted. The dropped
 * line(s) are not counted.
 */
static size_t record_print_text(struct printk_record *r, bool syslog,
				bool time)
{
	size_t text_len = r->info->text_len;
	size_t buf_size = r->text_buf_size;
	char *text = r->text_buf;
	char prefix[PREFIX_MAX];
	bool truncated = false;
	size_t prefix_len;
	size_t line_len;
	size_t len = 0;
	char *next;

	/*
	 * If the message was truncated because the buffer was not large
	 * enough, treat the available text as if it were the full text.
	 */
	if (text_len > buf_size)
		text_len = buf_size;

	prefix_len = info_print_prefix(r->info, syslog, time, prefix);

	/*
	 * @text_len: bytes of unprocessed text
	 * @line_len: bytes of current line _without_ newline
	 * @text:     pointer to beginning of current line
	 * @len:      number of bytes prepared in r->text_buf
	 */
	for (;;) {
		next = memchr(text, '\n', text_len);
		if (next) {
			line_len = next - text;
		} else {
			/* Drop truncated line(s). */
			if (truncated)
				break;
			line_len = text_len;
		}

		/*
		 * Truncate the text if there is not enough space to add the
		 * prefix and a trailing newline and a terminator.
		 */
		if (len + prefix_len + text_len + 1 + 1 > buf_size) {
			/* Drop even the current line if no space. */
			if (len + prefix_len + line_len + 1 + 1 > buf_size)
				break;

			text_len = buf_size - len - prefix_len - 1 - 1;
			truncated = true;
		}

		memmove(text + prefix_len, text, text_len);
		memcpy(text, prefix, prefix_len);

		/*
		 * Increment the prepared length to include the text and
		 * prefix that were just moved+copied. Also increment for the
		 * newline at the end of this line. If this is the last line,
		 * there is no newline, but it will be added immediately below.
		 */
		len += prefix_len + line_len + 1;
		if (text_len == line_len) {
			/*
			 * This is the last line. Add the trailing newline
			 * removed in vprintk_store().
			 */
			text[prefix_len + line_len] = '\n';
			break;
		}

		/*
		 * Advance beyond the added prefix and the related line with
		 * its newline.
		 */
		text += prefix_len + line_len + 1;

		/*
		 * The remaining text has only decreased by the line with its
		 * newline.
		 *
		 * Note that @text_len can become zero. It happens when @text
		 * ended with a newline (either due to truncation or the
		 * original string ending with "\n\n"). The loop is correctly
		 * repeated and (if not truncated) an empty line with a prefix
		 * will be prepared.
		 */
		text_len -= line_len + 1;
	}

	/*
	 * If a buffer was provided, it will be terminated. Space for the
	 * string terminator is guaranteed to be available. The terminator is
	 * not counted in the return value.
	 */
	if (buf_size > 0)
		r->text_buf[len] = 0;

	return len;
}

static size_t get_record_print_text_size(struct printk_info *info,
					 unsigned int line_count,
					 bool syslog, bool time)
{
	char prefix[PREFIX_MAX];
	size_t prefix_len;

	prefix_len = info_print_prefix(info, syslog, time, prefix);

	/*
	 * Each line will be preceded with a prefix. The intermediate
	 * newlines are already within the text, but a final trailing
	 * newline will be added.
	 */
	return ((prefix_len * line_count) + info->text_len + 1);
}

/*
 * Beginning with @start_seq, find the first record where it and all following
 * records up to (but not including) @max_seq fit into @size.
 *
 * @max_seq is simply an upper bound and does not need to exist. If the caller
 * does not require an upper bound, -1 can be used for @max_seq.
 */
static u64 find_first_fitting_seq(u64 start_seq, u64 max_seq, size_t size,
				  bool syslog, bool time)
{
	struct printk_info info;
	unsigned int line_count;
	size_t len = 0;
	u64 seq;

	/* Determine the size of the records up to @max_seq. */
	prb_for_each_info(start_seq, prb, seq, &info, &line_count) {
		if (info.seq >= max_seq)
			break;
		len += get_record_print_text_size(&info, line_count, syslog, time);
	}

	/*
	 * Adjust the upper bound for the next loop to avoid subtracting
	 * lengths that were never added.
	 */
	if (seq < max_seq)
		max_seq = seq;

	/*
	 * Move first record forward until length fits into the buffer. Ignore
	 * newest messages that were not counted in the above cycle. Messages
	 * might appear and get lost in the meantime. This is a best effort
	 * that prevents an infinite loop that could occur with a retry.
	 */
	prb_for_each_info(start_seq, prb, seq, &info, &line_count) {
		if (len <= size || info.seq >= max_seq)
			break;
		len -= get_record_print_text_size(&info, line_count, syslog, time);
	}

	return seq;
}

/* The caller is responsible for making sure @size is greater than 0. */
static int syslog_print(char __user *buf, int size)
{
	struct printk_info info;
	struct printk_record r;
	char *text;
	int len = 0;
	u64 seq;

	text = kmalloc(CONSOLE_LOG_MAX, GFP_KERNEL);
	if (!text)
		return -ENOMEM;

	prb_rec_init_rd(&r, &info, text, CONSOLE_LOG_MAX);

	mutex_lock(&syslog_lock);

	/*
	 * Wait for the @syslog_seq record to be available. @syslog_seq may
	 * change while waiting.
	 */
	do {
		seq = syslog_seq;

		mutex_unlock(&syslog_lock);
		len = wait_event_interruptible(log_wait, prb_read_valid(prb, seq, NULL));
		mutex_lock(&syslog_lock);

		if (len)
			goto out;
	} while (syslog_seq != seq);

	/*
	 * Copy records that fit into the buffer. The above cycle makes sure
	 * that the first record is always available.
	 */
	do {
		size_t n;
		size_t skip;
		int err;

		if (!prb_read_valid(prb, syslog_seq, &r))
			break;

		if (r.info->seq != syslog_seq) {
			/* message is gone, move to next valid one */
			syslog_seq = r.info->seq;
			syslog_partial = 0;
		}

		/*
		 * To keep reading/counting partial line consistent,
		 * use printk_time value as of the beginning of a line.
		 */
		if (!syslog_partial)
			syslog_time = printk_time;

		skip = syslog_partial;
		n = record_print_text(&r, true, syslog_time);
		if (n - syslog_partial <= size) {
			/* message fits into buffer, move forward */
			syslog_seq = r.info->seq + 1;
			n -= syslog_partial;
			syslog_partial = 0;
		} else if (!len){
			/* partial read(), remember position */
			n = size;
			syslog_partial += n;
		} else
			n = 0;

		if (!n)
			break;

		mutex_unlock(&syslog_lock);
		err = copy_to_user(buf, text + skip, n);
		mutex_lock(&syslog_lock);

		if (err) {
			if (!len)
				len = -EFAULT;
			break;
		}

		len += n;
		size -= n;
		buf += n;
	} while (size);
out:
	mutex_unlock(&syslog_lock);
	kfree(text);
	return len;
}

static int syslog_print_all(char __user *buf, int size, bool clear)
{
	struct printk_info info;
	struct printk_record r;
	char *text;
	int len = 0;
	u64 seq;
	bool time;

	text = kmalloc(CONSOLE_LOG_MAX, GFP_KERNEL);
	if (!text)
		return -ENOMEM;

	time = printk_time;
	/*
	 * Find first record that fits, including all following records,
	 * into the user-provided buffer for this dump.
	 */
	seq = find_first_fitting_seq(latched_seq_read_nolock(&clear_seq), -1,
				     size, true, time);

	prb_rec_init_rd(&r, &info, text, CONSOLE_LOG_MAX);

	len = 0;
	prb_for_each_record(seq, prb, seq, &r) {
		int textlen;

		textlen = record_print_text(&r, true, time);

		if (len + textlen > size) {
			seq--;
			break;
		}

		if (copy_to_user(buf + len, text, textlen))
			len = -EFAULT;
		else
			len += textlen;

		if (len < 0)
			break;
	}

	if (clear) {
		mutex_lock(&syslog_lock);
		latched_seq_write(&clear_seq, seq);
		mutex_unlock(&syslog_lock);
	}

	kfree(text);
	return len;
}

static void syslog_clear(void)
{
	mutex_lock(&syslog_lock);
	latched_seq_write(&clear_seq, prb_next_seq(prb));
	mutex_unlock(&syslog_lock);
}

int do_syslog(int type, char __user *buf, int len, int source)
{
	struct printk_info info;
	bool clear = false;
	static int saved_console_loglevel = LOGLEVEL_DEFAULT;
	int error;

	error = check_syslog_permissions(type, source);
	if (error)
		return error;

	switch (type) {
	case SYSLOG_ACTION_CLOSE:	/* Close log */
		break;
	case SYSLOG_ACTION_OPEN:	/* Open log */
		break;
	case SYSLOG_ACTION_READ:	/* Read from log */
		if (!buf || len < 0)
			return -EINVAL;
		if (!len)
			return 0;
		if (!access_ok(buf, len))
			return -EFAULT;
		error = syslog_print(buf, len);
		break;
	/* Read/clear last kernel messages */
	case SYSLOG_ACTION_READ_CLEAR:
		clear = true;
		fallthrough;
	/* Read last kernel messages */
	case SYSLOG_ACTION_READ_ALL:
		if (!buf || len < 0)
			return -EINVAL;
		if (!len)
			return 0;
		if (!access_ok(buf, len))
			return -EFAULT;
		error = syslog_print_all(buf, len, clear);
		break;
	/* Clear ring buffer */
	case SYSLOG_ACTION_CLEAR:
		syslog_clear();
		break;
	/* Disable logging to console */
	case SYSLOG_ACTION_CONSOLE_OFF:
		if (saved_console_loglevel == LOGLEVEL_DEFAULT)
			saved_console_loglevel = console_loglevel;
		console_loglevel = minimum_console_loglevel;
		break;
	/* Enable logging to console */
	case SYSLOG_ACTION_CONSOLE_ON:
		if (saved_console_loglevel != LOGLEVEL_DEFAULT) {
			console_loglevel = saved_console_loglevel;
			saved_console_loglevel = LOGLEVEL_DEFAULT;
		}
		break;
	/* Set level of messages printed to console */
	case SYSLOG_ACTION_CONSOLE_LEVEL:
		if (len < 1 || len > 8)
			return -EINVAL;
		if (len < minimum_console_loglevel)
			len = minimum_console_loglevel;
		console_loglevel = len;
		/* Implicitly re-enable logging to console */
		saved_console_loglevel = LOGLEVEL_DEFAULT;
		break;
	/* Number of chars in the log buffer */
	case SYSLOG_ACTION_SIZE_UNREAD:
		mutex_lock(&syslog_lock);
		if (!prb_read_valid_info(prb, syslog_seq, &info, NULL)) {
			/* No unread messages. */
			mutex_unlock(&syslog_lock);
			return 0;
		}
		if (info.seq != syslog_seq) {
			/* messages are gone, move to first one */
			syslog_seq = info.seq;
			syslog_partial = 0;
		}
		if (source == SYSLOG_FROM_PROC) {
			/*
			 * Short-cut for poll(/"proc/kmsg") which simply checks
			 * for pending data, not the size; return the count of
			 * records, not the length.
			 */
			error = prb_next_seq(prb) - syslog_seq;
		} else {
			bool time = syslog_partial ? syslog_time : printk_time;
			unsigned int line_count;
			u64 seq;

			prb_for_each_info(syslog_seq, prb, seq, &info,
					  &line_count) {
				error += get_record_print_text_size(&info, line_count,
								    true, time);
				time = printk_time;
			}
			error -= syslog_partial;
		}
		mutex_unlock(&syslog_lock);
		break;
	/* Size of the log buffer */
	case SYSLOG_ACTION_SIZE_BUFFER:
		error = log_buf_len;
		break;
	default:
		error = -EINVAL;
		break;
	}

	return error;
}

SYSCALL_DEFINE3(syslog, int, type, char __user *, buf, int, len)
{
	return do_syslog(type, buf, len, SYSLOG_FROM_READER);
}

/*
 * Special console_lock variants that help to reduce the risk of soft-lockups.
 * They allow to pass console_lock to another printk() call using a busy wait.
 */

#ifdef CONFIG_LOCKDEP
static struct lockdep_map console_owner_dep_map = {
	.name = "console_owner"
};
#endif

static DEFINE_RAW_SPINLOCK(console_owner_lock);
static struct task_struct *console_owner;
static bool console_waiter;

/**
 * console_lock_spinning_enable - mark beginning of code where another
 *	thread might safely busy wait
 *
 * This basically converts console_lock into a spinlock. This marks
 * the section where the console_lock owner can not sleep, because
 * there may be a waiter spinning (like a spinlock). Also it must be
 * ready to hand over the lock at the end of the section.
 */
static void console_lock_spinning_enable(void)
{
	raw_spin_lock(&console_owner_lock);
	console_owner = current;
	raw_spin_unlock(&console_owner_lock);

	/* The waiter may spin on us after setting console_owner */
	spin_acquire(&console_owner_dep_map, 0, 0, _THIS_IP_);
}

/**
 * console_lock_spinning_disable_and_check - mark end of code where another
 *	thread was able to busy wait and check if there is a waiter
 *
 * This is called at the end of the section where spinning is allowed.
 * It has two functions. First, it is a signal that it is no longer
 * safe to start busy waiting for the lock. Second, it checks if
 * there is a busy waiter and passes the lock rights to her.
 *
 * Important: Callers lose the lock if there was a busy waiter.
 *	They must not touch items synchronized by console_lock
 *	in this case.
 *
 * Return: 1 if the lock rights were passed, 0 otherwise.
 */
static int console_lock_spinning_disable_and_check(void)
{
	int waiter;

	raw_spin_lock(&console_owner_lock);
	waiter = READ_ONCE(console_waiter);
	console_owner = NULL;
	raw_spin_unlock(&console_owner_lock);

	if (!waiter) {
		spin_release(&console_owner_dep_map, _THIS_IP_);
		return 0;
	}

	/* The waiter is now free to continue */
	WRITE_ONCE(console_waiter, false);

	spin_release(&console_owner_dep_map, _THIS_IP_);

	/*
	 * Hand off console_lock to waiter. The waiter will perform
	 * the up(). After this, the waiter is the console_lock owner.
	 */
	mutex_release(&console_lock_dep_map, _THIS_IP_);
	return 1;
}

/**
 * console_trylock_spinning - try to get console_lock by busy waiting
 *
 * This allows to busy wait for the console_lock when the current
 * owner is running in specially marked sections. It means that
 * the current owner is running and cannot reschedule until it
 * is ready to lose the lock.
 *
 * Return: 1 if we got the lock, 0 othrewise
 */
static int console_trylock_spinning(void)
{
	struct task_struct *owner = NULL;
	bool waiter;
	bool spin = false;
	unsigned long flags;

	if (console_trylock())
		return 1;

	printk_safe_enter_irqsave(flags);

	raw_spin_lock(&console_owner_lock);
	owner = READ_ONCE(console_owner);
	waiter = READ_ONCE(console_waiter);
	if (!waiter && owner && owner != current) {
		WRITE_ONCE(console_waiter, true);
		spin = true;
	}
	raw_spin_unlock(&console_owner_lock);

	/*
	 * If there is an active printk() writing to the
	 * consoles, instead of having it write our data too,
	 * see if we can offload that load from the active
	 * printer, and do some printing ourselves.
	 * Go into a spin only if there isn't already a waiter
	 * spinning, and there is an active printer, and
	 * that active printer isn't us (recursive printk?).
	 */
	if (!spin) {
		printk_safe_exit_irqrestore(flags);
		return 0;
	}

	/* We spin waiting for the owner to release us */
	spin_acquire(&console_owner_dep_map, 0, 0, _THIS_IP_);
	/* Owner will clear console_waiter on hand off */
	while (READ_ONCE(console_waiter))
		cpu_relax();
	spin_release(&console_owner_dep_map, _THIS_IP_);

	printk_safe_exit_irqrestore(flags);
	/*
	 * The owner passed the console lock to us.
	 * Since we did not spin on console lock, annotate
	 * this as a trylock. Otherwise lockdep will
	 * complain.
	 */
	mutex_acquire(&console_lock_dep_map, 0, 1, _THIS_IP_);

	return 1;
}

/*
 * Call the console drivers, asking them to write out
 * log_buf[start] to log_buf[end - 1].
 * The console_lock must be held.
 */
static void call_console_drivers(const char *ext_text, size_t ext_len,
				 const char *text, size_t len)
{
	static char dropped_text[64];
	size_t dropped_len = 0;
	struct console *con;

	trace_console_rcuidle(text, len);

	if (!console_drivers)
		return;

	if (console_dropped) {
		dropped_len = snprintf(dropped_text, sizeof(dropped_text),
				       "** %lu printk messages dropped **\n",
				       console_dropped);
		console_dropped = 0;
	}

	for_each_console(con) {
		if (exclusive_console && con != exclusive_console)
			continue;
		if (!(con->flags & CON_ENABLED))
			continue;
		if (!con->write)
			continue;
		if (!cpu_online(smp_processor_id()) &&
		    !(con->flags & CON_ANYTIME))
			continue;
		if (con->flags & CON_EXTENDED)
			con->write(con, ext_text, ext_len);
		else {
			if (dropped_len)
				con->write(con, dropped_text, dropped_len);
			con->write(con, text, len);
		}
	}
}

/*
 * Recursion is tracked separately on each CPU. If NMIs are supported, an
 * additional NMI context per CPU is also separately tracked. Until per-CPU
 * is available, a separate "early tracking" is performed.
 */
static DEFINE_PER_CPU(u8, printk_count);
static u8 printk_count_early;
#ifdef CONFIG_HAVE_NMI
static DEFINE_PER_CPU(u8, printk_count_nmi);
static u8 printk_count_nmi_early;
#endif

/*
 * Recursion is limited to keep the output sane. printk() should not require
 * more than 1 level of recursion (allowing, for example, printk() to trigger
 * a WARN), but a higher value is used in case some printk-internal errors
 * exist, such as the ringbuffer validation checks failing.
 */
#define PRINTK_MAX_RECURSION 3

/*
 * Return a pointer to the dedicated counter for the CPU+context of the
 * caller.
 */
static u8 *__printk_recursion_counter(void)
{
#ifdef CONFIG_HAVE_NMI
	if (in_nmi()) {
		if (printk_percpu_data_ready())
			return this_cpu_ptr(&printk_count_nmi);
		return &printk_count_nmi_early;
	}
#endif
	if (printk_percpu_data_ready())
		return this_cpu_ptr(&printk_count);
	return &printk_count_early;
}

/*
 * Enter recursion tracking. Interrupts are disabled to simplify tracking.
 * The caller must check the boolean return value to see if the recursion is
 * allowed. On failure, interrupts are not disabled.
 *
 * @recursion_ptr must be a variable of type (u8 *) and is the same variable
 * that is passed to printk_exit_irqrestore().
 */
#define printk_enter_irqsave(recursion_ptr, flags)	\
({							\
	bool success = true;				\
							\
	typecheck(u8 *, recursion_ptr);			\
	local_irq_save(flags);				\
	(recursion_ptr) = __printk_recursion_counter();	\
	if (*(recursion_ptr) > PRINTK_MAX_RECURSION) {	\
		local_irq_restore(flags);		\
		success = false;			\
	} else {					\
		(*(recursion_ptr))++;			\
	}						\
	success;					\
})

/* Exit recursion tracking, restoring interrupts. */
#define printk_exit_irqrestore(recursion_ptr, flags)	\
	do {						\
		typecheck(u8 *, recursion_ptr);		\
		(*(recursion_ptr))--;			\
		local_irq_restore(flags);		\
	} while (0)

int printk_delay_msec __read_mostly;

static inline void printk_delay(void)
{
	if (unlikely(printk_delay_msec)) {
		int m = printk_delay_msec;

		while (m--) {
			mdelay(1);
			touch_nmi_watchdog();
		}
	}
}

static inline u32 printk_caller_id(void)
{
	return in_task() ? task_pid_nr(current) :
		0x80000000 + raw_smp_processor_id();
}

/**
 * printk_parse_prefix - Parse level and control flags.
 *
 * @text:     The terminated text message.
 * @level:    A pointer to the current level value, will be updated.
 * @flags:    A pointer to the current printk_info flags, will be updated.
 *
 * @level may be NULL if the caller is not interested in the parsed value.
 * Otherwise the variable pointed to by @level must be set to
 * LOGLEVEL_DEFAULT in order to be updated with the parsed value.
 *
 * @flags may be NULL if the caller is not interested in the parsed value.
 * Otherwise the variable pointed to by @flags will be OR'd with the parsed
 * value.
 *
 * Return: The length of the parsed level and control flags.
 */
u16 printk_parse_prefix(const char *text, int *level,
			enum printk_info_flags *flags)
{
	u16 prefix_len = 0;
	int kern_level;

	while (*text) {
		kern_level = printk_get_level(text);
		if (!kern_level)
			break;

		switch (kern_level) {
		case '0' ... '7':
			if (level && *level == LOGLEVEL_DEFAULT)
				*level = kern_level - '0';
			break;
		case 'c':	/* KERN_CONT */
			if (flags)
				*flags |= LOG_CONT;
		}

		prefix_len += 2;
		text += 2;
	}

	return prefix_len;
}

<<<<<<< HEAD
=======
__printf(5, 0)
>>>>>>> df0cc57e
static u16 printk_sprint(char *text, u16 size, int facility,
			 enum printk_info_flags *flags, const char *fmt,
			 va_list args)
{
	u16 text_len;

	text_len = vscnprintf(text, size, fmt, args);

	/* Mark and strip a trailing newline. */
	if (text_len && text[text_len - 1] == '\n') {
		text_len--;
		*flags |= LOG_NEWLINE;
	}

	/* Strip log level and control flags. */
	if (facility == 0) {
		u16 prefix_len;

		prefix_len = printk_parse_prefix(text, NULL, NULL);
		if (prefix_len) {
			text_len -= prefix_len;
			memmove(text, text + prefix_len, text_len);
		}
	}

	return text_len;
}

__printf(4, 0)
int vprintk_store(int facility, int level,
		  const struct dev_printk_info *dev_info,
		  const char *fmt, va_list args)
{
	const u32 caller_id = printk_caller_id();
	struct prb_reserved_entry e;
	enum printk_info_flags flags = 0;
	struct printk_record r;
	unsigned long irqflags;
	u16 trunc_msg_len = 0;
	char prefix_buf[8];
	u8 *recursion_ptr;
	u16 reserve_size;
	va_list args2;
	u16 text_len;
	int ret = 0;
	u64 ts_nsec;

	/*
	 * Since the duration of printk() can vary depending on the message
	 * and state of the ringbuffer, grab the timestamp now so that it is
	 * close to the call of printk(). This provides a more deterministic
	 * timestamp with respect to the caller.
	 */
	ts_nsec = local_clock();

	if (!printk_enter_irqsave(recursion_ptr, irqflags))
		return 0;

	/*
	 * The sprintf needs to come first since the syslog prefix might be
	 * passed in as a parameter. An extra byte must be reserved so that
	 * later the vscnprintf() into the reserved buffer has room for the
	 * terminating '\0', which is not counted by vsnprintf().
	 */
	va_copy(args2, args);
	reserve_size = vsnprintf(&prefix_buf[0], sizeof(prefix_buf), fmt, args2) + 1;
	va_end(args2);

	if (reserve_size > LOG_LINE_MAX)
		reserve_size = LOG_LINE_MAX;

	/* Extract log level or control flags. */
	if (facility == 0)
		printk_parse_prefix(&prefix_buf[0], &level, &flags);

	if (level == LOGLEVEL_DEFAULT)
		level = default_message_loglevel;

	if (dev_info)
		flags |= LOG_NEWLINE;

	if (flags & LOG_CONT) {
		prb_rec_init_wr(&r, reserve_size);
		if (prb_reserve_in_last(&e, prb, &r, caller_id, LOG_LINE_MAX)) {
			text_len = printk_sprint(&r.text_buf[r.info->text_len], reserve_size,
						 facility, &flags, fmt, args);
			r.info->text_len += text_len;

			if (flags & LOG_NEWLINE) {
				r.info->flags |= LOG_NEWLINE;
				prb_final_commit(&e);
			} else {
				prb_commit(&e);
			}

			ret = text_len;
			goto out;
		}
	}

	/*
	 * Explicitly initialize the record before every prb_reserve() call.
	 * prb_reserve_in_last() and prb_reserve() purposely invalidate the
	 * structure when they fail.
	 */
	prb_rec_init_wr(&r, reserve_size);
	if (!prb_reserve(&e, prb, &r)) {
		/* truncate the message if it is too long for empty buffer */
		truncate_msg(&reserve_size, &trunc_msg_len);

		prb_rec_init_wr(&r, reserve_size + trunc_msg_len);
		if (!prb_reserve(&e, prb, &r))
			goto out;
	}

	/* fill message */
	text_len = printk_sprint(&r.text_buf[0], reserve_size, facility, &flags, fmt, args);
	if (trunc_msg_len)
		memcpy(&r.text_buf[text_len], trunc_msg, trunc_msg_len);
	r.info->text_len = text_len + trunc_msg_len;
	r.info->facility = facility;
	r.info->level = level & 7;
	r.info->flags = flags & 0x1f;
	r.info->ts_nsec = ts_nsec;
	r.info->caller_id = caller_id;
	if (dev_info)
		memcpy(&r.info->dev_info, dev_info, sizeof(r.info->dev_info));

	/* A message without a trailing newline can be continued. */
	if (!(flags & LOG_NEWLINE))
		prb_commit(&e);
	else
		prb_final_commit(&e);

	ret = text_len + trunc_msg_len;
out:
	printk_exit_irqrestore(recursion_ptr, irqflags);
	return ret;
}

asmlinkage int vprintk_emit(int facility, int level,
			    const struct dev_printk_info *dev_info,
			    const char *fmt, va_list args)
{
	int printed_len;
	bool in_sched = false;

	/* Suppress unimportant messages after panic happens */
	if (unlikely(suppress_printk))
		return 0;

	if (level == LOGLEVEL_SCHED) {
		level = LOGLEVEL_DEFAULT;
		in_sched = true;
	}

	boot_delay_msec(level);
	printk_delay();

	printed_len = vprintk_store(facility, level, dev_info, fmt, args);

	/* If called from the scheduler, we can not call up(). */
	if (!in_sched) {
		/*
		 * Disable preemption to avoid being preempted while holding
		 * console_sem which would prevent anyone from printing to
		 * console
		 */
		preempt_disable();
		/*
		 * Try to acquire and then immediately release the console
		 * semaphore.  The release will print out buffers and wake up
		 * /dev/kmsg and syslog() users.
		 */
		if (console_trylock_spinning())
			console_unlock();
		preempt_enable();
	}

	wake_up_klogd();
	return printed_len;
}
EXPORT_SYMBOL(vprintk_emit);

int vprintk_default(const char *fmt, va_list args)
{
	return vprintk_emit(0, LOGLEVEL_DEFAULT, NULL, fmt, args);
}
EXPORT_SYMBOL_GPL(vprintk_default);

asmlinkage __visible int _printk(const char *fmt, ...)
{
	va_list args;
	int r;

	va_start(args, fmt);
	r = vprintk(fmt, args);
	va_end(args);

	return r;
}
EXPORT_SYMBOL(_printk);

#else /* CONFIG_PRINTK */

#define CONSOLE_LOG_MAX		0
#define printk_time		false

#define prb_read_valid(rb, seq, r)	false
#define prb_first_valid_seq(rb)		0

static u64 syslog_seq;
static u64 console_seq;
static u64 exclusive_console_stop_seq;
static unsigned long console_dropped;

static size_t record_print_text(const struct printk_record *r,
				bool syslog, bool time)
{
	return 0;
}
static ssize_t info_print_ext_header(char *buf, size_t size,
				     struct printk_info *info)
{
	return 0;
}
static ssize_t msg_print_ext_body(char *buf, size_t size,
				  char *text, size_t text_len,
				  struct dev_printk_info *dev_info) { return 0; }
static void console_lock_spinning_enable(void) { }
static int console_lock_spinning_disable_and_check(void) { return 0; }
static void call_console_drivers(const char *ext_text, size_t ext_len,
				 const char *text, size_t len) {}
static bool suppress_message_printing(int level) { return false; }

#endif /* CONFIG_PRINTK */

#ifdef CONFIG_EARLY_PRINTK
struct console *early_console;

asmlinkage __visible void early_printk(const char *fmt, ...)
{
	va_list ap;
	char buf[512];
	int n;

	if (!early_console)
		return;

	va_start(ap, fmt);
	n = vscnprintf(buf, sizeof(buf), fmt, ap);
	va_end(ap);

	early_console->write(early_console, buf, n);
}
#endif

static int __add_preferred_console(char *name, int idx, char *options,
				   char *brl_options, bool user_specified)
{
	struct console_cmdline *c;
	int i;

	/*
	 *	See if this tty is not yet registered, and
	 *	if we have a slot free.
	 */
	for (i = 0, c = console_cmdline;
	     i < MAX_CMDLINECONSOLES && c->name[0];
	     i++, c++) {
		if (strcmp(c->name, name) == 0 && c->index == idx) {
			if (!brl_options)
				preferred_console = i;
			if (user_specified)
				c->user_specified = true;
			return 0;
		}
	}
	if (i == MAX_CMDLINECONSOLES)
		return -E2BIG;
	if (!brl_options)
		preferred_console = i;
	strlcpy(c->name, name, sizeof(c->name));
	c->options = options;
	c->user_specified = user_specified;
	braille_set_options(c, brl_options);

	c->index = idx;
	return 0;
}

static int __init console_msg_format_setup(char *str)
{
	if (!strcmp(str, "syslog"))
		console_msg_format = MSG_FORMAT_SYSLOG;
	if (!strcmp(str, "default"))
		console_msg_format = MSG_FORMAT_DEFAULT;
	return 1;
}
__setup("console_msg_format=", console_msg_format_setup);

/*
 * Set up a console.  Called via do_early_param() in init/main.c
 * for each "console=" parameter in the boot command line.
 */
static int __init console_setup(char *str)
{
	char buf[sizeof(console_cmdline[0].name) + 4]; /* 4 for "ttyS" */
	char *s, *options, *brl_options = NULL;
	int idx;

	/*
	 * console="" or console=null have been suggested as a way to
	 * disable console output. Use ttynull that has been created
	 * for exactly this purpose.
	 */
	if (str[0] == 0 || strcmp(str, "null") == 0) {
		__add_preferred_console("ttynull", 0, NULL, NULL, true);
		return 1;
	}

	if (_braille_console_setup(&str, &brl_options))
		return 1;

	/*
	 * Decode str into name, index, options.
	 */
	if (str[0] >= '0' && str[0] <= '9') {
		strcpy(buf, "ttyS");
		strncpy(buf + 4, str, sizeof(buf) - 5);
	} else {
		strncpy(buf, str, sizeof(buf) - 1);
	}
	buf[sizeof(buf) - 1] = 0;
	options = strchr(str, ',');
	if (options)
		*(options++) = 0;
#ifdef __sparc__
	if (!strcmp(str, "ttya"))
		strcpy(buf, "ttyS0");
	if (!strcmp(str, "ttyb"))
		strcpy(buf, "ttyS1");
#endif
	for (s = buf; *s; s++)
		if (isdigit(*s) || *s == ',')
			break;
	idx = simple_strtoul(s, NULL, 10);
	*s = 0;

	__add_preferred_console(buf, idx, options, brl_options, true);
	console_set_on_cmdline = 1;
	return 1;
}
__setup("console=", console_setup);

/**
 * add_preferred_console - add a device to the list of preferred consoles.
 * @name: device name
 * @idx: device index
 * @options: options for this console
 *
 * The last preferred console added will be used for kernel messages
 * and stdin/out/err for init.  Normally this is used by console_setup
 * above to handle user-supplied console arguments; however it can also
 * be used by arch-specific code either to override the user or more
 * commonly to provide a default console (ie from PROM variables) when
 * the user has not supplied one.
 */
int add_preferred_console(char *name, int idx, char *options)
{
	return __add_preferred_console(name, idx, options, NULL, false);
}

bool console_suspend_enabled = true;
EXPORT_SYMBOL(console_suspend_enabled);

static int __init console_suspend_disable(char *str)
{
	console_suspend_enabled = false;
	return 1;
}
__setup("no_console_suspend", console_suspend_disable);
module_param_named(console_suspend, console_suspend_enabled,
		bool, S_IRUGO | S_IWUSR);
MODULE_PARM_DESC(console_suspend, "suspend console during suspend"
	" and hibernate operations");

static bool printk_console_no_auto_verbose;

void console_verbose(void)
{
	if (console_loglevel && !printk_console_no_auto_verbose)
		console_loglevel = CONSOLE_LOGLEVEL_MOTORMOUTH;
}
EXPORT_SYMBOL_GPL(console_verbose);

module_param_named(console_no_auto_verbose, printk_console_no_auto_verbose, bool, 0644);
MODULE_PARM_DESC(console_no_auto_verbose, "Disable console loglevel raise to highest on oops/panic/etc");

/**
 * suspend_console - suspend the console subsystem
 *
 * This disables printk() while we go into suspend states
 */
void suspend_console(void)
{
	if (!console_suspend_enabled)
		return;
	pr_info("Suspending console(s) (use no_console_suspend to debug)\n");
	console_lock();
	console_suspended = 1;
	up_console_sem();
}

void resume_console(void)
{
	if (!console_suspend_enabled)
		return;
	down_console_sem();
	console_suspended = 0;
	console_unlock();
}

/**
 * console_cpu_notify - print deferred console messages after CPU hotplug
 * @cpu: unused
 *
 * If printk() is called from a CPU that is not online yet, the messages
 * will be printed on the console only if there are CON_ANYTIME consoles.
 * This function is called when a new CPU comes online (or fails to come
 * up) or goes offline.
 */
static int console_cpu_notify(unsigned int cpu)
{
	if (!cpuhp_tasks_frozen) {
		/* If trylock fails, someone else is doing the printing */
		if (console_trylock())
			console_unlock();
	}
	return 0;
}

/**
 * console_lock - lock the console system for exclusive use.
 *
 * Acquires a lock which guarantees that the caller has
 * exclusive access to the console system and the console_drivers list.
 *
 * Can sleep, returns nothing.
 */
void console_lock(void)
{
	might_sleep();

	down_console_sem();
	if (console_suspended)
		return;
	console_locked = 1;
	console_may_schedule = 1;
}
EXPORT_SYMBOL(console_lock);

/**
 * console_trylock - try to lock the console system for exclusive use.
 *
 * Try to acquire a lock which guarantees that the caller has exclusive
 * access to the console system and the console_drivers list.
 *
 * returns 1 on success, and 0 on failure to acquire the lock.
 */
int console_trylock(void)
{
	if (down_trylock_console_sem())
		return 0;
	if (console_suspended) {
		up_console_sem();
		return 0;
	}
	console_locked = 1;
	console_may_schedule = 0;
	return 1;
}
EXPORT_SYMBOL(console_trylock);

int is_console_locked(void)
{
	return console_locked;
}
EXPORT_SYMBOL(is_console_locked);

/*
 * Check if we have any console that is capable of printing while cpu is
 * booting or shutting down. Requires console_sem.
 */
static int have_callable_console(void)
{
	struct console *con;

	for_each_console(con)
		if ((con->flags & CON_ENABLED) &&
				(con->flags & CON_ANYTIME))
			return 1;

	return 0;
}

/*
 * Can we actually use the console at this time on this cpu?
 *
 * Console drivers may assume that per-cpu resources have been allocated. So
 * unless they're explicitly marked as being able to cope (CON_ANYTIME) don't
 * call them until this CPU is officially up.
 */
static inline int can_use_console(void)
{
	return cpu_online(raw_smp_processor_id()) || have_callable_console();
}

/**
 * console_unlock - unlock the console system
 *
 * Releases the console_lock which the caller holds on the console system
 * and the console driver list.
 *
 * While the console_lock was held, console output may have been buffered
 * by printk().  If this is the case, console_unlock(); emits
 * the output prior to releasing the lock.
 *
 * If there is output waiting, we wake /dev/kmsg and syslog() users.
 *
 * console_unlock(); may be called from any context.
 */
void console_unlock(void)
{
	static char ext_text[CONSOLE_EXT_LOG_MAX];
	static char text[CONSOLE_LOG_MAX];
	unsigned long flags;
	bool do_cond_resched, retry;
	struct printk_info info;
	struct printk_record r;
	u64 __maybe_unused next_seq;

	if (console_suspended) {
		up_console_sem();
		return;
	}

	prb_rec_init_rd(&r, &info, text, sizeof(text));

	/*
	 * Console drivers are called with interrupts disabled, so
	 * @console_may_schedule should be cleared before; however, we may
	 * end up dumping a lot of lines, for example, if called from
	 * console registration path, and should invoke cond_resched()
	 * between lines if allowable.  Not doing so can cause a very long
	 * scheduling stall on a slow console leading to RCU stall and
	 * softlockup warnings which exacerbate the issue with more
	 * messages practically incapacitating the system.
	 *
	 * console_trylock() is not able to detect the preemptive
	 * context reliably. Therefore the value must be stored before
	 * and cleared after the "again" goto label.
	 */
	do_cond_resched = console_may_schedule;
again:
	console_may_schedule = 0;

	/*
	 * We released the console_sem lock, so we need to recheck if
	 * cpu is online and (if not) is there at least one CON_ANYTIME
	 * console.
	 */
	if (!can_use_console()) {
		console_locked = 0;
		up_console_sem();
		return;
	}

	for (;;) {
		size_t ext_len = 0;
		int handover;
		size_t len;

skip:
		if (!prb_read_valid(prb, console_seq, &r))
			break;

		if (console_seq != r.info->seq) {
			console_dropped += r.info->seq - console_seq;
			console_seq = r.info->seq;
		}

		if (suppress_message_printing(r.info->level)) {
			/*
			 * Skip record we have buffered and already printed
			 * directly to the console when we received it, and
			 * record that has level above the console loglevel.
			 */
			console_seq++;
			goto skip;
		}

		/* Output to all consoles once old messages replayed. */
		if (unlikely(exclusive_console &&
			     console_seq >= exclusive_console_stop_seq)) {
			exclusive_console = NULL;
		}

		/*
		 * Handle extended console text first because later
		 * record_print_text() will modify the record buffer in-place.
		 */
		if (nr_ext_console_drivers) {
			ext_len = info_print_ext_header(ext_text,
						sizeof(ext_text),
						r.info);
			ext_len += msg_print_ext_body(ext_text + ext_len,
						sizeof(ext_text) - ext_len,
						&r.text_buf[0],
						r.info->text_len,
						&r.info->dev_info);
		}
		len = record_print_text(&r,
				console_msg_format & MSG_FORMAT_SYSLOG,
				printk_time);
		console_seq++;

		/*
		 * While actively printing out messages, if another printk()
		 * were to occur on another CPU, it may wait for this one to
		 * finish. This task can not be preempted if there is a
		 * waiter waiting to take over.
		 *
		 * Interrupts are disabled because the hand over to a waiter
		 * must not be interrupted until the hand over is completed
		 * (@console_waiter is cleared).
		 */
		printk_safe_enter_irqsave(flags);
		console_lock_spinning_enable();

		stop_critical_timings();	/* don't trace print latency */
		call_console_drivers(ext_text, ext_len, text, len);
		start_critical_timings();

		handover = console_lock_spinning_disable_and_check();
		printk_safe_exit_irqrestore(flags);
		if (handover)
			return;

		if (do_cond_resched)
			cond_resched();
	}

	/* Get consistent value of the next-to-be-used sequence number. */
	next_seq = console_seq;

	console_locked = 0;
	up_console_sem();

	/*
	 * Someone could have filled up the buffer again, so re-check if there's
	 * something to flush. In case we cannot trylock the console_sem again,
	 * there's a new owner and the console_unlock() from them will do the
	 * flush, no worries.
	 */
	retry = prb_read_valid(prb, next_seq, NULL);
	if (retry && console_trylock())
		goto again;
}
EXPORT_SYMBOL(console_unlock);

/**
 * console_conditional_schedule - yield the CPU if required
 *
 * If the console code is currently allowed to sleep, and
 * if this CPU should yield the CPU to another task, do
 * so here.
 *
 * Must be called within console_lock();.
 */
void __sched console_conditional_schedule(void)
{
	if (console_may_schedule)
		cond_resched();
}
EXPORT_SYMBOL(console_conditional_schedule);

void console_unblank(void)
{
	struct console *c;

	/*
	 * console_unblank can no longer be called in interrupt context unless
	 * oops_in_progress is set to 1..
	 */
	if (oops_in_progress) {
		if (down_trylock_console_sem() != 0)
			return;
	} else
		console_lock();

	console_locked = 1;
	console_may_schedule = 0;
	for_each_console(c)
		if ((c->flags & CON_ENABLED) && c->unblank)
			c->unblank();
	console_unlock();
}

/**
 * console_flush_on_panic - flush console content on panic
 * @mode: flush all messages in buffer or just the pending ones
 *
 * Immediately output all pending messages no matter what.
 */
void console_flush_on_panic(enum con_flush_mode mode)
{
	/*
	 * If someone else is holding the console lock, trylock will fail
	 * and may_schedule may be set.  Ignore and proceed to unlock so
	 * that messages are flushed out.  As this can be called from any
	 * context and we don't want to get preempted while flushing,
	 * ensure may_schedule is cleared.
	 */
	console_trylock();
	console_may_schedule = 0;

	if (mode == CONSOLE_REPLAY_ALL)
		console_seq = prb_first_valid_seq(prb);
	console_unlock();
}

/*
 * Return the console tty driver structure and its associated index
 */
struct tty_driver *console_device(int *index)
{
	struct console *c;
	struct tty_driver *driver = NULL;

	console_lock();
	for_each_console(c) {
		if (!c->device)
			continue;
		driver = c->device(c, index);
		if (driver)
			break;
	}
	console_unlock();
	return driver;
}

/*
 * Prevent further output on the passed console device so that (for example)
 * serial drivers can disable console output before suspending a port, and can
 * re-enable output afterwards.
 */
void console_stop(struct console *console)
{
	console_lock();
	console->flags &= ~CON_ENABLED;
	console_unlock();
}
EXPORT_SYMBOL(console_stop);

void console_start(struct console *console)
{
	console_lock();
	console->flags |= CON_ENABLED;
	console_unlock();
}
EXPORT_SYMBOL(console_start);

static int __read_mostly keep_bootcon;

static int __init keep_bootcon_setup(char *str)
{
	keep_bootcon = 1;
	pr_info("debug: skip boot console de-registration.\n");

	return 0;
}

early_param("keep_bootcon", keep_bootcon_setup);

/*
 * This is called by register_console() to try to match
 * the newly registered console with any of the ones selected
 * by either the command line or add_preferred_console() and
 * setup/enable it.
 *
 * Care need to be taken with consoles that are statically
 * enabled such as netconsole
 */
static int try_enable_new_console(struct console *newcon, bool user_specified)
{
	struct console_cmdline *c;
	int i, err;

	for (i = 0, c = console_cmdline;
	     i < MAX_CMDLINECONSOLES && c->name[0];
	     i++, c++) {
		if (c->user_specified != user_specified)
			continue;
		if (!newcon->match ||
		    newcon->match(newcon, c->name, c->index, c->options) != 0) {
			/* default matching */
			BUILD_BUG_ON(sizeof(c->name) != sizeof(newcon->name));
			if (strcmp(c->name, newcon->name) != 0)
				continue;
			if (newcon->index >= 0 &&
			    newcon->index != c->index)
				continue;
			if (newcon->index < 0)
				newcon->index = c->index;

			if (_braille_register_console(newcon, c))
				return 0;

			if (newcon->setup &&
			    (err = newcon->setup(newcon, c->options)) != 0)
				return err;
		}
		newcon->flags |= CON_ENABLED;
		if (i == preferred_console) {
			newcon->flags |= CON_CONSDEV;
			has_preferred_console = true;
		}
		return 0;
	}

	/*
	 * Some consoles, such as pstore and netconsole, can be enabled even
	 * without matching. Accept the pre-enabled consoles only when match()
	 * and setup() had a chance to be called.
	 */
	if (newcon->flags & CON_ENABLED && c->user_specified ==	user_specified)
		return 0;

	return -ENOENT;
}

/*
 * The console driver calls this routine during kernel initialization
 * to register the console printing procedure with printk() and to
 * print any messages that were printed by the kernel before the
 * console driver was initialized.
 *
 * This can happen pretty early during the boot process (because of
 * early_printk) - sometimes before setup_arch() completes - be careful
 * of what kernel features are used - they may not be initialised yet.
 *
 * There are two types of consoles - bootconsoles (early_printk) and
 * "real" consoles (everything which is not a bootconsole) which are
 * handled differently.
 *  - Any number of bootconsoles can be registered at any time.
 *  - As soon as a "real" console is registered, all bootconsoles
 *    will be unregistered automatically.
 *  - Once a "real" console is registered, any attempt to register a
 *    bootconsoles will be rejected
 */
void register_console(struct console *newcon)
{
	struct console *bcon = NULL;
	int err;

	for_each_console(bcon) {
		if (WARN(bcon == newcon, "console '%s%d' already registered\n",
					 bcon->name, bcon->index))
			return;
	}

	/*
	 * before we register a new CON_BOOT console, make sure we don't
	 * already have a valid console
	 */
	if (newcon->flags & CON_BOOT) {
		for_each_console(bcon) {
			if (!(bcon->flags & CON_BOOT)) {
				pr_info("Too late to register bootconsole %s%d\n",
					newcon->name, newcon->index);
				return;
			}
		}
	}

	if (console_drivers && console_drivers->flags & CON_BOOT)
		bcon = console_drivers;

	if (!has_preferred_console || bcon || !console_drivers)
		has_preferred_console = preferred_console >= 0;

	/*
	 *	See if we want to use this console driver. If we
	 *	didn't select a console we take the first one
	 *	that registers here.
	 */
	if (!has_preferred_console) {
		if (newcon->index < 0)
			newcon->index = 0;
		if (newcon->setup == NULL ||
		    newcon->setup(newcon, NULL) == 0) {
			newcon->flags |= CON_ENABLED;
			if (newcon->device) {
				newcon->flags |= CON_CONSDEV;
				has_preferred_console = true;
			}
		}
	}

	/* See if this console matches one we selected on the command line */
	err = try_enable_new_console(newcon, true);

	/* If not, try to match against the platform default(s) */
	if (err == -ENOENT)
		err = try_enable_new_console(newcon, false);

	/* printk() messages are not printed to the Braille console. */
	if (err || newcon->flags & CON_BRL)
		return;

	/*
	 * If we have a bootconsole, and are switching to a real console,
	 * don't print everything out again, since when the boot console, and
	 * the real console are the same physical device, it's annoying to
	 * see the beginning boot messages twice
	 */
	if (bcon && ((newcon->flags & (CON_CONSDEV | CON_BOOT)) == CON_CONSDEV))
		newcon->flags &= ~CON_PRINTBUFFER;

	/*
	 *	Put this console in the list - keep the
	 *	preferred driver at the head of the list.
	 */
	console_lock();
	if ((newcon->flags & CON_CONSDEV) || console_drivers == NULL) {
		newcon->next = console_drivers;
		console_drivers = newcon;
		if (newcon->next)
			newcon->next->flags &= ~CON_CONSDEV;
		/* Ensure this flag is always set for the head of the list */
		newcon->flags |= CON_CONSDEV;
	} else {
		newcon->next = console_drivers->next;
		console_drivers->next = newcon;
	}

	if (newcon->flags & CON_EXTENDED)
		nr_ext_console_drivers++;

	if (newcon->flags & CON_PRINTBUFFER) {
		/*
		 * console_unlock(); will print out the buffered messages
		 * for us.
		 *
		 * We're about to replay the log buffer.  Only do this to the
		 * just-registered console to avoid excessive message spam to
		 * the already-registered consoles.
		 *
		 * Set exclusive_console with disabled interrupts to reduce
		 * race window with eventual console_flush_on_panic() that
		 * ignores console_lock.
		 */
		exclusive_console = newcon;
		exclusive_console_stop_seq = console_seq;

		/* Get a consistent copy of @syslog_seq. */
		mutex_lock(&syslog_lock);
		console_seq = syslog_seq;
		mutex_unlock(&syslog_lock);
	}
	console_unlock();
	console_sysfs_notify();

	/*
	 * By unregistering the bootconsoles after we enable the real console
	 * we get the "console xxx enabled" message on all the consoles -
	 * boot consoles, real consoles, etc - this is to ensure that end
	 * users know there might be something in the kernel's log buffer that
	 * went to the bootconsole (that they do not see on the real console)
	 */
	pr_info("%sconsole [%s%d] enabled\n",
		(newcon->flags & CON_BOOT) ? "boot" : "" ,
		newcon->name, newcon->index);
	if (bcon &&
	    ((newcon->flags & (CON_CONSDEV | CON_BOOT)) == CON_CONSDEV) &&
	    !keep_bootcon) {
		/* We need to iterate through all boot consoles, to make
		 * sure we print everything out, before we unregister them.
		 */
		for_each_console(bcon)
			if (bcon->flags & CON_BOOT)
				unregister_console(bcon);
	}
}
EXPORT_SYMBOL(register_console);

int unregister_console(struct console *console)
{
	struct console *con;
	int res;

	pr_info("%sconsole [%s%d] disabled\n",
		(console->flags & CON_BOOT) ? "boot" : "" ,
		console->name, console->index);

	res = _braille_unregister_console(console);
	if (res < 0)
		return res;
	if (res > 0)
		return 0;

	res = -ENODEV;
	console_lock();
	if (console_drivers == console) {
		console_drivers=console->next;
		res = 0;
	} else {
		for_each_console(con) {
			if (con->next == console) {
				con->next = console->next;
				res = 0;
				break;
			}
		}
	}

	if (res)
		goto out_disable_unlock;

	if (console->flags & CON_EXTENDED)
		nr_ext_console_drivers--;

	/*
	 * If this isn't the last console and it has CON_CONSDEV set, we
	 * need to set it on the next preferred console.
	 */
	if (console_drivers != NULL && console->flags & CON_CONSDEV)
		console_drivers->flags |= CON_CONSDEV;

	console->flags &= ~CON_ENABLED;
	console_unlock();
	console_sysfs_notify();

	if (console->exit)
		res = console->exit(console);

	return res;

out_disable_unlock:
	console->flags &= ~CON_ENABLED;
	console_unlock();

	return res;
}
EXPORT_SYMBOL(unregister_console);

/*
 * Initialize the console device. This is called *early*, so
 * we can't necessarily depend on lots of kernel help here.
 * Just do some early initializations, and do the complex setup
 * later.
 */
void __init console_init(void)
{
	int ret;
	initcall_t call;
	initcall_entry_t *ce;

	/* Setup the default TTY line discipline. */
	n_tty_init();

	/*
	 * set up the console device so that later boot sequences can
	 * inform about problems etc..
	 */
	ce = __con_initcall_start;
	trace_initcall_level("console");
	while (ce < __con_initcall_end) {
		call = initcall_from_entry(ce);
		trace_initcall_start(call);
		ret = call();
		trace_initcall_finish(call, ret);
		ce++;
	}
}

/*
 * Some boot consoles access data that is in the init section and which will
 * be discarded after the initcalls have been run. To make sure that no code
 * will access this data, unregister the boot consoles in a late initcall.
 *
 * If for some reason, such as deferred probe or the driver being a loadable
 * module, the real console hasn't registered yet at this point, there will
 * be a brief interval in which no messages are logged to the console, which
 * makes it difficult to diagnose problems that occur during this time.
 *
 * To mitigate this problem somewhat, only unregister consoles whose memory
 * intersects with the init section. Note that all other boot consoles will
 * get unregistered when the real preferred console is registered.
 */
static int __init printk_late_init(void)
{
	struct console *con;
	int ret;

	for_each_console(con) {
		if (!(con->flags & CON_BOOT))
			continue;

		/* Check addresses that might be used for enabled consoles. */
		if (init_section_intersects(con, sizeof(*con)) ||
		    init_section_contains(con->write, 0) ||
		    init_section_contains(con->read, 0) ||
		    init_section_contains(con->device, 0) ||
		    init_section_contains(con->unblank, 0) ||
		    init_section_contains(con->data, 0)) {
			/*
			 * Please, consider moving the reported consoles out
			 * of the init section.
			 */
			pr_warn("bootconsole [%s%d] uses init memory and must be disabled even before the real one is ready\n",
				con->name, con->index);
			unregister_console(con);
		}
	}
	ret = cpuhp_setup_state_nocalls(CPUHP_PRINTK_DEAD, "printk:dead", NULL,
					console_cpu_notify);
	WARN_ON(ret < 0);
	ret = cpuhp_setup_state_nocalls(CPUHP_AP_ONLINE_DYN, "printk:online",
					console_cpu_notify, NULL);
	WARN_ON(ret < 0);
	return 0;
}
late_initcall(printk_late_init);

#if defined CONFIG_PRINTK
/*
 * Delayed printk version, for scheduler-internal messages:
 */
#define PRINTK_PENDING_WAKEUP	0x01
#define PRINTK_PENDING_OUTPUT	0x02

static DEFINE_PER_CPU(int, printk_pending);

static void wake_up_klogd_work_func(struct irq_work *irq_work)
{
	int pending = __this_cpu_xchg(printk_pending, 0);

	if (pending & PRINTK_PENDING_OUTPUT) {
		/* If trylock fails, someone else is doing the printing */
		if (console_trylock())
			console_unlock();
	}

	if (pending & PRINTK_PENDING_WAKEUP)
		wake_up_interruptible(&log_wait);
}

static DEFINE_PER_CPU(struct irq_work, wake_up_klogd_work) =
	IRQ_WORK_INIT_LAZY(wake_up_klogd_work_func);

void wake_up_klogd(void)
{
	if (!printk_percpu_data_ready())
		return;

	preempt_disable();
	if (waitqueue_active(&log_wait)) {
		this_cpu_or(printk_pending, PRINTK_PENDING_WAKEUP);
		irq_work_queue(this_cpu_ptr(&wake_up_klogd_work));
	}
	preempt_enable();
}

void defer_console_output(void)
{
	if (!printk_percpu_data_ready())
		return;

	preempt_disable();
	__this_cpu_or(printk_pending, PRINTK_PENDING_OUTPUT);
	irq_work_queue(this_cpu_ptr(&wake_up_klogd_work));
	preempt_enable();
}

void printk_trigger_flush(void)
{
	defer_console_output();
}

int vprintk_deferred(const char *fmt, va_list args)
{
	int r;

	r = vprintk_emit(0, LOGLEVEL_SCHED, NULL, fmt, args);
	defer_console_output();

	return r;
}

int _printk_deferred(const char *fmt, ...)
{
	va_list args;
	int r;

	va_start(args, fmt);
	r = vprintk_deferred(fmt, args);
	va_end(args);

	return r;
}

/*
 * printk rate limiting, lifted from the networking subsystem.
 *
 * This enforces a rate limit: not more than 10 kernel messages
 * every 5s to make a denial-of-service attack impossible.
 */
DEFINE_RATELIMIT_STATE(printk_ratelimit_state, 5 * HZ, 10);

int __printk_ratelimit(const char *func)
{
	return ___ratelimit(&printk_ratelimit_state, func);
}
EXPORT_SYMBOL(__printk_ratelimit);

/**
 * printk_timed_ratelimit - caller-controlled printk ratelimiting
 * @caller_jiffies: pointer to caller's state
 * @interval_msecs: minimum interval between prints
 *
 * printk_timed_ratelimit() returns true if more than @interval_msecs
 * milliseconds have elapsed since the last time printk_timed_ratelimit()
 * returned true.
 */
bool printk_timed_ratelimit(unsigned long *caller_jiffies,
			unsigned int interval_msecs)
{
	unsigned long elapsed = jiffies - *caller_jiffies;

	if (*caller_jiffies && elapsed <= msecs_to_jiffies(interval_msecs))
		return false;

	*caller_jiffies = jiffies;
	return true;
}
EXPORT_SYMBOL(printk_timed_ratelimit);

static DEFINE_SPINLOCK(dump_list_lock);
static LIST_HEAD(dump_list);

/**
 * kmsg_dump_register - register a kernel log dumper.
 * @dumper: pointer to the kmsg_dumper structure
 *
 * Adds a kernel log dumper to the system. The dump callback in the
 * structure will be called when the kernel oopses or panics and must be
 * set. Returns zero on success and %-EINVAL or %-EBUSY otherwise.
 */
int kmsg_dump_register(struct kmsg_dumper *dumper)
{
	unsigned long flags;
	int err = -EBUSY;

	/* The dump callback needs to be set */
	if (!dumper->dump)
		return -EINVAL;

	spin_lock_irqsave(&dump_list_lock, flags);
	/* Don't allow registering multiple times */
	if (!dumper->registered) {
		dumper->registered = 1;
		list_add_tail_rcu(&dumper->list, &dump_list);
		err = 0;
	}
	spin_unlock_irqrestore(&dump_list_lock, flags);

	return err;
}
EXPORT_SYMBOL_GPL(kmsg_dump_register);

/**
 * kmsg_dump_unregister - unregister a kmsg dumper.
 * @dumper: pointer to the kmsg_dumper structure
 *
 * Removes a dump device from the system. Returns zero on success and
 * %-EINVAL otherwise.
 */
int kmsg_dump_unregister(struct kmsg_dumper *dumper)
{
	unsigned long flags;
	int err = -EINVAL;

	spin_lock_irqsave(&dump_list_lock, flags);
	if (dumper->registered) {
		dumper->registered = 0;
		list_del_rcu(&dumper->list);
		err = 0;
	}
	spin_unlock_irqrestore(&dump_list_lock, flags);
	synchronize_rcu();

	return err;
}
EXPORT_SYMBOL_GPL(kmsg_dump_unregister);

static bool always_kmsg_dump;
module_param_named(always_kmsg_dump, always_kmsg_dump, bool, S_IRUGO | S_IWUSR);

const char *kmsg_dump_reason_str(enum kmsg_dump_reason reason)
{
	switch (reason) {
	case KMSG_DUMP_PANIC:
		return "Panic";
	case KMSG_DUMP_OOPS:
		return "Oops";
	case KMSG_DUMP_EMERG:
		return "Emergency";
	case KMSG_DUMP_SHUTDOWN:
		return "Shutdown";
	default:
		return "Unknown";
	}
}
EXPORT_SYMBOL_GPL(kmsg_dump_reason_str);

/**
 * kmsg_dump - dump kernel log to kernel message dumpers.
 * @reason: the reason (oops, panic etc) for dumping
 *
 * Call each of the registered dumper's dump() callback, which can
 * retrieve the kmsg records with kmsg_dump_get_line() or
 * kmsg_dump_get_buffer().
 */
void kmsg_dump(enum kmsg_dump_reason reason)
{
	struct kmsg_dumper *dumper;

	rcu_read_lock();
	list_for_each_entry_rcu(dumper, &dump_list, list) {
		enum kmsg_dump_reason max_reason = dumper->max_reason;

		/*
		 * If client has not provided a specific max_reason, default
		 * to KMSG_DUMP_OOPS, unless always_kmsg_dump was set.
		 */
		if (max_reason == KMSG_DUMP_UNDEF) {
			max_reason = always_kmsg_dump ? KMSG_DUMP_MAX :
							KMSG_DUMP_OOPS;
		}
		if (reason > max_reason)
			continue;

		/* invoke dumper which will iterate over records */
		dumper->dump(dumper, reason);
	}
	rcu_read_unlock();
}

/**
 * kmsg_dump_get_line - retrieve one kmsg log line
 * @iter: kmsg dump iterator
 * @syslog: include the "<4>" prefixes
 * @line: buffer to copy the line to
 * @size: maximum size of the buffer
 * @len: length of line placed into buffer
 *
 * Start at the beginning of the kmsg buffer, with the oldest kmsg
 * record, and copy one record into the provided buffer.
 *
 * Consecutive calls will return the next available record moving
 * towards the end of the buffer with the youngest messages.
 *
 * A return value of FALSE indicates that there are no more records to
 * read.
 */
bool kmsg_dump_get_line(struct kmsg_dump_iter *iter, bool syslog,
			char *line, size_t size, size_t *len)
{
	u64 min_seq = latched_seq_read_nolock(&clear_seq);
	struct printk_info info;
	unsigned int line_count;
	struct printk_record r;
	size_t l = 0;
	bool ret = false;

	if (iter->cur_seq < min_seq)
		iter->cur_seq = min_seq;

	prb_rec_init_rd(&r, &info, line, size);

	/* Read text or count text lines? */
	if (line) {
		if (!prb_read_valid(prb, iter->cur_seq, &r))
			goto out;
		l = record_print_text(&r, syslog, printk_time);
	} else {
		if (!prb_read_valid_info(prb, iter->cur_seq,
					 &info, &line_count)) {
			goto out;
		}
		l = get_record_print_text_size(&info, line_count, syslog,
					       printk_time);

	}

	iter->cur_seq = r.info->seq + 1;
	ret = true;
out:
	if (len)
		*len = l;
	return ret;
}
EXPORT_SYMBOL_GPL(kmsg_dump_get_line);

/**
 * kmsg_dump_get_buffer - copy kmsg log lines
 * @iter: kmsg dump iterator
 * @syslog: include the "<4>" prefixes
 * @buf: buffer to copy the line to
 * @size: maximum size of the buffer
 * @len_out: length of line placed into buffer
 *
 * Start at the end of the kmsg buffer and fill the provided buffer
 * with as many of the *youngest* kmsg records that fit into it.
 * If the buffer is large enough, all available kmsg records will be
 * copied with a single call.
 *
 * Consecutive calls will fill the buffer with the next block of
 * available older records, not including the earlier retrieved ones.
 *
 * A return value of FALSE indicates that there are no more records to
 * read.
 */
bool kmsg_dump_get_buffer(struct kmsg_dump_iter *iter, bool syslog,
			  char *buf, size_t size, size_t *len_out)
{
	u64 min_seq = latched_seq_read_nolock(&clear_seq);
	struct printk_info info;
	struct printk_record r;
	u64 seq;
	u64 next_seq;
	size_t len = 0;
	bool ret = false;
	bool time = printk_time;

	if (!buf || !size)
		goto out;

	if (iter->cur_seq < min_seq)
		iter->cur_seq = min_seq;

	if (prb_read_valid_info(prb, iter->cur_seq, &info, NULL)) {
		if (info.seq != iter->cur_seq) {
			/* messages are gone, move to first available one */
			iter->cur_seq = info.seq;
		}
	}

	/* last entry */
	if (iter->cur_seq >= iter->next_seq)
		goto out;

	/*
	 * Find first record that fits, including all following records,
	 * into the user-provided buffer for this dump. Pass in size-1
	 * because this function (by way of record_print_text()) will
	 * not write more than size-1 bytes of text into @buf.
	 */
	seq = find_first_fitting_seq(iter->cur_seq, iter->next_seq,
				     size - 1, syslog, time);

	/*
	 * Next kmsg_dump_get_buffer() invocation will dump block of
	 * older records stored right before this one.
	 */
	next_seq = seq;

	prb_rec_init_rd(&r, &info, buf, size);

	len = 0;
	prb_for_each_record(seq, prb, seq, &r) {
		if (r.info->seq >= iter->next_seq)
			break;

		len += record_print_text(&r, syslog, time);

		/* Adjust record to store to remaining buffer space. */
		prb_rec_init_rd(&r, &info, buf + len, size - len);
	}

	iter->next_seq = next_seq;
	ret = true;
out:
	if (len_out)
		*len_out = len;
	return ret;
}
EXPORT_SYMBOL_GPL(kmsg_dump_get_buffer);

/**
 * kmsg_dump_rewind - reset the iterator
 * @iter: kmsg dump iterator
 *
 * Reset the dumper's iterator so that kmsg_dump_get_line() and
 * kmsg_dump_get_buffer() can be called again and used multiple
 * times within the same dumper.dump() callback.
 */
void kmsg_dump_rewind(struct kmsg_dump_iter *iter)
{
	iter->cur_seq = latched_seq_read_nolock(&clear_seq);
	iter->next_seq = prb_next_seq(prb);
}
EXPORT_SYMBOL_GPL(kmsg_dump_rewind);

#endif

#ifdef CONFIG_SMP
static atomic_t printk_cpulock_owner = ATOMIC_INIT(-1);
static atomic_t printk_cpulock_nested = ATOMIC_INIT(0);

/**
 * __printk_wait_on_cpu_lock() - Busy wait until the printk cpu-reentrant
 *                               spinning lock is not owned by any CPU.
 *
 * Context: Any context.
 */
void __printk_wait_on_cpu_lock(void)
{
	do {
		cpu_relax();
	} while (atomic_read(&printk_cpulock_owner) != -1);
}
EXPORT_SYMBOL(__printk_wait_on_cpu_lock);

/**
 * __printk_cpu_trylock() - Try to acquire the printk cpu-reentrant
 *                          spinning lock.
 *
 * If no processor has the lock, the calling processor takes the lock and
 * becomes the owner. If the calling processor is already the owner of the
 * lock, this function succeeds immediately.
 *
 * Context: Any context. Expects interrupts to be disabled.
 * Return: 1 on success, otherwise 0.
 */
int __printk_cpu_trylock(void)
{
	int cpu;
	int old;

	cpu = smp_processor_id();

	/*
	 * Guarantee loads and stores from this CPU when it is the lock owner
	 * are _not_ visible to the previous lock owner. This pairs with
	 * __printk_cpu_unlock:B.
	 *
	 * Memory barrier involvement:
	 *
	 * If __printk_cpu_trylock:A reads from __printk_cpu_unlock:B, then
	 * __printk_cpu_unlock:A can never read from __printk_cpu_trylock:B.
	 *
	 * Relies on:
	 *
	 * RELEASE from __printk_cpu_unlock:A to __printk_cpu_unlock:B
	 * of the previous CPU
	 *    matching
	 * ACQUIRE from __printk_cpu_trylock:A to __printk_cpu_trylock:B
	 * of this CPU
	 */
	old = atomic_cmpxchg_acquire(&printk_cpulock_owner, -1,
				     cpu); /* LMM(__printk_cpu_trylock:A) */
	if (old == -1) {
		/*
		 * This CPU is now the owner and begins loading/storing
		 * data: LMM(__printk_cpu_trylock:B)
		 */
		return 1;

	} else if (old == cpu) {
		/* This CPU is already the owner. */
		atomic_inc(&printk_cpulock_nested);
		return 1;
	}

	return 0;
}
EXPORT_SYMBOL(__printk_cpu_trylock);

/**
 * __printk_cpu_unlock() - Release the printk cpu-reentrant spinning lock.
 *
 * The calling processor must be the owner of the lock.
 *
 * Context: Any context. Expects interrupts to be disabled.
 */
void __printk_cpu_unlock(void)
{
	if (atomic_read(&printk_cpulock_nested)) {
		atomic_dec(&printk_cpulock_nested);
		return;
	}

	/*
	 * This CPU is finished loading/storing data:
	 * LMM(__printk_cpu_unlock:A)
	 */

	/*
	 * Guarantee loads and stores from this CPU when it was the
	 * lock owner are visible to the next lock owner. This pairs
	 * with __printk_cpu_trylock:A.
	 *
	 * Memory barrier involvement:
	 *
	 * If __printk_cpu_trylock:A reads from __printk_cpu_unlock:B,
	 * then __printk_cpu_trylock:B reads from __printk_cpu_unlock:A.
	 *
	 * Relies on:
	 *
	 * RELEASE from __printk_cpu_unlock:A to __printk_cpu_unlock:B
	 * of this CPU
	 *    matching
	 * ACQUIRE from __printk_cpu_trylock:A to __printk_cpu_trylock:B
	 * of the next CPU
	 */
	atomic_set_release(&printk_cpulock_owner,
			   -1); /* LMM(__printk_cpu_unlock:B) */
}
EXPORT_SYMBOL(__printk_cpu_unlock);
#endif /* CONFIG_SMP */<|MERGE_RESOLUTION|>--- conflicted
+++ resolved
@@ -1166,15 +1166,9 @@
 	return;
 
 err_free_descs:
-<<<<<<< HEAD
-	memblock_free_ptr(new_descs, new_descs_size);
-err_free_log_buf:
-	memblock_free_ptr(new_log_buf, new_log_buf_len);
-=======
 	memblock_free(new_descs, new_descs_size);
 err_free_log_buf:
 	memblock_free(new_log_buf, new_log_buf_len);
->>>>>>> df0cc57e
 }
 
 static bool __read_mostly ignore_loglevel;
@@ -2072,10 +2066,7 @@
 	return prefix_len;
 }
 
-<<<<<<< HEAD
-=======
 __printf(5, 0)
->>>>>>> df0cc57e
 static u16 printk_sprint(char *text, u16 size, int facility,
 			 enum printk_info_flags *flags, const char *fmt,
 			 va_list args)
