--- conflicted
+++ resolved
@@ -56,10 +56,7 @@
 #include <linux/delay.h>
 #include <linux/cpumask.h>
 #include <linux/rcupreempt_trace.h>
-<<<<<<< HEAD
-=======
 #include <asm/byteorder.h>
->>>>>>> 2f5ad54e
 
 /*
  * PREEMPT_RCU data structures.
