/*
 * Completely Fair Scheduling (CFS) Class (SCHED_NORMAL/SCHED_BATCH)
 *
 *  Copyright (C) 2007 Red Hat, Inc., Ingo Molnar <mingo@redhat.com>
 *
 *  Interactivity improvements by Mike Galbraith
 *  (C) 2007 Mike Galbraith <efault@gmx.de>
 *
 *  Various enhancements by Dmitry Adamushko.
 *  (C) 2007 Dmitry Adamushko <dmitry.adamushko@gmail.com>
 *
 *  Group scheduling enhancements by Srivatsa Vaddagiri
 *  Copyright IBM Corporation, 2007
 *  Author: Srivatsa Vaddagiri <vatsa@linux.vnet.ibm.com>
 *
 *  Scaled math optimizations by Thomas Gleixner
 *  Copyright (C) 2007, Thomas Gleixner <tglx@linutronix.de>
 *
 *  Adaptive scheduling granularity, math enhancements by Peter Zijlstra
 *  Copyright (C) 2007 Red Hat, Inc., Peter Zijlstra <pzijlstr@redhat.com>
 */

#include <linux/latencytop.h>

/*
 * Targeted preemption latency for CPU-bound tasks:
 * (default: 20ms * (1 + ilog(ncpus)), units: nanoseconds)
 *
 * NOTE: this latency value is not the same as the concept of
 * 'timeslice length' - timeslices in CFS are of variable length
 * and have no persistent notion like in traditional, time-slice
 * based scheduling concepts.
 *
 * (to see the precise effective timeslice length of your workload,
 *  run vmstat and monitor the context-switches (cs) field)
 */
unsigned int sysctl_sched_latency = 20000000ULL;

/*
 * Minimal preemption granularity for CPU-bound tasks:
 * (default: 4 msec * (1 + ilog(ncpus)), units: nanoseconds)
 */
unsigned int sysctl_sched_min_granularity = 4000000ULL;

/*
 * is kept at sysctl_sched_latency / sysctl_sched_min_granularity
 */
static unsigned int sched_nr_latency = 5;

/*
 * After fork, child runs first. (default) If set to 0 then
 * parent will (try to) run first.
 */
const_debug unsigned int sysctl_sched_child_runs_first = 1;

/*
 * sys_sched_yield() compat mode
 *
 * This option switches the agressive yield implementation of the
 * old scheduler back on.
 */
unsigned int __read_mostly sysctl_sched_compat_yield;

/*
 * SCHED_OTHER wake-up granularity.
 * (default: 5 msec * (1 + ilog(ncpus)), units: nanoseconds)
 *
 * This option delays the preemption effects of decoupled workloads
 * and reduces their over-scheduling. Synchronous workloads will still
 * have immediate wakeup/sleep latencies.
 */
unsigned int sysctl_sched_wakeup_granularity = 5000000UL;

const_debug unsigned int sysctl_sched_migration_cost = 500000UL;

static const struct sched_class fair_sched_class;

/**************************************************************
 * CFS operations on generic schedulable entities:
 */

static inline struct task_struct *task_of(struct sched_entity *se)
{
	return container_of(se, struct task_struct, se);
}

#ifdef CONFIG_FAIR_GROUP_SCHED

/* cpu runqueue to which this cfs_rq is attached */
static inline struct rq *rq_of(struct cfs_rq *cfs_rq)
{
	return cfs_rq->rq;
}

/* An entity is a task if it doesn't "own" a runqueue */
#define entity_is_task(se)	(!se->my_q)

/* Walk up scheduling entities hierarchy */
#define for_each_sched_entity(se) \
		for (; se; se = se->parent)

static inline struct cfs_rq *task_cfs_rq(struct task_struct *p)
{
	return p->se.cfs_rq;
}

/* runqueue on which this entity is (to be) queued */
static inline struct cfs_rq *cfs_rq_of(struct sched_entity *se)
{
	return se->cfs_rq;
}

/* runqueue "owned" by this group */
static inline struct cfs_rq *group_cfs_rq(struct sched_entity *grp)
{
	return grp->my_q;
}

/* Given a group's cfs_rq on one cpu, return its corresponding cfs_rq on
 * another cpu ('this_cpu')
 */
static inline struct cfs_rq *cpu_cfs_rq(struct cfs_rq *cfs_rq, int this_cpu)
{
	return cfs_rq->tg->cfs_rq[this_cpu];
}

/* Iterate thr' all leaf cfs_rq's on a runqueue */
#define for_each_leaf_cfs_rq(rq, cfs_rq) \
	list_for_each_entry_rcu(cfs_rq, &rq->leaf_cfs_rq_list, leaf_cfs_rq_list)

/* Do the two (enqueued) entities belong to the same group ? */
static inline int
is_same_group(struct sched_entity *se, struct sched_entity *pse)
{
	if (se->cfs_rq == pse->cfs_rq)
		return 1;

	return 0;
}

static inline struct sched_entity *parent_entity(struct sched_entity *se)
{
	return se->parent;
}

#else	/* CONFIG_FAIR_GROUP_SCHED */

static inline struct rq *rq_of(struct cfs_rq *cfs_rq)
{
	return container_of(cfs_rq, struct rq, cfs);
}

#define entity_is_task(se)	1

#define for_each_sched_entity(se) \
		for (; se; se = NULL)

static inline struct cfs_rq *task_cfs_rq(struct task_struct *p)
{
	return &task_rq(p)->cfs;
}

static inline struct cfs_rq *cfs_rq_of(struct sched_entity *se)
{
	struct task_struct *p = task_of(se);
	struct rq *rq = task_rq(p);

	return &rq->cfs;
}

/* runqueue "owned" by this group */
static inline struct cfs_rq *group_cfs_rq(struct sched_entity *grp)
{
	return NULL;
}

static inline struct cfs_rq *cpu_cfs_rq(struct cfs_rq *cfs_rq, int this_cpu)
{
	return &cpu_rq(this_cpu)->cfs;
}

#define for_each_leaf_cfs_rq(rq, cfs_rq) \
		for (cfs_rq = &rq->cfs; cfs_rq; cfs_rq = NULL)

static inline int
is_same_group(struct sched_entity *se, struct sched_entity *pse)
{
	return 1;
}

static inline struct sched_entity *parent_entity(struct sched_entity *se)
{
	return NULL;
}

#endif	/* CONFIG_FAIR_GROUP_SCHED */


/**************************************************************
 * Scheduling class tree data structure manipulation methods:
 */

static inline u64 max_vruntime(u64 min_vruntime, u64 vruntime)
{
	s64 delta = (s64)(vruntime - min_vruntime);
	if (delta > 0)
		min_vruntime = vruntime;

	return min_vruntime;
}

static inline u64 min_vruntime(u64 min_vruntime, u64 vruntime)
{
	s64 delta = (s64)(vruntime - min_vruntime);
	if (delta < 0)
		min_vruntime = vruntime;

	return min_vruntime;
}

static inline s64 entity_key(struct cfs_rq *cfs_rq, struct sched_entity *se)
{
	return se->vruntime - cfs_rq->min_vruntime;
}

/*
 * Enqueue an entity into the rb-tree:
 */
static void __enqueue_entity(struct cfs_rq *cfs_rq, struct sched_entity *se)
{
	struct rb_node **link = &cfs_rq->tasks_timeline.rb_node;
	struct rb_node *parent = NULL;
	struct sched_entity *entry;
	s64 key = entity_key(cfs_rq, se);
	int leftmost = 1;

	/*
	 * Find the right place in the rbtree:
	 */
	while (*link) {
		parent = *link;
		entry = rb_entry(parent, struct sched_entity, run_node);
		/*
		 * We dont care about collisions. Nodes with
		 * the same key stay together.
		 */
		if (key < entity_key(cfs_rq, entry)) {
			link = &parent->rb_left;
		} else {
			link = &parent->rb_right;
			leftmost = 0;
		}
	}

	/*
	 * Maintain a cache of leftmost tree entries (it is frequently
	 * used):
	 */
	if (leftmost) {
		cfs_rq->rb_leftmost = &se->run_node;
		/*
		 * maintain cfs_rq->min_vruntime to be a monotonic increasing
		 * value tracking the leftmost vruntime in the tree.
		 */
		cfs_rq->min_vruntime =
			max_vruntime(cfs_rq->min_vruntime, se->vruntime);
	}

	rb_link_node(&se->run_node, parent, link);
	rb_insert_color(&se->run_node, &cfs_rq->tasks_timeline);
}

static void __dequeue_entity(struct cfs_rq *cfs_rq, struct sched_entity *se)
{
	if (cfs_rq->rb_leftmost == &se->run_node) {
		struct rb_node *next_node;
		struct sched_entity *next;

		next_node = rb_next(&se->run_node);
		cfs_rq->rb_leftmost = next_node;

		if (next_node) {
			next = rb_entry(next_node,
					struct sched_entity, run_node);
			cfs_rq->min_vruntime =
				max_vruntime(cfs_rq->min_vruntime,
					     next->vruntime);
		}
	}

	if (cfs_rq->next == se)
		cfs_rq->next = NULL;

	rb_erase(&se->run_node, &cfs_rq->tasks_timeline);
}

static inline struct rb_node *first_fair(struct cfs_rq *cfs_rq)
{
	return cfs_rq->rb_leftmost;
}

static struct sched_entity *__pick_next_entity(struct cfs_rq *cfs_rq)
{
	return rb_entry(first_fair(cfs_rq), struct sched_entity, run_node);
}

static inline struct sched_entity *__pick_last_entity(struct cfs_rq *cfs_rq)
{
	struct rb_node *last = rb_last(&cfs_rq->tasks_timeline);

	if (!last)
		return NULL;

	return rb_entry(last, struct sched_entity, run_node);
}

/**************************************************************
 * Scheduling class statistics methods:
 */

#ifdef CONFIG_SCHED_DEBUG
int sched_nr_latency_handler(struct ctl_table *table, int write,
		struct file *filp, void __user *buffer, size_t *lenp,
		loff_t *ppos)
{
	int ret = proc_dointvec_minmax(table, write, filp, buffer, lenp, ppos);

	if (ret || !write)
		return ret;

	sched_nr_latency = DIV_ROUND_UP(sysctl_sched_latency,
					sysctl_sched_min_granularity);

	return 0;
}
#endif

/*
 * delta *= P[w / rw]
 */
static inline unsigned long
calc_delta_weight(unsigned long delta, struct sched_entity *se)
{
	for_each_sched_entity(se) {
		delta = calc_delta_mine(delta,
				se->load.weight, &cfs_rq_of(se)->load);
	}

	return delta;
}

/*
 * delta /= w
 */
static inline unsigned long
calc_delta_fair(unsigned long delta, struct sched_entity *se)
{
	if (unlikely(se->load.weight != NICE_0_LOAD))
		delta = calc_delta_mine(delta, NICE_0_LOAD, &se->load);

	return delta;
}

/*
 * The idea is to set a period in which each task runs once.
 *
 * When there are too many tasks (sysctl_sched_nr_latency) we have to stretch
 * this period because otherwise the slices get too small.
 *
 * p = (nr <= nl) ? l : l*nr/nl
 */
static u64 __sched_period(unsigned long nr_running)
{
	u64 period = sysctl_sched_latency;
	unsigned long nr_latency = sched_nr_latency;

	if (unlikely(nr_running > nr_latency)) {
		period = sysctl_sched_min_granularity;
		period *= nr_running;
	}

	return period;
}

/*
 * We calculate the wall-time slice from the period by taking a part
 * proportional to the weight.
 *
 * s = p*P[w/rw]
 */
static u64 sched_slice(struct cfs_rq *cfs_rq, struct sched_entity *se)
{
	unsigned long nr_running = cfs_rq->nr_running;

	if (unlikely(!se->on_rq))
		nr_running++;

	return calc_delta_weight(__sched_period(nr_running), se);
}

/*
<<<<<<< HEAD
=======
 * We calculate the vruntime slice of a to be inserted task
 *
 * vs = s/w
 */
static u64 sched_vslice(struct cfs_rq *cfs_rq, struct sched_entity *se)
{
	return calc_delta_fair(sched_slice(cfs_rq, se), se);
}

/*
>>>>>>> 57f8f7b6
 * Update the current task's runtime statistics. Skip current tasks that
 * are not in our scheduling class.
 */
static inline void
__update_curr(struct cfs_rq *cfs_rq, struct sched_entity *curr,
	      unsigned long delta_exec)
{
	unsigned long delta_exec_weighted;

	schedstat_set(curr->exec_max, max((u64)delta_exec, curr->exec_max));

	curr->sum_exec_runtime += delta_exec;
	schedstat_add(cfs_rq, exec_clock, delta_exec);
	delta_exec_weighted = calc_delta_fair(delta_exec, curr);
	curr->vruntime += delta_exec_weighted;
}

static void update_curr(struct cfs_rq *cfs_rq)
{
	struct sched_entity *curr = cfs_rq->curr;
	u64 now = rq_of(cfs_rq)->clock;
	unsigned long delta_exec;

	if (unlikely(!curr))
		return;

	/*
	 * Get the amount of time the current task was running
	 * since the last time we changed load (this cannot
	 * overflow on 32 bits):
	 */
	delta_exec = (unsigned long)(now - curr->exec_start);

	__update_curr(cfs_rq, curr, delta_exec);
	curr->exec_start = now;

	if (entity_is_task(curr)) {
		struct task_struct *curtask = task_of(curr);

		cpuacct_charge(curtask, delta_exec);
		account_group_exec_runtime(curtask, delta_exec);
	}
}

static inline void
update_stats_wait_start(struct cfs_rq *cfs_rq, struct sched_entity *se)
{
	schedstat_set(se->wait_start, rq_of(cfs_rq)->clock);
}

/*
 * Task is being enqueued - update stats:
 */
static void update_stats_enqueue(struct cfs_rq *cfs_rq, struct sched_entity *se)
{
	/*
	 * Are we enqueueing a waiting task? (for current tasks
	 * a dequeue/enqueue event is a NOP)
	 */
	if (se != cfs_rq->curr)
		update_stats_wait_start(cfs_rq, se);
}

static void
update_stats_wait_end(struct cfs_rq *cfs_rq, struct sched_entity *se)
{
	schedstat_set(se->wait_max, max(se->wait_max,
			rq_of(cfs_rq)->clock - se->wait_start));
	schedstat_set(se->wait_count, se->wait_count + 1);
	schedstat_set(se->wait_sum, se->wait_sum +
			rq_of(cfs_rq)->clock - se->wait_start);
	schedstat_set(se->wait_start, 0);
}

static inline void
update_stats_dequeue(struct cfs_rq *cfs_rq, struct sched_entity *se)
{
	/*
	 * Mark the end of the wait period if dequeueing a
	 * waiting task:
	 */
	if (se != cfs_rq->curr)
		update_stats_wait_end(cfs_rq, se);
}

/*
 * We are picking a new current task - update its stats:
 */
static inline void
update_stats_curr_start(struct cfs_rq *cfs_rq, struct sched_entity *se)
{
	/*
	 * We are starting a new run period:
	 */
	se->exec_start = rq_of(cfs_rq)->clock;
}

/**************************************************
 * Scheduling class queueing methods:
 */

#if defined CONFIG_SMP && defined CONFIG_FAIR_GROUP_SCHED
static void
add_cfs_task_weight(struct cfs_rq *cfs_rq, unsigned long weight)
{
	cfs_rq->task_weight += weight;
}
#else
static inline void
add_cfs_task_weight(struct cfs_rq *cfs_rq, unsigned long weight)
{
}
#endif

static void
account_entity_enqueue(struct cfs_rq *cfs_rq, struct sched_entity *se)
{
	update_load_add(&cfs_rq->load, se->load.weight);
	if (!parent_entity(se))
		inc_cpu_load(rq_of(cfs_rq), se->load.weight);
	if (entity_is_task(se)) {
		add_cfs_task_weight(cfs_rq, se->load.weight);
		list_add(&se->group_node, &cfs_rq->tasks);
	}
	cfs_rq->nr_running++;
	se->on_rq = 1;
}

static void
account_entity_dequeue(struct cfs_rq *cfs_rq, struct sched_entity *se)
{
	update_load_sub(&cfs_rq->load, se->load.weight);
	if (!parent_entity(se))
		dec_cpu_load(rq_of(cfs_rq), se->load.weight);
	if (entity_is_task(se)) {
		add_cfs_task_weight(cfs_rq, -se->load.weight);
		list_del_init(&se->group_node);
	}
	cfs_rq->nr_running--;
	se->on_rq = 0;
}

static void enqueue_sleeper(struct cfs_rq *cfs_rq, struct sched_entity *se)
{
#ifdef CONFIG_SCHEDSTATS
	if (se->sleep_start) {
		u64 delta = rq_of(cfs_rq)->clock - se->sleep_start;
		struct task_struct *tsk = task_of(se);

		if ((s64)delta < 0)
			delta = 0;

		if (unlikely(delta > se->sleep_max))
			se->sleep_max = delta;

		se->sleep_start = 0;
		se->sum_sleep_runtime += delta;

		account_scheduler_latency(tsk, delta >> 10, 1);
	}
	if (se->block_start) {
		u64 delta = rq_of(cfs_rq)->clock - se->block_start;
		struct task_struct *tsk = task_of(se);

		if ((s64)delta < 0)
			delta = 0;

		if (unlikely(delta > se->block_max))
			se->block_max = delta;

		se->block_start = 0;
		se->sum_sleep_runtime += delta;

		/*
		 * Blocking time is in units of nanosecs, so shift by 20 to
		 * get a milliseconds-range estimation of the amount of
		 * time that the task spent sleeping:
		 */
		if (unlikely(prof_on == SLEEP_PROFILING)) {

			profile_hits(SLEEP_PROFILING, (void *)get_wchan(tsk),
				     delta >> 20);
		}
		account_scheduler_latency(tsk, delta >> 10, 0);
	}
#endif
}

static void check_spread(struct cfs_rq *cfs_rq, struct sched_entity *se)
{
#ifdef CONFIG_SCHED_DEBUG
	s64 d = se->vruntime - cfs_rq->min_vruntime;

	if (d < 0)
		d = -d;

	if (d > 3*sysctl_sched_latency)
		schedstat_inc(cfs_rq, nr_spread_over);
#endif
}

static void
place_entity(struct cfs_rq *cfs_rq, struct sched_entity *se, int initial)
{
	u64 vruntime;

	if (first_fair(cfs_rq)) {
		vruntime = min_vruntime(cfs_rq->min_vruntime,
				__pick_next_entity(cfs_rq)->vruntime);
	} else
		vruntime = cfs_rq->min_vruntime;

	/*
	 * The 'current' period is already promised to the current tasks,
	 * however the extra weight of the new task will slow them down a
	 * little, place the new task so that it fits in the slot that
	 * stays open at the end.
	 */
	if (initial && sched_feat(START_DEBIT))
		vruntime += sched_vslice(cfs_rq, se);

	if (!initial) {
		/* sleeps upto a single latency don't count. */
		if (sched_feat(NEW_FAIR_SLEEPERS)) {
			unsigned long thresh = sysctl_sched_latency;

			/*
			 * convert the sleeper threshold into virtual time
			 */
			if (sched_feat(NORMALIZED_SLEEPER))
				thresh = calc_delta_fair(thresh, se);

			vruntime -= thresh;
		}

		/* ensure we never gain time by being placed backwards. */
		vruntime = max_vruntime(se->vruntime, vruntime);
	}

	se->vruntime = vruntime;
}

static void
enqueue_entity(struct cfs_rq *cfs_rq, struct sched_entity *se, int wakeup)
{
	/*
	 * Update run-time statistics of the 'current'.
	 */
	update_curr(cfs_rq);
	account_entity_enqueue(cfs_rq, se);

	if (wakeup) {
		place_entity(cfs_rq, se, 0);
		enqueue_sleeper(cfs_rq, se);
	}

	update_stats_enqueue(cfs_rq, se);
	check_spread(cfs_rq, se);
	if (se != cfs_rq->curr)
		__enqueue_entity(cfs_rq, se);
}

static void
dequeue_entity(struct cfs_rq *cfs_rq, struct sched_entity *se, int sleep)
{
	/*
	 * Update run-time statistics of the 'current'.
	 */
	update_curr(cfs_rq);

	update_stats_dequeue(cfs_rq, se);
	if (sleep) {
#ifdef CONFIG_SCHEDSTATS
		if (entity_is_task(se)) {
			struct task_struct *tsk = task_of(se);

			if (tsk->state & TASK_INTERRUPTIBLE)
				se->sleep_start = rq_of(cfs_rq)->clock;
			if (tsk->state & TASK_UNINTERRUPTIBLE)
				se->block_start = rq_of(cfs_rq)->clock;
		}
#endif
	}

	if (se != cfs_rq->curr)
		__dequeue_entity(cfs_rq, se);
	account_entity_dequeue(cfs_rq, se);
}

/*
 * Preempt the current task with a newly woken task if needed:
 */
static void
check_preempt_tick(struct cfs_rq *cfs_rq, struct sched_entity *curr)
{
	unsigned long ideal_runtime, delta_exec;

	ideal_runtime = sched_slice(cfs_rq, curr);
	delta_exec = curr->sum_exec_runtime - curr->prev_sum_exec_runtime;
	if (delta_exec > ideal_runtime)
		resched_task(rq_of(cfs_rq)->curr);
}

static void
set_next_entity(struct cfs_rq *cfs_rq, struct sched_entity *se)
{
	/* 'current' is not kept within the tree. */
	if (se->on_rq) {
		/*
		 * Any task has to be enqueued before it get to execute on
		 * a CPU. So account for the time it spent waiting on the
		 * runqueue.
		 */
		update_stats_wait_end(cfs_rq, se);
		__dequeue_entity(cfs_rq, se);
	}

	update_stats_curr_start(cfs_rq, se);
	cfs_rq->curr = se;
#ifdef CONFIG_SCHEDSTATS
	/*
	 * Track our maximum slice length, if the CPU's load is at
	 * least twice that of our own weight (i.e. dont track it
	 * when there are only lesser-weight tasks around):
	 */
	if (rq_of(cfs_rq)->load.weight >= 2*se->load.weight) {
		se->slice_max = max(se->slice_max,
			se->sum_exec_runtime - se->prev_sum_exec_runtime);
	}
#endif
	se->prev_sum_exec_runtime = se->sum_exec_runtime;
}

static struct sched_entity *
pick_next(struct cfs_rq *cfs_rq, struct sched_entity *se)
{
	struct rq *rq = rq_of(cfs_rq);
	u64 pair_slice = rq->clock - cfs_rq->pair_start;

	if (!cfs_rq->next || pair_slice > sysctl_sched_min_granularity) {
		cfs_rq->pair_start = rq->clock;
		return se;
	}

	return cfs_rq->next;
}

static struct sched_entity *pick_next_entity(struct cfs_rq *cfs_rq)
{
	struct sched_entity *se = NULL;

	if (first_fair(cfs_rq)) {
		se = __pick_next_entity(cfs_rq);
		se = pick_next(cfs_rq, se);
		set_next_entity(cfs_rq, se);
	}

	return se;
}

static void put_prev_entity(struct cfs_rq *cfs_rq, struct sched_entity *prev)
{
	/*
	 * If still on the runqueue then deactivate_task()
	 * was not called and update_curr() has to be done:
	 */
	if (prev->on_rq)
		update_curr(cfs_rq);

	check_spread(cfs_rq, prev);
	if (prev->on_rq) {
		update_stats_wait_start(cfs_rq, prev);
		/* Put 'current' back into the tree. */
		__enqueue_entity(cfs_rq, prev);
	}
	cfs_rq->curr = NULL;
}

static void
entity_tick(struct cfs_rq *cfs_rq, struct sched_entity *curr, int queued)
{
	/*
	 * Update run-time statistics of the 'current'.
	 */
	update_curr(cfs_rq);

#ifdef CONFIG_SCHED_HRTICK
	/*
	 * queued ticks are scheduled to match the slice, so don't bother
	 * validating it and just reschedule.
	 */
	if (queued) {
		resched_task(rq_of(cfs_rq)->curr);
		return;
	}
	/*
	 * don't let the period tick interfere with the hrtick preemption
	 */
	if (!sched_feat(DOUBLE_TICK) &&
			hrtimer_active(&rq_of(cfs_rq)->hrtick_timer))
		return;
#endif

	if (cfs_rq->nr_running > 1 || !sched_feat(WAKEUP_PREEMPT))
		check_preempt_tick(cfs_rq, curr);
}

/**************************************************
 * CFS operations on tasks:
 */

#ifdef CONFIG_SCHED_HRTICK
static void hrtick_start_fair(struct rq *rq, struct task_struct *p)
{
	struct sched_entity *se = &p->se;
	struct cfs_rq *cfs_rq = cfs_rq_of(se);

	WARN_ON(task_rq(p) != rq);

	if (hrtick_enabled(rq) && cfs_rq->nr_running > 1) {
		u64 slice = sched_slice(cfs_rq, se);
		u64 ran = se->sum_exec_runtime - se->prev_sum_exec_runtime;
		s64 delta = slice - ran;

		if (delta < 0) {
			if (rq->curr == p)
				resched_task(p);
			return;
		}

		/*
		 * Don't schedule slices shorter than 10000ns, that just
		 * doesn't make sense. Rely on vruntime for fairness.
		 */
		if (rq->curr != p)
			delta = max_t(s64, 10000LL, delta);

		hrtick_start(rq, delta);
	}
}

/*
 * called from enqueue/dequeue and updates the hrtick when the
 * current task is from our class and nr_running is low enough
 * to matter.
 */
static void hrtick_update(struct rq *rq)
{
	struct task_struct *curr = rq->curr;

	if (curr->sched_class != &fair_sched_class)
		return;

	if (cfs_rq_of(&curr->se)->nr_running < sched_nr_latency)
		hrtick_start_fair(rq, curr);
}
#else /* !CONFIG_SCHED_HRTICK */
static inline void
hrtick_start_fair(struct rq *rq, struct task_struct *p)
{
}

static inline void hrtick_update(struct rq *rq)
{
}
#endif

/*
 * The enqueue_task method is called before nr_running is
 * increased. Here we update the fair scheduling stats and
 * then put the task into the rbtree:
 */
static void enqueue_task_fair(struct rq *rq, struct task_struct *p, int wakeup)
{
	struct cfs_rq *cfs_rq;
	struct sched_entity *se = &p->se;

	for_each_sched_entity(se) {
		if (se->on_rq)
			break;
		cfs_rq = cfs_rq_of(se);
		enqueue_entity(cfs_rq, se, wakeup);
		wakeup = 1;
	}

	hrtick_update(rq);
}

/*
 * The dequeue_task method is called before nr_running is
 * decreased. We remove the task from the rbtree and
 * update the fair scheduling stats:
 */
static void dequeue_task_fair(struct rq *rq, struct task_struct *p, int sleep)
{
	struct cfs_rq *cfs_rq;
	struct sched_entity *se = &p->se;

	for_each_sched_entity(se) {
		cfs_rq = cfs_rq_of(se);
		dequeue_entity(cfs_rq, se, sleep);
		/* Don't dequeue parent if it has other entities besides us */
		if (cfs_rq->load.weight)
			break;
		sleep = 1;
	}

	hrtick_update(rq);
}

/*
 * sched_yield() support is very simple - we dequeue and enqueue.
 *
 * If compat_yield is turned on then we requeue to the end of the tree.
 */
static void yield_task_fair(struct rq *rq)
{
	struct task_struct *curr = rq->curr;
	struct cfs_rq *cfs_rq = task_cfs_rq(curr);
	struct sched_entity *rightmost, *se = &curr->se;

	/*
	 * Are we the only task in the tree?
	 */
	if (unlikely(cfs_rq->nr_running == 1))
		return;

	if (likely(!sysctl_sched_compat_yield) && curr->policy != SCHED_BATCH) {
		update_rq_clock(rq);
		/*
		 * Update run-time statistics of the 'current'.
		 */
		update_curr(cfs_rq);

		return;
	}
	/*
	 * Find the rightmost entry in the rbtree:
	 */
	rightmost = __pick_last_entity(cfs_rq);
	/*
	 * Already in the rightmost position?
	 */
	if (unlikely(!rightmost || rightmost->vruntime < se->vruntime))
		return;

	/*
	 * Minimally necessary key value to be last in the tree:
	 * Upon rescheduling, sched_class::put_prev_task() will place
	 * 'current' within the tree based on its new key value.
	 */
	se->vruntime = rightmost->vruntime + 1;
}

/*
 * wake_idle() will wake a task on an idle cpu if task->cpu is
 * not idle and an idle cpu is available.  The span of cpus to
 * search starts with cpus closest then further out as needed,
 * so we always favor a closer, idle cpu.
 * Domains may include CPUs that are not usable for migration,
 * hence we need to mask them out (cpu_active_map)
 *
 * Returns the CPU we should wake onto.
 */
#if defined(ARCH_HAS_SCHED_WAKE_IDLE)
static int wake_idle(int cpu, struct task_struct *p)
{
	cpumask_t tmp;
	struct sched_domain *sd;
	int i;

	/*
	 * If it is idle, then it is the best cpu to run this task.
	 *
	 * This cpu is also the best, if it has more than one task already.
	 * Siblings must be also busy(in most cases) as they didn't already
	 * pickup the extra load from this cpu and hence we need not check
	 * sibling runqueue info. This will avoid the checks and cache miss
	 * penalities associated with that.
	 */
	if (idle_cpu(cpu) || cpu_rq(cpu)->cfs.nr_running > 1)
		return cpu;

	for_each_domain(cpu, sd) {
		if ((sd->flags & SD_WAKE_IDLE)
		    || ((sd->flags & SD_WAKE_IDLE_FAR)
			&& !task_hot(p, task_rq(p)->clock, sd))) {
			cpus_and(tmp, sd->span, p->cpus_allowed);
			cpus_and(tmp, tmp, cpu_active_map);
			for_each_cpu_mask_nr(i, tmp) {
				if (idle_cpu(i)) {
					if (i != task_cpu(p)) {
						schedstat_inc(p,
						       se.nr_wakeups_idle);
					}
					return i;
				}
			}
		} else {
			break;
		}
	}
	return cpu;
}
#else /* !ARCH_HAS_SCHED_WAKE_IDLE*/
static inline int wake_idle(int cpu, struct task_struct *p)
{
	return cpu;
}
#endif

#ifdef CONFIG_SMP

#ifdef CONFIG_FAIR_GROUP_SCHED
/*
 * effective_load() calculates the load change as seen from the root_task_group
 *
 * Adding load to a group doesn't make a group heavier, but can cause movement
 * of group shares between cpus. Assuming the shares were perfectly aligned one
 * can calculate the shift in shares.
 *
 * The problem is that perfectly aligning the shares is rather expensive, hence
 * we try to avoid doing that too often - see update_shares(), which ratelimits
 * this change.
 *
 * We compensate this by not only taking the current delta into account, but
 * also considering the delta between when the shares were last adjusted and
 * now.
 *
 * We still saw a performance dip, some tracing learned us that between
 * cgroup:/ and cgroup:/foo balancing the number of affine wakeups increased
 * significantly. Therefore try to bias the error in direction of failing
 * the affine wakeup.
 *
 */
static long effective_load(struct task_group *tg, int cpu,
		long wl, long wg)
{
	struct sched_entity *se = tg->se[cpu];

	if (!tg->parent)
		return wl;

	/*
	 * By not taking the decrease of shares on the other cpu into
	 * account our error leans towards reducing the affine wakeups.
	 */
	if (!wl && sched_feat(ASYM_EFF_LOAD))
		return wl;

	for_each_sched_entity(se) {
		long S, rw, s, a, b;
		long more_w;

		/*
		 * Instead of using this increment, also add the difference
		 * between when the shares were last updated and now.
		 */
		more_w = se->my_q->load.weight - se->my_q->rq_weight;
		wl += more_w;
		wg += more_w;

		S = se->my_q->tg->shares;
		s = se->my_q->shares;
		rw = se->my_q->rq_weight;

		a = S*(rw + wl);
		b = S*rw + s*wg;

		wl = s*(a-b);

		if (likely(b))
			wl /= b;

		/*
		 * Assume the group is already running and will
		 * thus already be accounted for in the weight.
		 *
		 * That is, moving shares between CPUs, does not
		 * alter the group weight.
		 */
		wg = 0;
	}

	return wl;
}

#else

static inline unsigned long effective_load(struct task_group *tg, int cpu,
		unsigned long wl, unsigned long wg)
{
	return wl;
}

#endif

static int
wake_affine(struct sched_domain *this_sd, struct rq *this_rq,
	    struct task_struct *p, int prev_cpu, int this_cpu, int sync,
	    int idx, unsigned long load, unsigned long this_load,
	    unsigned int imbalance)
{
	struct task_struct *curr = this_rq->curr;
	struct task_group *tg;
	unsigned long tl = this_load;
	unsigned long tl_per_task;
	unsigned long weight;
	int balanced;

	if (!(this_sd->flags & SD_WAKE_AFFINE) || !sched_feat(AFFINE_WAKEUPS))
		return 0;

	if (!sync && sched_feat(SYNC_WAKEUPS) &&
	    curr->se.avg_overlap < sysctl_sched_migration_cost &&
	    p->se.avg_overlap < sysctl_sched_migration_cost)
		sync = 1;

	/*
	 * If sync wakeup then subtract the (maximum possible)
	 * effect of the currently running task from the load
	 * of the current CPU:
	 */
	if (sync) {
		tg = task_group(current);
		weight = current->se.load.weight;

		tl += effective_load(tg, this_cpu, -weight, -weight);
		load += effective_load(tg, prev_cpu, 0, -weight);
	}

	tg = task_group(p);
	weight = p->se.load.weight;

	balanced = 100*(tl + effective_load(tg, this_cpu, weight, weight)) <=
		imbalance*(load + effective_load(tg, prev_cpu, 0, weight));

	/*
	 * If the currently running task will sleep within
	 * a reasonable amount of time then attract this newly
	 * woken task:
	 */
	if (sync && balanced)
		return 1;

	schedstat_inc(p, se.nr_wakeups_affine_attempts);
	tl_per_task = cpu_avg_load_per_task(this_cpu);

	if (balanced || (tl <= load && tl + target_load(prev_cpu, idx) <=
			tl_per_task)) {
		/*
		 * This domain has SD_WAKE_AFFINE and
		 * p is cache cold in this domain, and
		 * there is no bad imbalance.
		 */
		schedstat_inc(this_sd, ttwu_move_affine);
		schedstat_inc(p, se.nr_wakeups_affine);

		return 1;
	}
	return 0;
}

static int select_task_rq_fair(struct task_struct *p, int sync)
{
	struct sched_domain *sd, *this_sd = NULL;
	int prev_cpu, this_cpu, new_cpu;
	unsigned long load, this_load;
	struct rq *this_rq;
	unsigned int imbalance;
	int idx;

	prev_cpu	= task_cpu(p);
	this_cpu	= smp_processor_id();
	this_rq		= cpu_rq(this_cpu);
	new_cpu		= prev_cpu;

	if (prev_cpu == this_cpu)
		goto out;
	/*
	 * 'this_sd' is the first domain that both
	 * this_cpu and prev_cpu are present in:
	 */
	for_each_domain(this_cpu, sd) {
		if (cpu_isset(prev_cpu, sd->span)) {
			this_sd = sd;
			break;
		}
	}

	if (unlikely(!cpu_isset(this_cpu, p->cpus_allowed)))
		goto out;

	/*
	 * Check for affine wakeup and passive balancing possibilities.
	 */
	if (!this_sd)
		goto out;

	idx = this_sd->wake_idx;

	imbalance = 100 + (this_sd->imbalance_pct - 100) / 2;

	load = source_load(prev_cpu, idx);
	this_load = target_load(this_cpu, idx);

	if (wake_affine(this_sd, this_rq, p, prev_cpu, this_cpu, sync, idx,
				     load, this_load, imbalance))
		return this_cpu;

	/*
	 * Start passive balancing when half the imbalance_pct
	 * limit is reached.
	 */
	if (this_sd->flags & SD_WAKE_BALANCE) {
		if (imbalance*this_load <= 100*load) {
			schedstat_inc(this_sd, ttwu_move_balance);
			schedstat_inc(p, se.nr_wakeups_passive);
			return this_cpu;
		}
	}

out:
	return wake_idle(new_cpu, p);
}
#endif /* CONFIG_SMP */

static unsigned long wakeup_gran(struct sched_entity *se)
{
	unsigned long gran = sysctl_sched_wakeup_granularity;

	/*
	 * More easily preempt - nice tasks, while not making it harder for
	 * + nice tasks.
	 */
	if (sched_feat(ASYM_GRAN))
		gran = calc_delta_mine(gran, NICE_0_LOAD, &se->load);

	return gran;
}

/*
 * Preempt the current task with a newly woken task if needed:
 */
static void check_preempt_wakeup(struct rq *rq, struct task_struct *p, int sync)
{
	struct task_struct *curr = rq->curr;
	struct cfs_rq *cfs_rq = task_cfs_rq(curr);
	struct sched_entity *se = &curr->se, *pse = &p->se;
	s64 delta_exec;

	if (unlikely(rt_prio(p->prio))) {
		update_rq_clock(rq);
		update_curr(cfs_rq);
		resched_task(curr);
		return;
	}

	if (unlikely(se == pse))
		return;

	cfs_rq_of(pse)->next = pse;

	/*
	 * We can come here with TIF_NEED_RESCHED already set from new task
	 * wake up path.
	 */
	if (test_tsk_need_resched(curr))
		return;

	/*
	 * Batch tasks do not preempt (their preemption is driven by
	 * the tick):
	 */
	if (unlikely(p->policy == SCHED_BATCH))
		return;

	if (!sched_feat(WAKEUP_PREEMPT))
		return;

	if (sched_feat(WAKEUP_OVERLAP) && (sync ||
			(se->avg_overlap < sysctl_sched_migration_cost &&
			 pse->avg_overlap < sysctl_sched_migration_cost))) {
		resched_task(curr);
		return;
	}

	delta_exec = se->sum_exec_runtime - se->prev_sum_exec_runtime;
	if (delta_exec > wakeup_gran(pse))
		resched_task(curr);
}

static struct task_struct *pick_next_task_fair(struct rq *rq)
{
	struct task_struct *p;
	struct cfs_rq *cfs_rq = &rq->cfs;
	struct sched_entity *se;

	if (unlikely(!cfs_rq->nr_running))
		return NULL;

	do {
		se = pick_next_entity(cfs_rq);
		cfs_rq = group_cfs_rq(se);
	} while (cfs_rq);

	p = task_of(se);
	hrtick_start_fair(rq, p);

	return p;
}

/*
 * Account for a descheduled task:
 */
static void put_prev_task_fair(struct rq *rq, struct task_struct *prev)
{
	struct sched_entity *se = &prev->se;
	struct cfs_rq *cfs_rq;

	for_each_sched_entity(se) {
		cfs_rq = cfs_rq_of(se);
		put_prev_entity(cfs_rq, se);
	}
}

#ifdef CONFIG_SMP
/**************************************************
 * Fair scheduling class load-balancing methods:
 */

/*
 * Load-balancing iterator. Note: while the runqueue stays locked
 * during the whole iteration, the current task might be
 * dequeued so the iterator has to be dequeue-safe. Here we
 * achieve that by always pre-iterating before returning
 * the current task:
 */
static struct task_struct *
__load_balance_iterator(struct cfs_rq *cfs_rq, struct list_head *next)
{
	struct task_struct *p = NULL;
	struct sched_entity *se;

	if (next == &cfs_rq->tasks)
		return NULL;

	se = list_entry(next, struct sched_entity, group_node);
	p = task_of(se);
	cfs_rq->balance_iterator = next->next;

	return p;
}

static struct task_struct *load_balance_start_fair(void *arg)
{
	struct cfs_rq *cfs_rq = arg;

	return __load_balance_iterator(cfs_rq, cfs_rq->tasks.next);
}

static struct task_struct *load_balance_next_fair(void *arg)
{
	struct cfs_rq *cfs_rq = arg;

	return __load_balance_iterator(cfs_rq, cfs_rq->balance_iterator);
}

static unsigned long
__load_balance_fair(struct rq *this_rq, int this_cpu, struct rq *busiest,
		unsigned long max_load_move, struct sched_domain *sd,
		enum cpu_idle_type idle, int *all_pinned, int *this_best_prio,
		struct cfs_rq *cfs_rq)
{
	struct rq_iterator cfs_rq_iterator;

	cfs_rq_iterator.start = load_balance_start_fair;
	cfs_rq_iterator.next = load_balance_next_fair;
	cfs_rq_iterator.arg = cfs_rq;

	return balance_tasks(this_rq, this_cpu, busiest,
			max_load_move, sd, idle, all_pinned,
			this_best_prio, &cfs_rq_iterator);
}

#ifdef CONFIG_FAIR_GROUP_SCHED
static unsigned long
load_balance_fair(struct rq *this_rq, int this_cpu, struct rq *busiest,
		  unsigned long max_load_move,
		  struct sched_domain *sd, enum cpu_idle_type idle,
		  int *all_pinned, int *this_best_prio)
{
	long rem_load_move = max_load_move;
	int busiest_cpu = cpu_of(busiest);
	struct task_group *tg;

	rcu_read_lock();
	update_h_load(busiest_cpu);

	list_for_each_entry_rcu(tg, &task_groups, list) {
		struct cfs_rq *busiest_cfs_rq = tg->cfs_rq[busiest_cpu];
		unsigned long busiest_h_load = busiest_cfs_rq->h_load;
		unsigned long busiest_weight = busiest_cfs_rq->load.weight;
		u64 rem_load, moved_load;

		/*
		 * empty group
		 */
		if (!busiest_cfs_rq->task_weight)
			continue;

		rem_load = (u64)rem_load_move * busiest_weight;
		rem_load = div_u64(rem_load, busiest_h_load + 1);

		moved_load = __load_balance_fair(this_rq, this_cpu, busiest,
				rem_load, sd, idle, all_pinned, this_best_prio,
				tg->cfs_rq[busiest_cpu]);

		if (!moved_load)
			continue;

		moved_load *= busiest_h_load;
		moved_load = div_u64(moved_load, busiest_weight + 1);

		rem_load_move -= moved_load;
		if (rem_load_move < 0)
			break;
	}
	rcu_read_unlock();

	return max_load_move - rem_load_move;
}
#else
static unsigned long
load_balance_fair(struct rq *this_rq, int this_cpu, struct rq *busiest,
		  unsigned long max_load_move,
		  struct sched_domain *sd, enum cpu_idle_type idle,
		  int *all_pinned, int *this_best_prio)
{
	return __load_balance_fair(this_rq, this_cpu, busiest,
			max_load_move, sd, idle, all_pinned,
			this_best_prio, &busiest->cfs);
}
#endif

static int
move_one_task_fair(struct rq *this_rq, int this_cpu, struct rq *busiest,
		   struct sched_domain *sd, enum cpu_idle_type idle)
{
	struct cfs_rq *busy_cfs_rq;
	struct rq_iterator cfs_rq_iterator;

	cfs_rq_iterator.start = load_balance_start_fair;
	cfs_rq_iterator.next = load_balance_next_fair;

	for_each_leaf_cfs_rq(busiest, busy_cfs_rq) {
		/*
		 * pass busy_cfs_rq argument into
		 * load_balance_[start|next]_fair iterators
		 */
		cfs_rq_iterator.arg = busy_cfs_rq;
		if (iter_move_one_task(this_rq, this_cpu, busiest, sd, idle,
				       &cfs_rq_iterator))
		    return 1;
	}

	return 0;
}
#endif /* CONFIG_SMP */

/*
 * scheduler tick hitting a task of our scheduling class:
 */
static void task_tick_fair(struct rq *rq, struct task_struct *curr, int queued)
{
	struct cfs_rq *cfs_rq;
	struct sched_entity *se = &curr->se;

	for_each_sched_entity(se) {
		cfs_rq = cfs_rq_of(se);
		entity_tick(cfs_rq, se, queued);
	}
}

#define swap(a, b) do { typeof(a) tmp = (a); (a) = (b); (b) = tmp; } while (0)

/*
 * Share the fairness runtime between parent and child, thus the
 * total amount of pressure for CPU stays equal - new tasks
 * get a chance to run but frequent forkers are not allowed to
 * monopolize the CPU. Note: the parent runqueue is locked,
 * the child is not running yet.
 */
static void task_new_fair(struct rq *rq, struct task_struct *p)
{
	struct cfs_rq *cfs_rq = task_cfs_rq(p);
	struct sched_entity *se = &p->se, *curr = cfs_rq->curr;
	int this_cpu = smp_processor_id();

	sched_info_queued(p);

	update_curr(cfs_rq);
	place_entity(cfs_rq, se, 1);

	/* 'curr' will be NULL if the child belongs to a different group */
	if (sysctl_sched_child_runs_first && this_cpu == task_cpu(p) &&
			curr && curr->vruntime < se->vruntime) {
		/*
		 * Upon rescheduling, sched_class::put_prev_task() will place
		 * 'current' within the tree based on its new key value.
		 */
		swap(curr->vruntime, se->vruntime);
		resched_task(rq->curr);
	}

	enqueue_task_fair(rq, p, 0);
}

/*
 * Priority of the task has changed. Check to see if we preempt
 * the current task.
 */
static void prio_changed_fair(struct rq *rq, struct task_struct *p,
			      int oldprio, int running)
{
	/*
	 * Reschedule if we are currently running on this runqueue and
	 * our priority decreased, or if we are not currently running on
	 * this runqueue and our priority is higher than the current's
	 */
	if (running) {
		if (p->prio > oldprio)
			resched_task(rq->curr);
	} else
		check_preempt_curr(rq, p, 0);
}

/*
 * We switched to the sched_fair class.
 */
static void switched_to_fair(struct rq *rq, struct task_struct *p,
			     int running)
{
	/*
	 * We were most likely switched from sched_rt, so
	 * kick off the schedule if running, otherwise just see
	 * if we can still preempt the current task.
	 */
	if (running)
		resched_task(rq->curr);
	else
		check_preempt_curr(rq, p, 0);
}

/* Account for a task changing its policy or group.
 *
 * This routine is mostly called to set cfs_rq->curr field when a task
 * migrates between groups/classes.
 */
static void set_curr_task_fair(struct rq *rq)
{
	struct sched_entity *se = &rq->curr->se;

	for_each_sched_entity(se)
		set_next_entity(cfs_rq_of(se), se);
}

#ifdef CONFIG_FAIR_GROUP_SCHED
static void moved_group_fair(struct task_struct *p)
{
	struct cfs_rq *cfs_rq = task_cfs_rq(p);

	update_curr(cfs_rq);
	place_entity(cfs_rq, &p->se, 1);
}
#endif

/*
 * All the scheduling class methods:
 */
static const struct sched_class fair_sched_class = {
	.next			= &idle_sched_class,
	.enqueue_task		= enqueue_task_fair,
	.dequeue_task		= dequeue_task_fair,
	.yield_task		= yield_task_fair,
#ifdef CONFIG_SMP
	.select_task_rq		= select_task_rq_fair,
#endif /* CONFIG_SMP */

	.check_preempt_curr	= check_preempt_wakeup,

	.pick_next_task		= pick_next_task_fair,
	.put_prev_task		= put_prev_task_fair,

#ifdef CONFIG_SMP
	.load_balance		= load_balance_fair,
	.move_one_task		= move_one_task_fair,
#endif

	.set_curr_task          = set_curr_task_fair,
	.task_tick		= task_tick_fair,
	.task_new		= task_new_fair,

	.prio_changed		= prio_changed_fair,
	.switched_to		= switched_to_fair,

#ifdef CONFIG_FAIR_GROUP_SCHED
	.moved_group		= moved_group_fair,
#endif
};

#ifdef CONFIG_SCHED_DEBUG
static void print_cfs_stats(struct seq_file *m, int cpu)
{
	struct cfs_rq *cfs_rq;

	rcu_read_lock();
	for_each_leaf_cfs_rq(cpu_rq(cpu), cfs_rq)
		print_cfs_rq(m, cpu, cfs_rq);
	rcu_read_unlock();
}
#endif<|MERGE_RESOLUTION|>--- conflicted
+++ resolved
@@ -399,8 +399,6 @@
 }
 
 /*
-<<<<<<< HEAD
-=======
  * We calculate the vruntime slice of a to be inserted task
  *
  * vs = s/w
@@ -411,7 +409,6 @@
 }
 
 /*
->>>>>>> 57f8f7b6
  * Update the current task's runtime statistics. Skip current tasks that
  * are not in our scheduling class.
  */
