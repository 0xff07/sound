--- conflicted
+++ resolved
@@ -194,7 +194,6 @@
 }
 
 int test_taint(unsigned flag)
-<<<<<<< HEAD
 {
 	return test_bit(flag, &tainted_mask);
 }
@@ -203,22 +202,6 @@
 unsigned long get_taint(void)
 {
 	return tainted_mask;
-}
-
-void add_taint(unsigned flag)
-{
-	debug_locks = 0; /* can't trust the integrity of the kernel anymore */
-	set_bit(flag, &tainted_mask);
-=======
-{
-	return test_bit(flag, &tainted_mask);
-}
-EXPORT_SYMBOL(test_taint);
-
-unsigned long get_taint(void)
-{
-	return tainted_mask;
->>>>>>> 57f8f7b6
 }
 
 void add_taint(unsigned flag)
