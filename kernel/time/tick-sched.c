--- conflicted
+++ resolved
@@ -380,34 +380,21 @@
 static void tick_nohz_restart(struct tick_sched *ts, ktime_t now)
 {
 	hrtimer_cancel(&ts->sched_timer);
-<<<<<<< HEAD
-	ts->sched_timer.expires = ts->idle_tick;
-=======
 	hrtimer_set_expires(&ts->sched_timer, ts->idle_tick);
->>>>>>> 57f8f7b6
 
 	while (1) {
 		/* Forward the time to expire in the future */
 		hrtimer_forward(&ts->sched_timer, now, tick_period);
 
 		if (ts->nohz_mode == NOHZ_MODE_HIGHRES) {
-<<<<<<< HEAD
-			hrtimer_start(&ts->sched_timer,
-				      ts->sched_timer.expires,
-=======
 			hrtimer_start_expires(&ts->sched_timer,
->>>>>>> 57f8f7b6
 				      HRTIMER_MODE_ABS);
 			/* Check, if the timer was already in the past */
 			if (hrtimer_active(&ts->sched_timer))
 				break;
 		} else {
-<<<<<<< HEAD
-			if (!tick_program_event(ts->sched_timer.expires, 0))
-=======
 			if (!tick_program_event(
 				hrtimer_get_expires(&ts->sched_timer), 0))
->>>>>>> 57f8f7b6
 				break;
 		}
 		/* Update jiffies and reread time */
@@ -469,13 +456,9 @@
 	 */
 	ts->tick_stopped  = 0;
 	ts->idle_exittime = now;
-<<<<<<< HEAD
+
 	tick_nohz_restart(ts, now);
-=======
-
-	tick_nohz_restart(ts, now);
-
->>>>>>> 57f8f7b6
+
 	local_irq_enable();
 }
 
@@ -586,17 +569,11 @@
 static void tick_nohz_kick_tick(int cpu)
 {
 	struct tick_sched *ts = &per_cpu(tick_cpu_sched, cpu);
-<<<<<<< HEAD
-=======
 	ktime_t delta, now;
->>>>>>> 57f8f7b6
 
 	if (!ts->tick_stopped)
 		return;
 
-<<<<<<< HEAD
-	tick_nohz_restart(ts, ktime_get());
-=======
 	/*
 	 * Do not touch the tick device, when the next expiry is either
 	 * already reached or less/equal than the tick period.
@@ -607,7 +584,6 @@
 		return;
 
 	tick_nohz_restart(ts, now);
->>>>>>> 57f8f7b6
 }
 
 #else
