/* Task credentials management - see Documentation/credentials.txt
 *
 * Copyright (C) 2008 Red Hat, Inc. All Rights Reserved.
 * Written by David Howells (dhowells@redhat.com)
 *
 * This program is free software; you can redistribute it and/or
 * modify it under the terms of the GNU General Public Licence
 * as published by the Free Software Foundation; either version
 * 2 of the Licence, or (at your option) any later version.
 */
#include <linux/module.h>
#include <linux/cred.h>
#include <linux/sched.h>
#include <linux/key.h>
#include <linux/keyctl.h>
#include <linux/init_task.h>
#include <linux/security.h>
#include <linux/cn_proc.h>
#include "cred-internals.h"

#if 0
#define kdebug(FMT, ...) \
	printk("[%-5.5s%5u] "FMT"\n", current->comm, current->pid ,##__VA_ARGS__)
#else
static inline __attribute__((format(printf, 1, 2)))
void no_printk(const char *fmt, ...)
{
}
#define kdebug(FMT, ...) \
	no_printk("[%-5.5s%5u] "FMT"\n", current->comm, current->pid ,##__VA_ARGS__)
#endif

static struct kmem_cache *cred_jar;

/*
 * The common credentials for the initial task's thread group
 */
#ifdef CONFIG_KEYS
static struct thread_group_cred init_tgcred = {
	.usage	= ATOMIC_INIT(2),
	.tgid	= 0,
	.lock	= SPIN_LOCK_UNLOCKED,
};
#endif

/*
 * The initial credentials for the initial task
 */
struct cred init_cred = {
	.usage			= ATOMIC_INIT(4),
#ifdef CONFIG_DEBUG_CREDENTIALS
	.subscribers		= ATOMIC_INIT(2),
	.magic			= CRED_MAGIC,
#endif
	.securebits		= SECUREBITS_DEFAULT,
	.cap_inheritable	= CAP_INIT_INH_SET,
	.cap_permitted		= CAP_FULL_SET,
	.cap_effective		= CAP_INIT_EFF_SET,
	.cap_bset		= CAP_INIT_BSET,
	.user			= INIT_USER,
	.group_info		= &init_groups,
#ifdef CONFIG_KEYS
	.tgcred			= &init_tgcred,
#endif
};

static inline void set_cred_subscribers(struct cred *cred, int n)
{
#ifdef CONFIG_DEBUG_CREDENTIALS
	atomic_set(&cred->subscribers, n);
#endif
}

static inline int read_cred_subscribers(const struct cred *cred)
{
#ifdef CONFIG_DEBUG_CREDENTIALS
	return atomic_read(&cred->subscribers);
#else
	return 0;
#endif
}

static inline void alter_cred_subscribers(const struct cred *_cred, int n)
{
#ifdef CONFIG_DEBUG_CREDENTIALS
	struct cred *cred = (struct cred *) _cred;

	atomic_add(n, &cred->subscribers);
#endif
}

/*
 * Dispose of the shared task group credentials
 */
#ifdef CONFIG_KEYS
static void release_tgcred_rcu(struct rcu_head *rcu)
{
	struct thread_group_cred *tgcred =
		container_of(rcu, struct thread_group_cred, rcu);

	BUG_ON(atomic_read(&tgcred->usage) != 0);

	key_put(tgcred->session_keyring);
	key_put(tgcred->process_keyring);
	kfree(tgcred);
}
#endif

/*
 * Release a set of thread group credentials.
 */
static void release_tgcred(struct cred *cred)
{
#ifdef CONFIG_KEYS
	struct thread_group_cred *tgcred = cred->tgcred;

	if (atomic_dec_and_test(&tgcred->usage))
		call_rcu(&tgcred->rcu, release_tgcred_rcu);
#endif
}

/*
 * The RCU callback to actually dispose of a set of credentials
 */
static void put_cred_rcu(struct rcu_head *rcu)
{
	struct cred *cred = container_of(rcu, struct cred, rcu);

	kdebug("put_cred_rcu(%p)", cred);

#ifdef CONFIG_DEBUG_CREDENTIALS
	if (cred->magic != CRED_MAGIC_DEAD ||
	    atomic_read(&cred->usage) != 0 ||
	    read_cred_subscribers(cred) != 0)
		panic("CRED: put_cred_rcu() sees %p with"
		      " mag %x, put %p, usage %d, subscr %d\n",
		      cred, cred->magic, cred->put_addr,
		      atomic_read(&cred->usage),
		      read_cred_subscribers(cred));
#else
	if (atomic_read(&cred->usage) != 0)
		panic("CRED: put_cred_rcu() sees %p with usage %d\n",
		      cred, atomic_read(&cred->usage));
#endif

	security_cred_free(cred);
	key_put(cred->thread_keyring);
	key_put(cred->request_key_auth);
	release_tgcred(cred);
	if (cred->group_info)
		put_group_info(cred->group_info);
	free_uid(cred->user);
	kmem_cache_free(cred_jar, cred);
}

/**
 * __put_cred - Destroy a set of credentials
 * @cred: The record to release
 *
 * Destroy a set of credentials on which no references remain.
 */
void __put_cred(struct cred *cred)
{
	kdebug("__put_cred(%p{%d,%d})", cred,
	       atomic_read(&cred->usage),
	       read_cred_subscribers(cred));

	BUG_ON(atomic_read(&cred->usage) != 0);
#ifdef CONFIG_DEBUG_CREDENTIALS
	BUG_ON(read_cred_subscribers(cred) != 0);
	cred->magic = CRED_MAGIC_DEAD;
	cred->put_addr = __builtin_return_address(0);
#endif
	BUG_ON(cred == current->cred);
	BUG_ON(cred == current->real_cred);

	call_rcu(&cred->rcu, put_cred_rcu);
}
EXPORT_SYMBOL(__put_cred);

/*
 * Clean up a task's credentials when it exits
 */
void exit_creds(struct task_struct *tsk)
{
	struct cred *cred;

	kdebug("exit_creds(%u,%p,%p,{%d,%d})", tsk->pid, tsk->real_cred, tsk->cred,
	       atomic_read(&tsk->cred->usage),
	       read_cred_subscribers(tsk->cred));

	cred = (struct cred *) tsk->real_cred;
	tsk->real_cred = NULL;
	validate_creds(cred);
	alter_cred_subscribers(cred, -1);
	put_cred(cred);

	cred = (struct cred *) tsk->cred;
	tsk->cred = NULL;
	validate_creds(cred);
	alter_cred_subscribers(cred, -1);
	put_cred(cred);

	cred = (struct cred *) tsk->replacement_session_keyring;
	if (cred) {
		tsk->replacement_session_keyring = NULL;
		validate_creds(cred);
		put_cred(cred);
	}
}

/*
 * Allocate blank credentials, such that the credentials can be filled in at a
 * later date without risk of ENOMEM.
 */
struct cred *cred_alloc_blank(void)
{
	struct cred *new;

	new = kmem_cache_zalloc(cred_jar, GFP_KERNEL);
	if (!new)
		return NULL;

#ifdef CONFIG_KEYS
	new->tgcred = kzalloc(sizeof(*new->tgcred), GFP_KERNEL);
	if (!new->tgcred) {
		kfree(new);
		return NULL;
	}
	atomic_set(&new->tgcred->usage, 1);
#endif

	atomic_set(&new->usage, 1);

	if (security_cred_alloc_blank(new, GFP_KERNEL) < 0)
		goto error;

#ifdef CONFIG_DEBUG_CREDENTIALS
	new->magic = CRED_MAGIC;
#endif
	return new;

error:
	abort_creds(new);
	return NULL;
}

/**
 * prepare_creds - Prepare a new set of credentials for modification
 *
 * Prepare a new set of task credentials for modification.  A task's creds
 * shouldn't generally be modified directly, therefore this function is used to
 * prepare a new copy, which the caller then modifies and then commits by
 * calling commit_creds().
 *
 * Preparation involves making a copy of the objective creds for modification.
 *
 * Returns a pointer to the new creds-to-be if successful, NULL otherwise.
 *
 * Call commit_creds() or abort_creds() to clean up.
 */
struct cred *prepare_creds(void)
{
	struct task_struct *task = current;
	const struct cred *old;
	struct cred *new;

	validate_process_creds();

	new = kmem_cache_alloc(cred_jar, GFP_KERNEL);
	if (!new)
		return NULL;

	kdebug("prepare_creds() alloc %p", new);

	old = task->cred;
	memcpy(new, old, sizeof(struct cred));

	atomic_set(&new->usage, 1);
	set_cred_subscribers(new, 0);
	get_group_info(new->group_info);
	get_uid(new->user);

#ifdef CONFIG_KEYS
	key_get(new->thread_keyring);
	key_get(new->request_key_auth);
	atomic_inc(&new->tgcred->usage);
#endif

#ifdef CONFIG_SECURITY
	new->security = NULL;
#endif

	if (security_prepare_creds(new, old, GFP_KERNEL) < 0)
		goto error;
	validate_creds(new);
	return new;

error:
	abort_creds(new);
	return NULL;
}
EXPORT_SYMBOL(prepare_creds);

/*
 * Prepare credentials for current to perform an execve()
 * - The caller must hold current->cred_guard_mutex
 */
struct cred *prepare_exec_creds(void)
{
	struct thread_group_cred *tgcred = NULL;
	struct cred *new;

#ifdef CONFIG_KEYS
	tgcred = kmalloc(sizeof(*tgcred), GFP_KERNEL);
	if (!tgcred)
		return NULL;
#endif

	new = prepare_creds();
	if (!new) {
		kfree(tgcred);
		return new;
	}

#ifdef CONFIG_KEYS
	/* newly exec'd tasks don't get a thread keyring */
	key_put(new->thread_keyring);
	new->thread_keyring = NULL;

	/* create a new per-thread-group creds for all this set of threads to
	 * share */
	memcpy(tgcred, new->tgcred, sizeof(struct thread_group_cred));

	atomic_set(&tgcred->usage, 1);
	spin_lock_init(&tgcred->lock);

	/* inherit the session keyring; new process keyring */
	key_get(tgcred->session_keyring);
	tgcred->process_keyring = NULL;

	release_tgcred(new);
	new->tgcred = tgcred;
#endif

	return new;
}

/*
 * prepare new credentials for the usermode helper dispatcher
 */
struct cred *prepare_usermodehelper_creds(void)
{
#ifdef CONFIG_KEYS
	struct thread_group_cred *tgcred = NULL;
#endif
	struct cred *new;

#ifdef CONFIG_KEYS
	tgcred = kzalloc(sizeof(*new->tgcred), GFP_ATOMIC);
	if (!tgcred)
		return NULL;
#endif

	new = kmem_cache_alloc(cred_jar, GFP_ATOMIC);
	if (!new)
		return NULL;

	kdebug("prepare_usermodehelper_creds() alloc %p", new);

	memcpy(new, &init_cred, sizeof(struct cred));

	atomic_set(&new->usage, 1);
	set_cred_subscribers(new, 0);
	get_group_info(new->group_info);
	get_uid(new->user);

#ifdef CONFIG_KEYS
	new->thread_keyring = NULL;
	new->request_key_auth = NULL;
	new->jit_keyring = KEY_REQKEY_DEFL_DEFAULT;

	atomic_set(&tgcred->usage, 1);
	spin_lock_init(&tgcred->lock);
	new->tgcred = tgcred;
#endif

#ifdef CONFIG_SECURITY
	new->security = NULL;
#endif
	if (security_prepare_creds(new, &init_cred, GFP_ATOMIC) < 0)
		goto error;
	validate_creds(new);

	BUG_ON(atomic_read(&new->usage) != 1);
	return new;

error:
	put_cred(new);
	return NULL;
}

/*
 * Copy credentials for the new process created by fork()
 *
 * We share if we can, but under some circumstances we have to generate a new
 * set.
 *
 * The new process gets the current process's subjective credentials as its
 * objective and subjective credentials
 */
int copy_creds(struct task_struct *p, unsigned long clone_flags)
{
#ifdef CONFIG_KEYS
	struct thread_group_cred *tgcred;
#endif
	struct cred *new;
	int ret;

	mutex_init(&p->cred_guard_mutex);

	if (
#ifdef CONFIG_KEYS
		!p->cred->thread_keyring &&
#endif
		clone_flags & CLONE_THREAD
	    ) {
		p->real_cred = get_cred(p->cred);
		get_cred(p->cred);
		alter_cred_subscribers(p->cred, 2);
		kdebug("share_creds(%p{%d,%d})",
		       p->cred, atomic_read(&p->cred->usage),
		       read_cred_subscribers(p->cred));
		atomic_inc(&p->cred->user->processes);
		return 0;
	}

	new = prepare_creds();
	if (!new)
		return -ENOMEM;

	if (clone_flags & CLONE_NEWUSER) {
		ret = create_user_ns(new);
		if (ret < 0)
			goto error_put;
	}

#ifdef CONFIG_KEYS
	/* new threads get their own thread keyrings if their parent already
	 * had one */
	if (new->thread_keyring) {
		key_put(new->thread_keyring);
		new->thread_keyring = NULL;
		if (clone_flags & CLONE_THREAD)
			install_thread_keyring_to_cred(new);
	}

	/* we share the process and session keyrings between all the threads in
	 * a process - this is slightly icky as we violate COW credentials a
	 * bit */
	if (!(clone_flags & CLONE_THREAD)) {
		tgcred = kmalloc(sizeof(*tgcred), GFP_KERNEL);
		if (!tgcred) {
			ret = -ENOMEM;
			goto error_put;
		}
		atomic_set(&tgcred->usage, 1);
		spin_lock_init(&tgcred->lock);
		tgcred->process_keyring = NULL;
		tgcred->session_keyring = key_get(new->tgcred->session_keyring);

		release_tgcred(new);
		new->tgcred = tgcred;
	}
#endif

	atomic_inc(&new->user->processes);
	p->cred = p->real_cred = get_cred(new);
	alter_cred_subscribers(new, 2);
	validate_creds(new);
	return 0;

error_put:
	put_cred(new);
	return ret;
}

/**
 * commit_creds - Install new credentials upon the current task
 * @new: The credentials to be assigned
 *
 * Install a new set of credentials to the current task, using RCU to replace
 * the old set.  Both the objective and the subjective credentials pointers are
 * updated.  This function may not be called if the subjective credentials are
 * in an overridden state.
 *
 * This function eats the caller's reference to the new credentials.
 *
 * Always returns 0 thus allowing this function to be tail-called at the end
 * of, say, sys_setgid().
 */
int commit_creds(struct cred *new)
{
	struct task_struct *task = current;
	const struct cred *old = task->real_cred;
<<<<<<< HEAD

	kdebug("commit_creds(%p{%d,%d})", new,
	       atomic_read(&new->usage),
	       read_cred_subscribers(new));

=======

	kdebug("commit_creds(%p{%d,%d})", new,
	       atomic_read(&new->usage),
	       read_cred_subscribers(new));

>>>>>>> 94a8d5ca
	BUG_ON(task->cred != old);
#ifdef CONFIG_DEBUG_CREDENTIALS
	BUG_ON(read_cred_subscribers(old) < 2);
	validate_creds(old);
	validate_creds(new);
#endif
	BUG_ON(atomic_read(&new->usage) < 1);

	security_commit_creds(new, old);

	get_cred(new); /* we will require a ref for the subj creds too */

	/* dumpability changes */
	if (old->euid != new->euid ||
	    old->egid != new->egid ||
	    old->fsuid != new->fsuid ||
	    old->fsgid != new->fsgid ||
	    !cap_issubset(new->cap_permitted, old->cap_permitted)) {
		if (task->mm)
			set_dumpable(task->mm, suid_dumpable);
		task->pdeath_signal = 0;
		smp_wmb();
	}

	/* alter the thread keyring */
	if (new->fsuid != old->fsuid)
		key_fsuid_changed(task);
	if (new->fsgid != old->fsgid)
		key_fsgid_changed(task);

	/* do it
	 * - What if a process setreuid()'s and this brings the
	 *   new uid over his NPROC rlimit?  We can check this now
	 *   cheaply with the new uid cache, so if it matters
	 *   we should be checking for it.  -DaveM
	 */
	alter_cred_subscribers(new, 2);
	if (new->user != old->user)
		atomic_inc(&new->user->processes);
	rcu_assign_pointer(task->real_cred, new);
	rcu_assign_pointer(task->cred, new);
	if (new->user != old->user)
		atomic_dec(&old->user->processes);
	alter_cred_subscribers(old, -2);

	sched_switch_user(task);

	/* send notifications */
	if (new->uid   != old->uid  ||
	    new->euid  != old->euid ||
	    new->suid  != old->suid ||
	    new->fsuid != old->fsuid)
		proc_id_connector(task, PROC_EVENT_UID);

	if (new->gid   != old->gid  ||
	    new->egid  != old->egid ||
	    new->sgid  != old->sgid ||
	    new->fsgid != old->fsgid)
		proc_id_connector(task, PROC_EVENT_GID);

	/* release the old obj and subj refs both */
	put_cred(old);
	put_cred(old);
	return 0;
}
EXPORT_SYMBOL(commit_creds);

/**
 * abort_creds - Discard a set of credentials and unlock the current task
 * @new: The credentials that were going to be applied
 *
 * Discard a set of credentials that were under construction and unlock the
 * current task.
 */
void abort_creds(struct cred *new)
{
	kdebug("abort_creds(%p{%d,%d})", new,
	       atomic_read(&new->usage),
	       read_cred_subscribers(new));

#ifdef CONFIG_DEBUG_CREDENTIALS
	BUG_ON(read_cred_subscribers(new) != 0);
#endif
	BUG_ON(atomic_read(&new->usage) < 1);
	put_cred(new);
}
EXPORT_SYMBOL(abort_creds);

/**
 * override_creds - Override the current process's subjective credentials
 * @new: The credentials to be assigned
 *
 * Install a set of temporary override subjective credentials on the current
 * process, returning the old set for later reversion.
 */
const struct cred *override_creds(const struct cred *new)
{
	const struct cred *old = current->cred;

	kdebug("override_creds(%p{%d,%d})", new,
	       atomic_read(&new->usage),
	       read_cred_subscribers(new));

	validate_creds(old);
	validate_creds(new);
	get_cred(new);
	alter_cred_subscribers(new, 1);
	rcu_assign_pointer(current->cred, new);
	alter_cred_subscribers(old, -1);

	kdebug("override_creds() = %p{%d,%d}", old,
	       atomic_read(&old->usage),
	       read_cred_subscribers(old));
	return old;
}
EXPORT_SYMBOL(override_creds);

/**
 * revert_creds - Revert a temporary subjective credentials override
 * @old: The credentials to be restored
 *
 * Revert a temporary set of override subjective credentials to an old set,
 * discarding the override set.
 */
void revert_creds(const struct cred *old)
{
	const struct cred *override = current->cred;

	kdebug("revert_creds(%p{%d,%d})", old,
	       atomic_read(&old->usage),
	       read_cred_subscribers(old));

	validate_creds(old);
	validate_creds(override);
	alter_cred_subscribers(old, 1);
	rcu_assign_pointer(current->cred, old);
	alter_cred_subscribers(override, -1);
	put_cred(override);
}
EXPORT_SYMBOL(revert_creds);

/*
 * initialise the credentials stuff
 */
void __init cred_init(void)
{
	/* allocate a slab in which we can store credentials */
	cred_jar = kmem_cache_create("cred_jar", sizeof(struct cred),
				     0, SLAB_HWCACHE_ALIGN|SLAB_PANIC, NULL);
}

/**
 * prepare_kernel_cred - Prepare a set of credentials for a kernel service
 * @daemon: A userspace daemon to be used as a reference
 *
 * Prepare a set of credentials for a kernel service.  This can then be used to
 * override a task's own credentials so that work can be done on behalf of that
 * task that requires a different subjective context.
 *
 * @daemon is used to provide a base for the security record, but can be NULL.
 * If @daemon is supplied, then the security data will be derived from that;
 * otherwise they'll be set to 0 and no groups, full capabilities and no keys.
 *
 * The caller may change these controls afterwards if desired.
 *
 * Returns the new credentials or NULL if out of memory.
 *
 * Does not take, and does not return holding current->cred_replace_mutex.
 */
struct cred *prepare_kernel_cred(struct task_struct *daemon)
{
	const struct cred *old;
	struct cred *new;

	new = kmem_cache_alloc(cred_jar, GFP_KERNEL);
	if (!new)
		return NULL;

	kdebug("prepare_kernel_cred() alloc %p", new);

	if (daemon)
		old = get_task_cred(daemon);
	else
		old = get_cred(&init_cred);

	validate_creds(old);

	*new = *old;
	get_uid(new->user);
	get_group_info(new->group_info);

#ifdef CONFIG_KEYS
	atomic_inc(&init_tgcred.usage);
	new->tgcred = &init_tgcred;
	new->request_key_auth = NULL;
	new->thread_keyring = NULL;
	new->jit_keyring = KEY_REQKEY_DEFL_THREAD_KEYRING;
#endif

#ifdef CONFIG_SECURITY
	new->security = NULL;
#endif
	if (security_prepare_creds(new, old, GFP_KERNEL) < 0)
		goto error;

	atomic_set(&new->usage, 1);
	set_cred_subscribers(new, 0);
	put_cred(old);
	validate_creds(new);
	return new;

error:
	put_cred(new);
	put_cred(old);
	return NULL;
}
EXPORT_SYMBOL(prepare_kernel_cred);

/**
 * set_security_override - Set the security ID in a set of credentials
 * @new: The credentials to alter
 * @secid: The LSM security ID to set
 *
 * Set the LSM security ID in a set of credentials so that the subjective
 * security is overridden when an alternative set of credentials is used.
 */
int set_security_override(struct cred *new, u32 secid)
{
	return security_kernel_act_as(new, secid);
}
EXPORT_SYMBOL(set_security_override);

/**
 * set_security_override_from_ctx - Set the security ID in a set of credentials
 * @new: The credentials to alter
 * @secctx: The LSM security context to generate the security ID from.
 *
 * Set the LSM security ID in a set of credentials so that the subjective
 * security is overridden when an alternative set of credentials is used.  The
 * security ID is specified in string form as a security context to be
 * interpreted by the LSM.
 */
int set_security_override_from_ctx(struct cred *new, const char *secctx)
{
	u32 secid;
	int ret;

	ret = security_secctx_to_secid(secctx, strlen(secctx), &secid);
	if (ret < 0)
		return ret;

	return set_security_override(new, secid);
}
EXPORT_SYMBOL(set_security_override_from_ctx);

/**
 * set_create_files_as - Set the LSM file create context in a set of credentials
 * @new: The credentials to alter
 * @inode: The inode to take the context from
 *
 * Change the LSM file creation context in a set of credentials to be the same
 * as the object context of the specified inode, so that the new inodes have
 * the same MAC context as that inode.
 */
int set_create_files_as(struct cred *new, struct inode *inode)
{
	new->fsuid = inode->i_uid;
	new->fsgid = inode->i_gid;
	return security_kernel_create_files_as(new, inode);
}
EXPORT_SYMBOL(set_create_files_as);

#ifdef CONFIG_DEBUG_CREDENTIALS

<<<<<<< HEAD
=======
bool creds_are_invalid(const struct cred *cred)
{
	if (cred->magic != CRED_MAGIC)
		return true;
	if (atomic_read(&cred->usage) < atomic_read(&cred->subscribers))
		return true;
#ifdef CONFIG_SECURITY_SELINUX
	if (selinux_is_enabled()) {
		if ((unsigned long) cred->security < PAGE_SIZE)
			return true;
		if ((*(u32 *)cred->security & 0xffffff00) ==
		    (POISON_FREE << 24 | POISON_FREE << 16 | POISON_FREE << 8))
			return true;
	}
#endif
	return false;
}
EXPORT_SYMBOL(creds_are_invalid);

>>>>>>> 94a8d5ca
/*
 * dump invalid credentials
 */
static void dump_invalid_creds(const struct cred *cred, const char *label,
			       const struct task_struct *tsk)
{
	printk(KERN_ERR "CRED: %s credentials: %p %s%s%s\n",
	       label, cred,
	       cred == &init_cred ? "[init]" : "",
	       cred == tsk->real_cred ? "[real]" : "",
	       cred == tsk->cred ? "[eff]" : "");
	printk(KERN_ERR "CRED: ->magic=%x, put_addr=%p\n",
	       cred->magic, cred->put_addr);
	printk(KERN_ERR "CRED: ->usage=%d, subscr=%d\n",
	       atomic_read(&cred->usage),
	       read_cred_subscribers(cred));
	printk(KERN_ERR "CRED: ->*uid = { %d,%d,%d,%d }\n",
	       cred->uid, cred->euid, cred->suid, cred->fsuid);
	printk(KERN_ERR "CRED: ->*gid = { %d,%d,%d,%d }\n",
	       cred->gid, cred->egid, cred->sgid, cred->fsgid);
#ifdef CONFIG_SECURITY
	printk(KERN_ERR "CRED: ->security is %p\n", cred->security);
	if ((unsigned long) cred->security >= PAGE_SIZE &&
	    (((unsigned long) cred->security & 0xffffff00) !=
	     (POISON_FREE << 24 | POISON_FREE << 16 | POISON_FREE << 8)))
		printk(KERN_ERR "CRED: ->security {%x, %x}\n",
		       ((u32*)cred->security)[0],
		       ((u32*)cred->security)[1]);
#endif
}

/*
 * report use of invalid credentials
 */
void __invalid_creds(const struct cred *cred, const char *file, unsigned line)
{
	printk(KERN_ERR "CRED: Invalid credentials\n");
	printk(KERN_ERR "CRED: At %s:%u\n", file, line);
	dump_invalid_creds(cred, "Specified", current);
	BUG();
}
EXPORT_SYMBOL(__invalid_creds);

/*
 * check the credentials on a process
 */
void __validate_process_creds(struct task_struct *tsk,
			      const char *file, unsigned line)
{
	if (tsk->cred == tsk->real_cred) {
		if (unlikely(read_cred_subscribers(tsk->cred) < 2 ||
			     creds_are_invalid(tsk->cred)))
			goto invalid_creds;
	} else {
		if (unlikely(read_cred_subscribers(tsk->real_cred) < 1 ||
			     read_cred_subscribers(tsk->cred) < 1 ||
			     creds_are_invalid(tsk->real_cred) ||
			     creds_are_invalid(tsk->cred)))
			goto invalid_creds;
	}
	return;

invalid_creds:
	printk(KERN_ERR "CRED: Invalid process credentials\n");
	printk(KERN_ERR "CRED: At %s:%u\n", file, line);

	dump_invalid_creds(tsk->real_cred, "Real", tsk);
	if (tsk->cred != tsk->real_cred)
		dump_invalid_creds(tsk->cred, "Effective", tsk);
	else
		printk(KERN_ERR "CRED: Effective creds == Real creds\n");
	BUG();
}
EXPORT_SYMBOL(__validate_process_creds);

/*
 * check creds for do_exit()
 */
void validate_creds_for_do_exit(struct task_struct *tsk)
{
	kdebug("validate_creds_for_do_exit(%p,%p{%d,%d})",
	       tsk->real_cred, tsk->cred,
	       atomic_read(&tsk->cred->usage),
	       read_cred_subscribers(tsk->cred));

	__validate_process_creds(tsk, __FILE__, __LINE__);
}

#endif /* CONFIG_DEBUG_CREDENTIALS */<|MERGE_RESOLUTION|>--- conflicted
+++ resolved
@@ -503,19 +503,11 @@
 {
 	struct task_struct *task = current;
 	const struct cred *old = task->real_cred;
-<<<<<<< HEAD
 
 	kdebug("commit_creds(%p{%d,%d})", new,
 	       atomic_read(&new->usage),
 	       read_cred_subscribers(new));
 
-=======
-
-	kdebug("commit_creds(%p{%d,%d})", new,
-	       atomic_read(&new->usage),
-	       read_cred_subscribers(new));
-
->>>>>>> 94a8d5ca
 	BUG_ON(task->cred != old);
 #ifdef CONFIG_DEBUG_CREDENTIALS
 	BUG_ON(read_cred_subscribers(old) < 2);
@@ -790,8 +782,6 @@
 
 #ifdef CONFIG_DEBUG_CREDENTIALS
 
-<<<<<<< HEAD
-=======
 bool creds_are_invalid(const struct cred *cred)
 {
 	if (cred->magic != CRED_MAGIC)
@@ -811,7 +801,6 @@
 }
 EXPORT_SYMBOL(creds_are_invalid);
 
->>>>>>> 94a8d5ca
 /*
  * dump invalid credentials
  */
